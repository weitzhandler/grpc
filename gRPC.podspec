# This file has been automatically generated from a template file.
# Please make modifications to `templates/gRPC.podspec.template`
# instead. This file can be regenerated from the template by running
# `tools/buildgen/generate_projects.sh`.

# Copyright 2015 gRPC authors.
#
# Licensed under the Apache License, Version 2.0 (the "License");
# you may not use this file except in compliance with the License.
# You may obtain a copy of the License at
#
#     http://www.apache.org/licenses/LICENSE-2.0
#
# Unless required by applicable law or agreed to in writing, software
# distributed under the License is distributed on an "AS IS" BASIS,
# WITHOUT WARRANTIES OR CONDITIONS OF ANY KIND, either express or implied.
# See the License for the specific language governing permissions and
# limitations under the License.


Pod::Spec.new do |s|
  s.name     = 'gRPC'
<<<<<<< HEAD
  version = '1.8.0-dev'
=======
  version = '1.7.2'
>>>>>>> 5cf4b44f
  s.version  = version
  s.summary  = 'gRPC client library for iOS/OSX'
  s.homepage = 'https://grpc.io'
  s.license  = 'Apache License, Version 2.0'
  s.authors  = { 'The gRPC contributors' => 'grpc-packages@google.com' }

  s.source = {
    :git => 'https://github.com/grpc/grpc.git',
    :tag => "v#{version}",
  }

  s.ios.deployment_target = '7.0'
  s.osx.deployment_target = '10.9'

  name = 'GRPCClient'
  s.module_name = name
  s.header_dir = name

  src_dir = 'src/objective-c/GRPCClient'

  s.dependency 'gRPC-RxLibrary', version
  s.default_subspec = 'Main'

  # Certificates, to be able to establish TLS connections:
  s.resource_bundles = { 'gRPCCertificates' => ['etc/roots.pem'] }

  s.pod_target_xcconfig = {
    # This is needed by all pods that depend on gRPC-RxLibrary:
    'CLANG_ALLOW_NON_MODULAR_INCLUDES_IN_FRAMEWORK_MODULES' => 'YES',
    'CLANG_WARN_STRICT_PROTOTYPES' => 'NO',
  }

  s.subspec 'Main' do |ss|
    ss.header_mappings_dir = "#{src_dir}"

    ss.source_files = "#{src_dir}/*.{h,m}", "#{src_dir}/**/*.{h,m}"
    ss.exclude_files = "#{src_dir}/GRPCCall+GID.{h,m}"
    ss.private_header_files = "#{src_dir}/private/*.h"

    ss.dependency 'gRPC-Core', version
  end

  s.subspec 'GID' do |ss|
    ss.ios.deployment_target = '7.0'

    ss.header_mappings_dir = "#{src_dir}"

    ss.source_files = "#{src_dir}/GRPCCall+GID.{h,m}"

    ss.dependency "#{s.name}/Main", version
    ss.dependency 'Google/SignIn'
  end
end<|MERGE_RESOLUTION|>--- conflicted
+++ resolved
@@ -20,11 +20,7 @@
 
 Pod::Spec.new do |s|
   s.name     = 'gRPC'
-<<<<<<< HEAD
-  version = '1.8.0-dev'
-=======
   version = '1.7.2'
->>>>>>> 5cf4b44f
   s.version  = version
   s.summary  = 'gRPC client library for iOS/OSX'
   s.homepage = 'https://grpc.io'
