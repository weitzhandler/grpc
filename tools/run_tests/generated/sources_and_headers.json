--- conflicted
+++ resolved
@@ -7743,13 +7743,9 @@
       "src/core/lib/iomgr/endpoint_pair.h", 
       "src/core/lib/iomgr/error.h", 
       "src/core/lib/iomgr/error_internal.h", 
-<<<<<<< HEAD
-      "src/core/lib/iomgr/ev_epoll_linux.h", 
+      "src/core/lib/iomgr/ev_epoll1_linux.h", 
       "src/core/lib/iomgr/ev_epollex_linux.h", 
-=======
-      "src/core/lib/iomgr/ev_epoll1_linux.h", 
       "src/core/lib/iomgr/ev_epollsig_linux.h", 
->>>>>>> 50da5ec2
       "src/core/lib/iomgr/ev_poll_posix.h", 
       "src/core/lib/iomgr/ev_posix.h", 
       "src/core/lib/iomgr/exec_ctx.h", 
@@ -7892,17 +7888,12 @@
       "src/core/lib/iomgr/error.c", 
       "src/core/lib/iomgr/error.h", 
       "src/core/lib/iomgr/error_internal.h", 
-<<<<<<< HEAD
-      "src/core/lib/iomgr/ev_epoll_linux.c", 
-      "src/core/lib/iomgr/ev_epoll_linux.h", 
+      "src/core/lib/iomgr/ev_epoll1_linux.c", 
+      "src/core/lib/iomgr/ev_epoll1_linux.h", 
       "src/core/lib/iomgr/ev_epollex_linux.c", 
       "src/core/lib/iomgr/ev_epollex_linux.h", 
-=======
-      "src/core/lib/iomgr/ev_epoll1_linux.c", 
-      "src/core/lib/iomgr/ev_epoll1_linux.h", 
       "src/core/lib/iomgr/ev_epollsig_linux.c", 
       "src/core/lib/iomgr/ev_epollsig_linux.h", 
->>>>>>> 50da5ec2
       "src/core/lib/iomgr/ev_poll_posix.c", 
       "src/core/lib/iomgr/ev_poll_posix.h", 
       "src/core/lib/iomgr/ev_posix.c", 
