--- conflicted
+++ resolved
@@ -40,9 +40,6 @@
 /* Gets the wrapped completion queue from the ruby wrapper */
 grpc_completion_queue *grpc_rb_get_wrapped_completion_queue(VALUE v);
 
-<<<<<<< HEAD
-/* grpc_cCompletionQueue is the CompletionQueue class whose instances proxy
-=======
 /**
  * Makes the implementation of CompletionQueue#pluck available in other files
  *
@@ -51,8 +48,7 @@
 grpc_event* grpc_rb_completion_queue_pluck_event(VALUE cqueue, VALUE tag,
                                                  VALUE timeout);
 
-/* rb_cCompletionQueue is the CompletionQueue class whose instances proxy
->>>>>>> 1be726c5
+/* grpc_cCompletionQueue is the CompletionQueue class whose instances proxy
    grpc_completion_queue. */
 extern VALUE grpc_cCompletionQueue;
 
