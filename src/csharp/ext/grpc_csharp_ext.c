--- conflicted
+++ resolved
@@ -618,20 +618,13 @@
 
 GPR_EXPORT void GPR_CALLTYPE
 grpcsharp_server_shutdown_and_notify_callback(grpc_server *server,
-<<<<<<< HEAD
                                               grpc_completion_queue *cq,
-                                              callback_funcptr callback) {
-  grpcsharp_batch_context *ctx = grpcsharp_batch_context_create();
-  ctx->callback = callback;
+                                              grpcsharp_batch_context *ctx) {
   grpc_server_shutdown_and_notify(server, cq, ctx);
 }
 
 GPR_EXPORT void GPR_CALLTYPE grpcsharp_server_cancel_all_calls(grpc_server *server) {
   grpc_server_cancel_all_calls(server);
-=======
-                                              grpcsharp_batch_context *ctx) {
-  grpc_server_shutdown_and_notify(server, ctx);
->>>>>>> a561ea66
 }
 
 GPR_EXPORT void GPR_CALLTYPE grpcsharp_server_destroy(grpc_server *server) {
