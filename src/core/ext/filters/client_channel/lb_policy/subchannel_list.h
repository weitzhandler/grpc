--- conflicted
+++ resolved
@@ -120,11 +120,7 @@
 };
 
 grpc_lb_subchannel_list* grpc_lb_subchannel_list_create(
-<<<<<<< HEAD
-    grpc_lb_policy* p, grpc_tracer_flag* tracer,
-=======
-    grpc_exec_ctx* exec_ctx, grpc_lb_policy* p, grpc_core::TraceFlag* tracer,
->>>>>>> d88421a9
+    grpc_lb_policy* p, grpc_core::TraceFlag* tracer,
     const grpc_lb_addresses* addresses, const grpc_lb_policy_args* args,
     grpc_iomgr_cb_func connectivity_changed_cb);
 
