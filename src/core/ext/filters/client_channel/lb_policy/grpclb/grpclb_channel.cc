/*
 *
 * Copyright 2017 gRPC authors.
 *
 * Licensed under the Apache License, Version 2.0 (the "License");
 * you may not use this file except in compliance with the License.
 * You may obtain a copy of the License at
 *
 *     http://www.apache.org/licenses/LICENSE-2.0
 *
 * Unless required by applicable law or agreed to in writing, software
 * distributed under the License is distributed on an "AS IS" BASIS,
 * WITHOUT WARRANTIES OR CONDITIONS OF ANY KIND, either express or implied.
 * See the License for the specific language governing permissions and
 * limitations under the License.
 *
 */

#include <grpc/support/alloc.h>
#include <grpc/support/string_util.h>

#include "src/core/ext/filters/client_channel/client_channel.h"
#include "src/core/ext/filters/client_channel/lb_policy/grpclb/grpclb_channel.h"
#include "src/core/lib/channel/channel_args.h"
#include "src/core/lib/iomgr/sockaddr_utils.h"
#include "src/core/lib/support/string.h"

<<<<<<< HEAD
grpc_channel *grpc_lb_policy_grpclb_create_lb_channel(
    const char *lb_service_target_addresses,
    grpc_client_channel_factory *client_channel_factory,
    grpc_channel_args *args) {
  grpc_channel *lb_channel = grpc_client_channel_factory_create_channel(
      client_channel_factory, lb_service_target_addresses,
=======
grpc_channel* grpc_lb_policy_grpclb_create_lb_channel(
    grpc_exec_ctx* exec_ctx, const char* lb_service_target_addresses,
    grpc_client_channel_factory* client_channel_factory,
    grpc_channel_args* args) {
  grpc_channel* lb_channel = grpc_client_channel_factory_create_channel(
      exec_ctx, client_channel_factory, lb_service_target_addresses,
>>>>>>> d9da7387
      GRPC_CLIENT_CHANNEL_TYPE_LOAD_BALANCING, args);
  return lb_channel;
}

<<<<<<< HEAD
grpc_channel_args *grpc_lb_policy_grpclb_build_lb_channel_args(
    grpc_slice_hash_table *targets_info,
    grpc_fake_resolver_response_generator *response_generator,
    const grpc_channel_args *args) {
=======
grpc_channel_args* grpc_lb_policy_grpclb_build_lb_channel_args(
    grpc_exec_ctx* exec_ctx, grpc_slice_hash_table* targets_info,
    grpc_fake_resolver_response_generator* response_generator,
    const grpc_channel_args* args) {
>>>>>>> d9da7387
  const grpc_arg to_add[] = {
      grpc_fake_resolver_response_generator_arg(response_generator)};
  /* We remove:
   *
   * - The channel arg for the LB policy name, since we want to use the default
   *   (pick_first) in this case.
   *
   * - The channel arg for the resolved addresses, since that will be generated
   *   by the name resolver used in the LB channel.  Note that the LB channel
   *   will use the fake resolver, so this won't actually generate a query
   *   to DNS (or some other name service).  However, the addresses returned by
   *   the fake resolver will have is_balancer=false, whereas our own
   *   addresses have is_balancer=true.  We need the LB channel to return
   *   addresses with is_balancer=false so that it does not wind up recursively
   *   using the grpclb LB policy, as per the special case logic in
   *   client_channel.c.
   *
   * - The channel arg for the server URI, since that will be different for the
   *   LB channel than for the parent channel (the client channel factory will
   *   re-add this arg with the right value).
   *
   * - The fake resolver generator, because we are replacing it with the one
   *   from the grpclb policy, used to propagate updates to the LB channel. */
  static const char* keys_to_remove[] = {
      GRPC_ARG_LB_POLICY_NAME, GRPC_ARG_LB_ADDRESSES, GRPC_ARG_SERVER_URI,
      GRPC_ARG_FAKE_RESOLVER_RESPONSE_GENERATOR};
  return grpc_channel_args_copy_and_add_and_remove(
      args, keys_to_remove, GPR_ARRAY_SIZE(keys_to_remove), to_add,
      GPR_ARRAY_SIZE(to_add));
}<|MERGE_RESOLUTION|>--- conflicted
+++ resolved
@@ -25,36 +25,20 @@
 #include "src/core/lib/iomgr/sockaddr_utils.h"
 #include "src/core/lib/support/string.h"
 
-<<<<<<< HEAD
-grpc_channel *grpc_lb_policy_grpclb_create_lb_channel(
-    const char *lb_service_target_addresses,
-    grpc_client_channel_factory *client_channel_factory,
-    grpc_channel_args *args) {
-  grpc_channel *lb_channel = grpc_client_channel_factory_create_channel(
-      client_channel_factory, lb_service_target_addresses,
-=======
 grpc_channel* grpc_lb_policy_grpclb_create_lb_channel(
-    grpc_exec_ctx* exec_ctx, const char* lb_service_target_addresses,
+    const char* lb_service_target_addresses,
     grpc_client_channel_factory* client_channel_factory,
     grpc_channel_args* args) {
   grpc_channel* lb_channel = grpc_client_channel_factory_create_channel(
-      exec_ctx, client_channel_factory, lb_service_target_addresses,
->>>>>>> d9da7387
+      client_channel_factory, lb_service_target_addresses,
       GRPC_CLIENT_CHANNEL_TYPE_LOAD_BALANCING, args);
   return lb_channel;
 }
 
-<<<<<<< HEAD
-grpc_channel_args *grpc_lb_policy_grpclb_build_lb_channel_args(
-    grpc_slice_hash_table *targets_info,
-    grpc_fake_resolver_response_generator *response_generator,
-    const grpc_channel_args *args) {
-=======
 grpc_channel_args* grpc_lb_policy_grpclb_build_lb_channel_args(
-    grpc_exec_ctx* exec_ctx, grpc_slice_hash_table* targets_info,
+    grpc_slice_hash_table* targets_info,
     grpc_fake_resolver_response_generator* response_generator,
     const grpc_channel_args* args) {
->>>>>>> d9da7387
   const grpc_arg to_add[] = {
       grpc_fake_resolver_response_generator_arg(response_generator)};
   /* We remove:
