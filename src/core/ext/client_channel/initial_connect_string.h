--- conflicted
+++ resolved
@@ -34,31 +34,17 @@
 #ifndef GRPC_CORE_EXT_CLIENT_CHANNEL_INITIAL_CONNECT_STRING_H
 #define GRPC_CORE_EXT_CLIENT_CHANNEL_INITIAL_CONNECT_STRING_H
 
-<<<<<<< HEAD
 #include <grpc/slice.h>
-#include "src/core/lib/iomgr/sockaddr.h"
-
-typedef void (*grpc_set_initial_connect_string_func)(struct sockaddr **addr,
-                                                     size_t *addr_len,
-                                                     grpc_slice *initial_str);
-=======
-#include <grpc/support/slice.h>
-
 #include "src/core/lib/iomgr/resolve_address.h"
 
 typedef void (*grpc_set_initial_connect_string_func)(
-    grpc_resolved_address **addr, gpr_slice *initial_str);
->>>>>>> 3d357d90
+    grpc_resolved_address **addr, grpc_slice *initial_str);
+
 void grpc_test_set_initial_connect_string_function(
     grpc_set_initial_connect_string_func func);
 
 /** Set a string to be sent once connected. Optionally reset addr. */
-<<<<<<< HEAD
-void grpc_set_initial_connect_string(struct sockaddr **addr, size_t *addr_len,
+void grpc_set_initial_connect_string(grpc_resolved_address **addr,
                                      grpc_slice *connect_string);
-=======
-void grpc_set_initial_connect_string(grpc_resolved_address **addr,
-                                     gpr_slice *connect_string);
->>>>>>> 3d357d90
 
 #endif /* GRPC_CORE_EXT_CLIENT_CHANNEL_INITIAL_CONNECT_STRING_H */