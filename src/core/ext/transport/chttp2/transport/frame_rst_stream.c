/*
 *
 * Copyright 2015-2016, Google Inc.
 * All rights reserved.
 *
 * Redistribution and use in source and binary forms, with or without
 * modification, are permitted provided that the following conditions are
 * met:
 *
 *     * Redistributions of source code must retain the above copyright
 * notice, this list of conditions and the following disclaimer.
 *     * Redistributions in binary form must reproduce the above
 * copyright notice, this list of conditions and the following disclaimer
 * in the documentation and/or other materials provided with the
 * distribution.
 *     * Neither the name of Google Inc. nor the names of its
 * contributors may be used to endorse or promote products derived from
 * this software without specific prior written permission.
 *
 * THIS SOFTWARE IS PROVIDED BY THE COPYRIGHT HOLDERS AND CONTRIBUTORS
 * "AS IS" AND ANY EXPRESS OR IMPLIED WARRANTIES, INCLUDING, BUT NOT
 * LIMITED TO, THE IMPLIED WARRANTIES OF MERCHANTABILITY AND FITNESS FOR
 * A PARTICULAR PURPOSE ARE DISCLAIMED. IN NO EVENT SHALL THE COPYRIGHT
 * OWNER OR CONTRIBUTORS BE LIABLE FOR ANY DIRECT, INDIRECT, INCIDENTAL,
 * SPECIAL, EXEMPLARY, OR CONSEQUENTIAL DAMAGES (INCLUDING, BUT NOT
 * LIMITED TO, PROCUREMENT OF SUBSTITUTE GOODS OR SERVICES; LOSS OF USE,
 * DATA, OR PROFITS; OR BUSINESS INTERRUPTION) HOWEVER CAUSED AND ON ANY
 * THEORY OF LIABILITY, WHETHER IN CONTRACT, STRICT LIABILITY, OR TORT
 * (INCLUDING NEGLIGENCE OR OTHERWISE) ARISING IN ANY WAY OUT OF THE USE
 * OF THIS SOFTWARE, EVEN IF ADVISED OF THE POSSIBILITY OF SUCH DAMAGE.
 *
 */

#include "src/core/ext/transport/chttp2/transport/frame_rst_stream.h"
#include "src/core/ext/transport/chttp2/transport/internal.h"

#include <grpc/support/log.h>

#include "src/core/ext/transport/chttp2/transport/frame.h"

gpr_slice grpc_chttp2_rst_stream_create(uint32_t id, uint32_t code,
                                        grpc_transport_one_way_stats *stats) {
<<<<<<< HEAD
  gpr_slice slice = gpr_slice_malloc(13);
  stats->framing_bytes += 13;
=======
  static const size_t frame_size = 13;
  gpr_slice slice = gpr_slice_malloc(frame_size);
  stats->framing_bytes += frame_size;
>>>>>>> 5595c759
  uint8_t *p = GPR_SLICE_START_PTR(slice);

  *p++ = 0;
  *p++ = 0;
  *p++ = 4;
  *p++ = GRPC_CHTTP2_FRAME_RST_STREAM;
  *p++ = 0;
  *p++ = (uint8_t)(id >> 24);
  *p++ = (uint8_t)(id >> 16);
  *p++ = (uint8_t)(id >> 8);
  *p++ = (uint8_t)(id);
  *p++ = (uint8_t)(code >> 24);
  *p++ = (uint8_t)(code >> 16);
  *p++ = (uint8_t)(code >> 8);
  *p++ = (uint8_t)(code);

  return slice;
}

grpc_chttp2_parse_error grpc_chttp2_rst_stream_parser_begin_frame(
    grpc_chttp2_rst_stream_parser *parser, uint32_t length, uint8_t flags) {
  if (length != 4) {
    gpr_log(GPR_ERROR, "invalid rst_stream: length=%d, flags=%02x", length,
            flags);
    return GRPC_CHTTP2_CONNECTION_ERROR;
  }
  parser->byte = 0;
  return GRPC_CHTTP2_PARSE_OK;
}

grpc_chttp2_parse_error grpc_chttp2_rst_stream_parser_parse(
    grpc_exec_ctx *exec_ctx, void *parser,
    grpc_chttp2_transport_parsing *transport_parsing,
    grpc_chttp2_stream_parsing *stream_parsing, gpr_slice slice, int is_last) {
  uint8_t *const beg = GPR_SLICE_START_PTR(slice);
  uint8_t *const end = GPR_SLICE_END_PTR(slice);
  uint8_t *cur = beg;
  grpc_chttp2_rst_stream_parser *p = parser;

  while (p->byte != 4 && cur != end) {
    p->reason_bytes[p->byte] = *cur;
    cur++;
    p->byte++;
  }
  stream_parsing->stats.incoming.framing_bytes += (uint64_t)(end - cur);

  if (p->byte == 4) {
    GPR_ASSERT(is_last);
    stream_parsing->received_close = 1;
    stream_parsing->saw_rst_stream = 1;
    stream_parsing->rst_stream_reason = (((uint32_t)p->reason_bytes[0]) << 24) |
                                        (((uint32_t)p->reason_bytes[1]) << 16) |
                                        (((uint32_t)p->reason_bytes[2]) << 8) |
                                        (((uint32_t)p->reason_bytes[3]));
  }

  return GRPC_CHTTP2_PARSE_OK;
}<|MERGE_RESOLUTION|>--- conflicted
+++ resolved
@@ -40,14 +40,9 @@
 
 gpr_slice grpc_chttp2_rst_stream_create(uint32_t id, uint32_t code,
                                         grpc_transport_one_way_stats *stats) {
-<<<<<<< HEAD
-  gpr_slice slice = gpr_slice_malloc(13);
-  stats->framing_bytes += 13;
-=======
   static const size_t frame_size = 13;
   gpr_slice slice = gpr_slice_malloc(frame_size);
   stats->framing_bytes += frame_size;
->>>>>>> 5595c759
   uint8_t *p = GPR_SLICE_START_PTR(slice);
 
   *p++ = 0;
