--- conflicted
+++ resolved
@@ -67,11 +67,7 @@
     gpr_mu_destroy(&c->mu);
     // If handshaking is not yet in progress, destroy the endpoint.
     // Otherwise, the handshaker will do this for us.
-<<<<<<< HEAD
-    if (c->endpoint != NULL) grpc_endpoint_destroy(c->endpoint);
-=======
-    if (c->endpoint != nullptr) grpc_endpoint_destroy(exec_ctx, c->endpoint);
->>>>>>> 82c8f945
+    if (c->endpoint != nullptr) grpc_endpoint_destroy(c->endpoint);
     gpr_free(c);
   }
 }
@@ -80,24 +76,13 @@
   chttp2_connector* c = (chttp2_connector*)con;
   gpr_mu_lock(&c->mu);
   c->shutdown = true;
-<<<<<<< HEAD
-  if (c->handshake_mgr != NULL) {
+  if (c->handshake_mgr != nullptr) {
     grpc_handshake_manager_shutdown(c->handshake_mgr, GRPC_ERROR_REF(why));
-  }
-  // If handshaking is not yet in progress, shutdown the endpoint.
-  // Otherwise, the handshaker will do this for us.
-  if (!c->connecting && c->endpoint != NULL) {
-    grpc_endpoint_shutdown(c->endpoint, GRPC_ERROR_REF(why));
-=======
-  if (c->handshake_mgr != nullptr) {
-    grpc_handshake_manager_shutdown(exec_ctx, c->handshake_mgr,
-                                    GRPC_ERROR_REF(why));
   }
   // If handshaking is not yet in progress, shutdown the endpoint.
   // Otherwise, the handshaker will do this for us.
   if (!c->connecting && c->endpoint != nullptr) {
-    grpc_endpoint_shutdown(exec_ctx, c->endpoint, GRPC_ERROR_REF(why));
->>>>>>> 82c8f945
+    grpc_endpoint_shutdown(c->endpoint, GRPC_ERROR_REF(why));
   }
   gpr_mu_unlock(&c->mu);
   GRPC_ERROR_UNREF(why);
@@ -136,17 +121,10 @@
     c->result->channel_args = args->args;
   }
   grpc_closure* notify = c->notify;
-<<<<<<< HEAD
-  c->notify = NULL;
+  c->notify = nullptr;
   GRPC_CLOSURE_SCHED(notify, error);
   grpc_handshake_manager_destroy(c->handshake_mgr);
-  c->handshake_mgr = NULL;
-=======
-  c->notify = nullptr;
-  GRPC_CLOSURE_SCHED(exec_ctx, notify, error);
-  grpc_handshake_manager_destroy(exec_ctx, c->handshake_mgr);
   c->handshake_mgr = nullptr;
->>>>>>> 82c8f945
   gpr_mu_unlock(&c->mu);
   chttp2_connector_unref((grpc_connector*)c);
 }
@@ -157,15 +135,9 @@
                        c->handshake_mgr);
   grpc_endpoint_add_to_pollset_set(c->endpoint, c->args.interested_parties);
   grpc_handshake_manager_do_handshake(
-<<<<<<< HEAD
       c->handshake_mgr, c->endpoint, c->args.channel_args, c->args.deadline,
-      NULL /* acceptor */, on_handshake_done, c);
-  c->endpoint = NULL;  // Endpoint handed off to handshake manager.
-=======
-      exec_ctx, c->handshake_mgr, c->endpoint, c->args.channel_args,
-      c->args.deadline, nullptr /* acceptor */, on_handshake_done, c);
+      nullptr /* acceptor */, on_handshake_done, c);
   c->endpoint = nullptr;  // Endpoint handed off to handshake manager.
->>>>>>> 82c8f945
 }
 
 static void connected(void* arg, grpc_error* error) {
@@ -181,28 +153,16 @@
     }
     memset(c->result, 0, sizeof(*c->result));
     grpc_closure* notify = c->notify;
-<<<<<<< HEAD
-    c->notify = NULL;
+    c->notify = nullptr;
     GRPC_CLOSURE_SCHED(notify, error);
-    if (c->endpoint != NULL) {
+    if (c->endpoint != nullptr) {
       grpc_endpoint_shutdown(c->endpoint, GRPC_ERROR_REF(error));
-=======
-    c->notify = nullptr;
-    GRPC_CLOSURE_SCHED(exec_ctx, notify, error);
-    if (c->endpoint != nullptr) {
-      grpc_endpoint_shutdown(exec_ctx, c->endpoint, GRPC_ERROR_REF(error));
->>>>>>> 82c8f945
     }
     gpr_mu_unlock(&c->mu);
     chttp2_connector_unref((grpc_connector*)arg);
   } else {
-<<<<<<< HEAD
-    GPR_ASSERT(c->endpoint != NULL);
+    GPR_ASSERT(c->endpoint != nullptr);
     start_handshake_locked(c);
-=======
-    GPR_ASSERT(c->endpoint != nullptr);
-    start_handshake_locked(exec_ctx, c);
->>>>>>> 82c8f945
     gpr_mu_unlock(&c->mu);
   }
 }
