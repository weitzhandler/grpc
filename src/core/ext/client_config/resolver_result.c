//
// Copyright 2015, Google Inc.
// All rights reserved.
//
// Redistribution and use in source and binary forms, with or without
// modification, are permitted provided that the following conditions are
// met:
//
//     * Redistributions of source code must retain the above copyright
// notice, this list of conditions and the following disclaimer.
//     * Redistributions in binary form must reproduce the above
// copyright notice, this list of conditions and the following disclaimer
// in the documentation and/or other materials provided with the
// distribution.
//     * Neither the name of Google Inc. nor the names of its
// contributors may be used to endorse or promote products derived from
// this software without specific prior written permission.
//
// THIS SOFTWARE IS PROVIDED BY THE COPYRIGHT HOLDERS AND CONTRIBUTORS
// "AS IS" AND ANY EXPRESS OR IMPLIED WARRANTIES, INCLUDING, BUT NOT
// LIMITED TO, THE IMPLIED WARRANTIES OF MERCHANTABILITY AND FITNESS FOR
// A PARTICULAR PURPOSE ARE DISCLAIMED. IN NO EVENT SHALL THE COPYRIGHT
// OWNER OR CONTRIBUTORS BE LIABLE FOR ANY DIRECT, INDIRECT, INCIDENTAL,
// SPECIAL, EXEMPLARY, OR CONSEQUENTIAL DAMAGES (INCLUDING, BUT NOT
// LIMITED TO, PROCUREMENT OF SUBSTITUTE GOODS OR SERVICES; LOSS OF USE,
// DATA, OR PROFITS; OR BUSINESS INTERRUPTION) HOWEVER CAUSED AND ON ANY
// THEORY OF LIABILITY, WHETHER IN CONTRACT, STRICT LIABILITY, OR TORT
// (INCLUDING NEGLIGENCE OR OTHERWISE) ARISING IN ANY WAY OUT OF THE USE
// OF THIS SOFTWARE, EVEN IF ADVISED OF THE POSSIBILITY OF SUCH DAMAGE.
//

#include "src/core/ext/client_config/resolver_result.h"

#include <string.h>

#include <grpc/support/alloc.h>
#include <grpc/support/string_util.h>

grpc_addresses* grpc_addresses_create(size_t num_addresses) {
  grpc_addresses* addresses = gpr_malloc(sizeof(grpc_addresses));
  addresses->num_addresses = num_addresses;
  const size_t addresses_size = sizeof(grpc_address) * num_addresses;
  addresses->addresses = gpr_malloc(addresses_size);
  memset(addresses->addresses, 0, addresses_size);
  return addresses;
}

<<<<<<< HEAD
grpc_addresses *grpc_addresses_copy(grpc_addresses* addresses) {
  grpc_addresses *new = grpc_addresses_create(addresses->num_addresses);
  memcpy(new->addresses, addresses->addresses,
         sizeof(grpc_address) * addresses->num_addresses);
  return new;
}

void grpc_addresses_set_address(grpc_addresses *addresses, size_t index,
                                void *address, size_t address_len,
=======
void grpc_addresses_set_address(grpc_addresses* addresses, size_t index,
                                void* address, size_t address_len,
>>>>>>> 46131d84
                                bool is_balancer) {
  GPR_ASSERT(index < addresses->num_addresses);
  grpc_address* target = &addresses->addresses[index];
  memcpy(target->address.addr, address, address_len);
  target->address.len = address_len;
  target->is_balancer = is_balancer;
}

void grpc_addresses_destroy(grpc_addresses* addresses) {
  gpr_free(addresses->addresses);
  gpr_free(addresses);
}

struct grpc_resolver_result {
  gpr_refcount refs;
<<<<<<< HEAD
  grpc_addresses *addresses;
  char *lb_policy_name;
};

grpc_resolver_result *grpc_resolver_result_create(grpc_addresses *addresses,
                                                  const char *lb_policy_name) {
  grpc_resolver_result *result = gpr_malloc(sizeof(*result));
  memset(result, 0, sizeof(*result));
  gpr_ref_init(&result->refs, 1);
  result->addresses = addresses;
  result->lb_policy_name = gpr_strdup(lb_policy_name);
  return result;
}

void grpc_resolver_result_ref(grpc_resolver_result *result) {
  gpr_ref(&result->refs);
}

void grpc_resolver_result_unref(grpc_exec_ctx *exec_ctx,
                                grpc_resolver_result *result) {
  if (gpr_unref(&result->refs)) {
    grpc_addresses_destroy(result->addresses);
    gpr_free(result->lb_policy_name);
    gpr_free(result);
  }
}

grpc_addresses *grpc_resolver_result_get_addresses(
    grpc_resolver_result *result) {
  return result->addresses;
}

const char *grpc_resolver_result_get_lb_policy_name(
    grpc_resolver_result *result) {
  return result->lb_policy_name;
=======
  grpc_lb_policy* lb_policy;
};

grpc_resolver_result* grpc_resolver_result_create() {
  grpc_resolver_result* c = gpr_malloc(sizeof(*c));
  memset(c, 0, sizeof(*c));
  gpr_ref_init(&c->refs, 1);
  return c;
}

void grpc_resolver_result_ref(grpc_resolver_result* c) { gpr_ref(&c->refs); }

void grpc_resolver_result_unref(grpc_exec_ctx* exec_ctx,
                                grpc_resolver_result* c) {
  if (gpr_unref(&c->refs)) {
    if (c->lb_policy != NULL) {
      GRPC_LB_POLICY_UNREF(exec_ctx, c->lb_policy, "resolver_result");
    }
    gpr_free(c);
  }
}

void grpc_resolver_result_set_lb_policy(grpc_resolver_result* c,
                                        grpc_lb_policy* lb_policy) {
  GPR_ASSERT(c->lb_policy == NULL);
  if (lb_policy) {
    GRPC_LB_POLICY_REF(lb_policy, "resolver_result");
  }
  c->lb_policy = lb_policy;
}

grpc_lb_policy* grpc_resolver_result_get_lb_policy(grpc_resolver_result* c) {
  return c->lb_policy;
>>>>>>> 46131d84
}<|MERGE_RESOLUTION|>--- conflicted
+++ resolved
@@ -45,20 +45,15 @@
   return addresses;
 }
 
-<<<<<<< HEAD
-grpc_addresses *grpc_addresses_copy(grpc_addresses* addresses) {
-  grpc_addresses *new = grpc_addresses_create(addresses->num_addresses);
+grpc_addresses* grpc_addresses_copy(grpc_addresses* addresses) {
+  grpc_addresses* new = grpc_addresses_create(addresses->num_addresses);
   memcpy(new->addresses, addresses->addresses,
          sizeof(grpc_address) * addresses->num_addresses);
   return new;
 }
 
-void grpc_addresses_set_address(grpc_addresses *addresses, size_t index,
-                                void *address, size_t address_len,
-=======
 void grpc_addresses_set_address(grpc_addresses* addresses, size_t index,
                                 void* address, size_t address_len,
->>>>>>> 46131d84
                                 bool is_balancer) {
   GPR_ASSERT(index < addresses->num_addresses);
   grpc_address* target = &addresses->addresses[index];
@@ -74,14 +69,13 @@
 
 struct grpc_resolver_result {
   gpr_refcount refs;
-<<<<<<< HEAD
-  grpc_addresses *addresses;
-  char *lb_policy_name;
+  grpc_addresses* addresses;
+  char* lb_policy_name;
 };
 
-grpc_resolver_result *grpc_resolver_result_create(grpc_addresses *addresses,
-                                                  const char *lb_policy_name) {
-  grpc_resolver_result *result = gpr_malloc(sizeof(*result));
+grpc_resolver_result* grpc_resolver_result_create(grpc_addresses* addresses,
+                                                  const char* lb_policy_name) {
+  grpc_resolver_result* result = gpr_malloc(sizeof(*result));
   memset(result, 0, sizeof(*result));
   gpr_ref_init(&result->refs, 1);
   result->addresses = addresses;
@@ -89,12 +83,12 @@
   return result;
 }
 
-void grpc_resolver_result_ref(grpc_resolver_result *result) {
+void grpc_resolver_result_ref(grpc_resolver_result* result) {
   gpr_ref(&result->refs);
 }
 
-void grpc_resolver_result_unref(grpc_exec_ctx *exec_ctx,
-                                grpc_resolver_result *result) {
+void grpc_resolver_result_unref(grpc_exec_ctx* exec_ctx,
+                                grpc_resolver_result* result) {
   if (gpr_unref(&result->refs)) {
     grpc_addresses_destroy(result->addresses);
     gpr_free(result->lb_policy_name);
@@ -102,47 +96,12 @@
   }
 }
 
-grpc_addresses *grpc_resolver_result_get_addresses(
-    grpc_resolver_result *result) {
+grpc_addresses* grpc_resolver_result_get_addresses(
+    grpc_resolver_result* result) {
   return result->addresses;
 }
 
-const char *grpc_resolver_result_get_lb_policy_name(
-    grpc_resolver_result *result) {
+const char* grpc_resolver_result_get_lb_policy_name(
+    grpc_resolver_result* result) {
   return result->lb_policy_name;
-=======
-  grpc_lb_policy* lb_policy;
-};
-
-grpc_resolver_result* grpc_resolver_result_create() {
-  grpc_resolver_result* c = gpr_malloc(sizeof(*c));
-  memset(c, 0, sizeof(*c));
-  gpr_ref_init(&c->refs, 1);
-  return c;
-}
-
-void grpc_resolver_result_ref(grpc_resolver_result* c) { gpr_ref(&c->refs); }
-
-void grpc_resolver_result_unref(grpc_exec_ctx* exec_ctx,
-                                grpc_resolver_result* c) {
-  if (gpr_unref(&c->refs)) {
-    if (c->lb_policy != NULL) {
-      GRPC_LB_POLICY_UNREF(exec_ctx, c->lb_policy, "resolver_result");
-    }
-    gpr_free(c);
-  }
-}
-
-void grpc_resolver_result_set_lb_policy(grpc_resolver_result* c,
-                                        grpc_lb_policy* lb_policy) {
-  GPR_ASSERT(c->lb_policy == NULL);
-  if (lb_policy) {
-    GRPC_LB_POLICY_REF(lb_policy, "resolver_result");
-  }
-  c->lb_policy = lb_policy;
-}
-
-grpc_lb_policy* grpc_resolver_result_get_lb_policy(grpc_resolver_result* c) {
-  return c->lb_policy;
->>>>>>> 46131d84
 }