--- conflicted
+++ resolved
@@ -171,30 +171,21 @@
     {"www-authenticate", ""},
 };
 
-<<<<<<< HEAD
-void grpc_chttp2_hptbl_init(grpc_chttp2_hptbl *tbl) {
-  size_t i;
-
-  memset(tbl, 0, sizeof(*tbl));
-  tbl->max_bytes = GRPC_CHTTP2_INITIAL_HPACK_TABLE_SIZE;
-=======
 static gpr_uint32 entries_for_bytes(gpr_uint32 bytes) {
   return (bytes + GRPC_CHTTP2_HPACK_ENTRY_OVERHEAD - 1) /
          GRPC_CHTTP2_HPACK_ENTRY_OVERHEAD;
 }
 
-void grpc_chttp2_hptbl_init(grpc_chttp2_hptbl *tbl, grpc_mdctx *mdctx) {
+void grpc_chttp2_hptbl_init(grpc_chttp2_hptbl *tbl) {
   size_t i;
 
   memset(tbl, 0, sizeof(*tbl));
-  tbl->mdctx = mdctx;
   tbl->current_table_bytes = tbl->max_bytes =
       GRPC_CHTTP2_INITIAL_HPACK_TABLE_SIZE;
   tbl->max_entries = tbl->cap_entries =
       entries_for_bytes(tbl->current_table_bytes);
   tbl->ents = gpr_malloc(sizeof(*tbl->ents) * tbl->cap_entries);
   memset(tbl->ents, 0, sizeof(*tbl->ents) * tbl->cap_entries);
->>>>>>> 201d6e13
   for (i = 1; i <= GRPC_CHTTP2_LAST_STATIC_ENTRY; i++) {
     tbl->static_ents[i - 1] =
         grpc_mdelem_from_strings(static_table[i].key, static_table[i].value);
