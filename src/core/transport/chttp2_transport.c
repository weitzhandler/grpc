--- conflicted
+++ resolved
@@ -966,6 +966,7 @@
   if (t->parsing.initial_window_update != 0) {
     grpc_chttp2_stream_map_for_each(&t->parsing_stream_map,
                                     update_global_window, t);
+    t->parsing.initial_window_update = 0;
   }
   /* handle higher level things */
   grpc_chttp2_publish_reads(&t->global, &t->parsing);
@@ -1025,49 +1026,7 @@
       grpc_chttp2_run_with_global_lock(t, NULL, recv_data_error_locked, NULL, 0);
       break;
     case GRPC_ENDPOINT_CB_OK:
-<<<<<<< HEAD
       grpc_chttp2_run_with_global_lock(t, NULL, recv_data_ok_locked, NULL, 0);
-=======
-      lock(t);
-      i = 0;
-      GPR_ASSERT(!t->parsing_active);
-      if (t->global.error_state == GRPC_CHTTP2_ERROR_STATE_NONE) {
-        t->parsing_active = 1;
-        /* merge stream lists */
-        grpc_chttp2_stream_map_move_into(&t->new_stream_map,
-                                         &t->parsing_stream_map);
-        grpc_chttp2_prepare_to_read(&t->global, &t->parsing);
-        gpr_mu_unlock(&t->mu);
-        for (; i < nslices && grpc_chttp2_perform_read(&t->parsing, slices[i]);
-             i++) {
-          gpr_slice_unref(slices[i]);
-        }
-        gpr_mu_lock(&t->mu);
-        if (i != nslices) {
-          drop_connection(t);
-        }
-        /* merge stream lists */
-        grpc_chttp2_stream_map_move_into(&t->new_stream_map,
-                                         &t->parsing_stream_map);
-        t->global.concurrent_stream_count = grpc_chttp2_stream_map_size(&t->parsing_stream_map);
-        if (t->parsing.initial_window_update != 0) {
-          grpc_chttp2_stream_map_for_each(&t->parsing_stream_map,
-                                          update_global_window, t);
-          t->parsing.initial_window_update = 0;
-        }
-        /* handle higher level things */
-        grpc_chttp2_publish_reads(&t->global, &t->parsing);
-        t->parsing_active = 0;
-      }
-      if (i == nslices) {
-        grpc_chttp2_schedule_closure(&t->global, &t->reading_action, 1);
-      } else {
-        read_error_locked(t);
-        unref = 1;
-      }
-      unlock(t);
-      for (; i < nslices; i++) gpr_slice_unref(slices[i]);
->>>>>>> ef558b32
       break;
   }
 }
