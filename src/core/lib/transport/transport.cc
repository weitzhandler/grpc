/*
 *
 * Copyright 2015 gRPC authors.
 *
 * Licensed under the Apache License, Version 2.0 (the "License");
 * you may not use this file except in compliance with the License.
 * You may obtain a copy of the License at
 *
 *     http://www.apache.org/licenses/LICENSE-2.0
 *
 * Unless required by applicable law or agreed to in writing, software
 * distributed under the License is distributed on an "AS IS" BASIS,
 * WITHOUT WARRANTIES OR CONDITIONS OF ANY KIND, either express or implied.
 * See the License for the specific language governing permissions and
 * limitations under the License.
 *
 */

#include "src/core/lib/transport/transport.h"

#include <string.h>

#include <grpc/support/alloc.h>
#include <grpc/support/atm.h>
#include <grpc/support/log.h>
#include <grpc/support/sync.h>

#include "src/core/lib/iomgr/executor.h"
#include "src/core/lib/slice/slice_internal.h"
#include "src/core/lib/slice/slice_string_helpers.h"
#include "src/core/lib/support/string.h"
#include "src/core/lib/transport/transport_impl.h"

grpc_core::DebugOnlyTraceFlag grpc_trace_stream_refcount(false,
                                                         "stream_refcount");

#ifndef NDEBUG
void grpc_stream_ref(grpc_stream_refcount* refcount, const char* reason) {
  if (grpc_trace_stream_refcount.enabled()) {
    gpr_atm val = gpr_atm_no_barrier_load(&refcount->refs.count);
    gpr_log(GPR_DEBUG, "%s %p:%p   REF %" PRIdPTR "->%" PRIdPTR " %s",
            refcount->object_type, refcount, refcount->destroy.cb_arg, val,
            val + 1, reason);
  }
#else
void grpc_stream_ref(grpc_stream_refcount* refcount) {
#endif
  gpr_ref_non_zero(&refcount->refs);
}

#ifndef NDEBUG
<<<<<<< HEAD
void grpc_stream_unref(grpc_stream_refcount* refcount, const char* reason) {
  if (GRPC_TRACER_ON(grpc_trace_stream_refcount)) {
=======
void grpc_stream_unref(grpc_exec_ctx* exec_ctx, grpc_stream_refcount* refcount,
                       const char* reason) {
  if (grpc_trace_stream_refcount.enabled()) {
>>>>>>> d88421a9
    gpr_atm val = gpr_atm_no_barrier_load(&refcount->refs.count);
    gpr_log(GPR_DEBUG, "%s %p:%p UNREF %" PRIdPTR "->%" PRIdPTR " %s",
            refcount->object_type, refcount, refcount->destroy.cb_arg, val,
            val - 1, reason);
  }
#else
void grpc_stream_unref(grpc_stream_refcount* refcount) {
#endif
  if (gpr_unref(&refcount->refs)) {
    if (grpc_core::ExecCtx::Get()->flags() &
        GRPC_EXEC_CTX_FLAG_THREAD_RESOURCE_LOOP) {
      /* Ick.
         The thread we're running on MAY be owned (indirectly) by a call-stack.
         If that's the case, destroying the call-stack MAY try to destroy the
         thread, which is a tangled mess that we just don't want to ever have to
         cope with.
         Throw this over to the executor (on a core-owned thread) and process it
         there. */
      refcount->destroy.scheduler =
          grpc_executor_scheduler(GRPC_EXECUTOR_SHORT);
    }
    GRPC_CLOSURE_SCHED(&refcount->destroy, GRPC_ERROR_NONE);
  }
}

#define STREAM_REF_FROM_SLICE_REF(p)       \
  ((grpc_stream_refcount*)(((uint8_t*)p) - \
                           offsetof(grpc_stream_refcount, slice_refcount)))

static void slice_stream_ref(void* p) {
#ifndef NDEBUG
  grpc_stream_ref(STREAM_REF_FROM_SLICE_REF(p), "slice");
#else
  grpc_stream_ref(STREAM_REF_FROM_SLICE_REF(p));
#endif
}

static void slice_stream_unref(void* p) {
#ifndef NDEBUG
  grpc_stream_unref(STREAM_REF_FROM_SLICE_REF(p), "slice");
#else
  grpc_stream_unref(STREAM_REF_FROM_SLICE_REF(p));
#endif
}

grpc_slice grpc_slice_from_stream_owned_buffer(grpc_stream_refcount* refcount,
                                               void* buffer, size_t length) {
  slice_stream_ref(&refcount->slice_refcount);
  grpc_slice res;
  res.refcount = &refcount->slice_refcount,
  res.data.refcounted.bytes = (uint8_t*)buffer;
  res.data.refcounted.length = length;
  return res;
}

static const grpc_slice_refcount_vtable stream_ref_slice_vtable = {
    slice_stream_ref,            /* ref */
    slice_stream_unref,          /* unref */
    grpc_slice_default_eq_impl,  /* eq */
    grpc_slice_default_hash_impl /* hash */
};

#ifndef NDEBUG
void grpc_stream_ref_init(grpc_stream_refcount* refcount, int initial_refs,
                          grpc_iomgr_cb_func cb, void* cb_arg,
                          const char* object_type) {
  refcount->object_type = object_type;
#else
void grpc_stream_ref_init(grpc_stream_refcount* refcount, int initial_refs,
                          grpc_iomgr_cb_func cb, void* cb_arg) {
#endif
  gpr_ref_init(&refcount->refs, initial_refs);
  GRPC_CLOSURE_INIT(&refcount->destroy, cb, cb_arg, grpc_schedule_on_exec_ctx);
  refcount->slice_refcount.vtable = &stream_ref_slice_vtable;
  refcount->slice_refcount.sub_refcount = &refcount->slice_refcount;
}

static void move64(uint64_t* from, uint64_t* to) {
  *to += *from;
  *from = 0;
}

void grpc_transport_move_one_way_stats(grpc_transport_one_way_stats* from,
                                       grpc_transport_one_way_stats* to) {
  move64(&from->framing_bytes, &to->framing_bytes);
  move64(&from->data_bytes, &to->data_bytes);
  move64(&from->header_bytes, &to->header_bytes);
}

void grpc_transport_move_stats(grpc_transport_stream_stats* from,
                               grpc_transport_stream_stats* to) {
  grpc_transport_move_one_way_stats(&from->incoming, &to->incoming);
  grpc_transport_move_one_way_stats(&from->outgoing, &to->outgoing);
}

size_t grpc_transport_stream_size(grpc_transport* transport) {
  return transport->vtable->sizeof_stream;
}

void grpc_transport_destroy(grpc_transport* transport) {
  transport->vtable->destroy(transport);
}

int grpc_transport_init_stream(grpc_transport* transport, grpc_stream* stream,
                               grpc_stream_refcount* refcount,
                               const void* server_data, gpr_arena* arena) {
  return transport->vtable->init_stream(transport, stream, refcount,
                                        server_data, arena);
}

void grpc_transport_perform_stream_op(grpc_transport* transport,
                                      grpc_stream* stream,
                                      grpc_transport_stream_op_batch* op) {
  transport->vtable->perform_stream_op(transport, stream, op);
}

void grpc_transport_perform_op(grpc_transport* transport,
                               grpc_transport_op* op) {
  transport->vtable->perform_op(transport, op);
}

void grpc_transport_set_pops(grpc_transport* transport, grpc_stream* stream,
                             grpc_polling_entity* pollent) {
  grpc_pollset* pollset;
  grpc_pollset_set* pollset_set;
  if ((pollset = grpc_polling_entity_pollset(pollent)) != nullptr) {
    transport->vtable->set_pollset(transport, stream, pollset);
  } else if ((pollset_set = grpc_polling_entity_pollset_set(pollent)) !=
             nullptr) {
    transport->vtable->set_pollset_set(transport, stream, pollset_set);
  } else {
    abort();
  }
}

void grpc_transport_destroy_stream(grpc_transport* transport,
                                   grpc_stream* stream,
                                   grpc_closure* then_schedule_closure) {
  transport->vtable->destroy_stream(transport, stream, then_schedule_closure);
}

grpc_endpoint* grpc_transport_get_endpoint(grpc_transport* transport) {
  return transport->vtable->get_endpoint(transport);
}

// This comment should be sung to the tune of
// "Supercalifragilisticexpialidocious":
//
// grpc_transport_stream_op_batch_finish_with_failure
// is a function that must always unref cancel_error
// though it lives in lib, it handles transport stream ops sure
// it's grpc_transport_stream_op_batch_finish_with_failure
void grpc_transport_stream_op_batch_finish_with_failure(
    grpc_transport_stream_op_batch* batch, grpc_error* error,
    grpc_call_combiner* call_combiner) {
  if (batch->send_message) {
    grpc_byte_stream_destroy(batch->payload->send_message.send_message);
  }
  if (batch->recv_message) {
    GRPC_CALL_COMBINER_START(
        call_combiner, batch->payload->recv_message.recv_message_ready,
        GRPC_ERROR_REF(error), "failing recv_message_ready");
  }
  if (batch->recv_initial_metadata) {
    GRPC_CALL_COMBINER_START(
        call_combiner,
        batch->payload->recv_initial_metadata.recv_initial_metadata_ready,
        GRPC_ERROR_REF(error), "failing recv_initial_metadata_ready");
  }
  GRPC_CLOSURE_SCHED(batch->on_complete, error);
  if (batch->cancel_stream) {
    GRPC_ERROR_UNREF(batch->payload->cancel_stream.cancel_error);
  }
}

typedef struct {
  grpc_closure outer_on_complete;
  grpc_closure* inner_on_complete;
  grpc_transport_op op;
} made_transport_op;

static void destroy_made_transport_op(void* arg, grpc_error* error) {
  made_transport_op* op = (made_transport_op*)arg;
  GRPC_CLOSURE_SCHED(op->inner_on_complete, GRPC_ERROR_REF(error));
  gpr_free(op);
}

grpc_transport_op* grpc_make_transport_op(grpc_closure* on_complete) {
  made_transport_op* op = (made_transport_op*)gpr_malloc(sizeof(*op));
  GRPC_CLOSURE_INIT(&op->outer_on_complete, destroy_made_transport_op, op,
                    grpc_schedule_on_exec_ctx);
  op->inner_on_complete = on_complete;
  memset(&op->op, 0, sizeof(op->op));
  op->op.on_consumed = &op->outer_on_complete;
  return &op->op;
}

typedef struct {
  grpc_closure outer_on_complete;
  grpc_closure* inner_on_complete;
  grpc_transport_stream_op_batch op;
  grpc_transport_stream_op_batch_payload payload;
} made_transport_stream_op;

static void destroy_made_transport_stream_op(void* arg, grpc_error* error) {
  made_transport_stream_op* op = (made_transport_stream_op*)arg;
  grpc_closure* c = op->inner_on_complete;
  gpr_free(op);
  GRPC_CLOSURE_RUN(c, GRPC_ERROR_REF(error));
}

grpc_transport_stream_op_batch* grpc_make_transport_stream_op(
    grpc_closure* on_complete) {
  made_transport_stream_op* op =
      (made_transport_stream_op*)gpr_zalloc(sizeof(*op));
  op->op.payload = &op->payload;
  GRPC_CLOSURE_INIT(&op->outer_on_complete, destroy_made_transport_stream_op,
                    op, grpc_schedule_on_exec_ctx);
  op->inner_on_complete = on_complete;
  op->op.on_complete = &op->outer_on_complete;
  return &op->op;
}<|MERGE_RESOLUTION|>--- conflicted
+++ resolved
@@ -49,14 +49,8 @@
 }
 
 #ifndef NDEBUG
-<<<<<<< HEAD
 void grpc_stream_unref(grpc_stream_refcount* refcount, const char* reason) {
-  if (GRPC_TRACER_ON(grpc_trace_stream_refcount)) {
-=======
-void grpc_stream_unref(grpc_exec_ctx* exec_ctx, grpc_stream_refcount* refcount,
-                       const char* reason) {
   if (grpc_trace_stream_refcount.enabled()) {
->>>>>>> d88421a9
     gpr_atm val = gpr_atm_no_barrier_load(&refcount->refs.count);
     gpr_log(GPR_DEBUG, "%s %p:%p UNREF %" PRIdPTR "->%" PRIdPTR " %s",
             refcount->object_type, refcount, refcount->destroy.cb_arg, val,
