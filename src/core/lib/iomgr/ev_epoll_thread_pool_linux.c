--- conflicted
+++ resolved
@@ -41,12 +41,9 @@
 #include <grpc/support/tls.h>
 #include <grpc/support/useful.h>
 
-<<<<<<< HEAD
+#include "src/core/lib/debug/stats.h"
 #include "src/core/lib/iomgr/block_annotate.h"
-=======
-#include "src/core/lib/debug/stats.h"
->>>>>>> b2b9a0ff
-#include "src/core/lib/iomgr/ev_posix.h"
+#include "src/core/lib/iomgr/exec_ctx.h"
 #include "src/core/lib/iomgr/iomgr_internal.h"
 #include "src/core/lib/iomgr/lockfree_event.h"
 #include "src/core/lib/iomgr/timer.h"
@@ -54,17 +51,14 @@
 #include "src/core/lib/profiling/timers.h"
 
 /* TODO: sreek - Move this to init.c and initialize this like other tracers. */
-#define GRPC_POLLING_TRACE(fmt, ...)        \
-  if (GRPC_TRACER_ON(grpc_polling_trace)) { \
-    gpr_log(GPR_INFO, (fmt), __VA_ARGS__);  \
-  }
-
-/* The alarm system needs to be able to wakeup 'some poller' sometimes
- * (specifically when a new alarm needs to be triggered earlier than the next
- * alarm 'epoch'). This wakeup_fd gives us something to alert on when such a
- * case occurs. */
-
-struct epoll_set;
+#define GRPC_POLLING_TRACE(fmt, ...)                                          \
+  if (GRPC_TRACER_ON(grpc_polling_trace)) {                                   \
+    gpr_log(GPR_INFO, (fmt), __VA_ARGS__);                                    \
+  } /* The alarm system needs to be able to wakeup 'some poller' sometimes    \
+ * (specifically when a new alarm needs to be triggered earlier than the next \
+ * alarm 'epoch'). This wakeup_fd gives us something to alert on when such a  \
+ * case occurs. */                                                            \
+  struct epoll_set;
 
 #define GRPC_POLLSET_KICK_BROADCAST ((grpc_pollset_worker *)1)
 
