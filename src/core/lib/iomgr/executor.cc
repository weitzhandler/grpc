--- conflicted
+++ resolved
@@ -132,12 +132,7 @@
   }
 }
 
-<<<<<<< HEAD
 void grpc_executor_init() {
-  grpc_register_tracer(&executor_trace);
-=======
-void grpc_executor_init(grpc_exec_ctx* exec_ctx) {
->>>>>>> d88421a9
   gpr_atm_no_barrier_store(&g_cur_threads, 0);
   grpc_executor_set_threading(true);
 }
