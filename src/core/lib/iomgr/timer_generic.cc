--- conflicted
+++ resolved
@@ -42,14 +42,8 @@
 #define MIN_QUEUE_WINDOW_DURATION 0.01
 #define MAX_QUEUE_WINDOW_DURATION 1
 
-<<<<<<< HEAD
-grpc_tracer_flag grpc_timer_trace = GRPC_TRACER_INITIALIZER(false, "timer");
-grpc_tracer_flag grpc_timer_check_trace =
-    GRPC_TRACER_INITIALIZER(false, "timer_check");
-=======
 grpc_core::TraceFlag grpc_timer_trace(false, "timer");
 grpc_core::TraceFlag grpc_timer_check_trace(false, "timer_check");
->>>>>>> 9addd2ee
 
 /* A "timer shard". Contains a 'heap' and a 'list' of timers. All timers with
  * deadlines earlier than 'queue_deadline" cap are maintained in the heap and
