/*
 *
 * Copyright 2015 gRPC authors.
 *
 * Licensed under the Apache License, Version 2.0 (the "License");
 * you may not use this file except in compliance with the License.
 * You may obtain a copy of the License at
 *
 *     http://www.apache.org/licenses/LICENSE-2.0
 *
 * Unless required by applicable law or agreed to in writing, software
 * distributed under the License is distributed on an "AS IS" BASIS,
 * WITHOUT WARRANTIES OR CONDITIONS OF ANY KIND, either express or implied.
 * See the License for the specific language governing permissions and
 * limitations under the License.
 *
 */

#include <grpc/support/port_platform.h>

#include "src/core/lib/iomgr/port.h"

#include <inttypes.h>

#include "src/core/lib/iomgr/timer.h"

#include <grpc/support/alloc.h>
#include <grpc/support/cpu.h>
#include <grpc/support/log.h>
#include <grpc/support/string_util.h>
#include <grpc/support/sync.h>

#include "src/core/lib/debug/trace.h"
#include "src/core/lib/gpr/spinlock.h"
#include "src/core/lib/gpr/tls.h"
#include "src/core/lib/gpr/useful.h"
#include "src/core/lib/iomgr/exec_ctx.h"
#include "src/core/lib/iomgr/time_averaged_stats.h"
#include "src/core/lib/iomgr/timer_heap.h"

#define INVALID_HEAP_INDEX 0xffffffffu

#define ADD_DEADLINE_SCALE 0.33
#define MIN_QUEUE_WINDOW_DURATION 0.01
#define MAX_QUEUE_WINDOW_DURATION 1

grpc_core::TraceFlag grpc_timer_trace(false, "timer");
grpc_core::TraceFlag grpc_timer_check_trace(false, "timer_check");

/* A "timer shard". Contains a 'heap' and a 'list' of timers. All timers with
 * deadlines earlier than 'queue_deadline" cap are maintained in the heap and
 * others are maintained in the list (unordered). This helps to keep the number
 * of elements in the heap low.
 *
 * The 'queue_deadline_cap' gets recomputed periodically based on the timer
 * stats maintained in 'stats' and the relevant timers are then moved from the
 * 'list' to 'heap'
 */
typedef struct {
  gpr_mu mu;
  grpc_time_averaged_stats stats;
  /* All and only timers with deadlines <= this will be in the heap. */
  grpc_millis queue_deadline_cap;
  /* The deadline of the next timer due in this shard */
  grpc_millis min_deadline;
  /* Index of this timer_shard in the g_shard_queue */
  uint32_t shard_queue_index;
  /* This holds all timers with deadlines < queue_deadline_cap. Timers in this
     list have the top bit of their deadline set to 0. */
  grpc_timer_heap heap;
  /* This holds timers whose deadline is >= queue_deadline_cap. */
  grpc_timer list;
} timer_shard;

static size_t g_num_shards;

/* Array of timer shards. Whenever a timer (grpc_timer *) is added, its address
 * is hashed to select the timer shard to add the timer to */
static timer_shard* g_shards;

/* Maintains a sorted list of timer shards (sorted by their min_deadline, i.e
 * the deadline of the next timer in each shard).
 * Access to this is protected by g_shared_mutables.mu */
static timer_shard** g_shard_queue;

#ifndef NDEBUG

/* == Hash table for duplicate timer detection == */

#define NUM_HASH_BUCKETS 1009 /* Prime number close to 1000 */

static gpr_mu g_hash_mu[NUM_HASH_BUCKETS]; /* One mutex per bucket */
static grpc_timer* g_timer_ht[NUM_HASH_BUCKETS] = {nullptr};

static void init_timer_ht() {
  for (int i = 0; i < NUM_HASH_BUCKETS; i++) {
    gpr_mu_init(&g_hash_mu[i]);
  }
}

static void destroy_timer_ht() {
  for (int i = 0; i < NUM_HASH_BUCKETS; i++) {
    gpr_mu_destroy(&g_hash_mu[i]);
  }
}

static bool is_in_ht(grpc_timer* t) {
  size_t i = GPR_HASH_POINTER(t, NUM_HASH_BUCKETS);

  gpr_mu_lock(&g_hash_mu[i]);
  grpc_timer* p = g_timer_ht[i];
  while (p != nullptr && p != t) {
    p = p->hash_table_next;
  }
  gpr_mu_unlock(&g_hash_mu[i]);

  return (p == t);
}

static void add_to_ht(grpc_timer* t) {
  GPR_ASSERT(!t->hash_table_next);
  size_t i = GPR_HASH_POINTER(t, NUM_HASH_BUCKETS);

  gpr_mu_lock(&g_hash_mu[i]);
  grpc_timer* p = g_timer_ht[i];
  while (p != nullptr && p != t) {
    p = p->hash_table_next;
  }

  if (p == t) {
    grpc_closure* c = t->closure;
    gpr_log(GPR_ERROR,
            "** Duplicate timer (%p) being added. Closure: (%p), created at: "
            "(%s:%d), scheduled at: (%s:%d) **",
            t, c, c->file_created, c->line_created, c->file_initiated,
            c->line_initiated);
    abort();
  }

  /* Timer not present in the bucket. Insert at head of the list */
  t->hash_table_next = g_timer_ht[i];
  g_timer_ht[i] = t;
  gpr_mu_unlock(&g_hash_mu[i]);
}

static void remove_from_ht(grpc_timer* t) {
  size_t i = GPR_HASH_POINTER(t, NUM_HASH_BUCKETS);
  bool removed = false;

  gpr_mu_lock(&g_hash_mu[i]);
  if (g_timer_ht[i] == t) {
    g_timer_ht[i] = g_timer_ht[i]->hash_table_next;
    removed = true;
  } else if (g_timer_ht[i] != nullptr) {
    grpc_timer* p = g_timer_ht[i];
    while (p->hash_table_next != nullptr && p->hash_table_next != t) {
      p = p->hash_table_next;
    }

    if (p->hash_table_next == t) {
      p->hash_table_next = t->hash_table_next;
      removed = true;
    }
  }
  gpr_mu_unlock(&g_hash_mu[i]);

  if (!removed) {
    grpc_closure* c = t->closure;
    gpr_log(GPR_ERROR,
            "** Removing timer (%p) that is not added to hash table. Closure "
            "(%p), created at: (%s:%d), scheduled at: (%s:%d) **",
            t, c, c->file_created, c->line_created, c->file_initiated,
            c->line_initiated);
    abort();
  }

  t->hash_table_next = nullptr;
}

/* If a timer is added to a timer shard (either heap or a list), it cannot
 * be pending. A timer is added to hash table only-if it is added to the
 * timer shard.
 * Therefore, if timer->pending is false, it cannot be in hash table */
static void validate_non_pending_timer(grpc_timer* t) {
  if (!t->pending && is_in_ht(t)) {
    grpc_closure* c = t->closure;
    gpr_log(GPR_ERROR,
            "** gpr_timer_cancel() called on a non-pending timer (%p) which "
            "is in the hash table. Closure: (%p), created at: (%s:%d), "
            "scheduled at: (%s:%d) **",
            t, c, c->file_created, c->line_created, c->file_initiated,
            c->line_initiated);
    abort();
  }
}

#define INIT_TIMER_HASH_TABLE() init_timer_ht()
#define DESTROY_TIMER_HASH_TABLE() destroy_timer_ht()
#define ADD_TO_HASH_TABLE(t) add_to_ht((t))
#define REMOVE_FROM_HASH_TABLE(t) remove_from_ht((t))
#define VALIDATE_NON_PENDING_TIMER(t) validate_non_pending_timer((t))

#else

#define INIT_TIMER_HASH_TABLE()
#define DESTROY_TIMER_HASH_TABLE()
#define ADD_TO_HASH_TABLE(t)
#define REMOVE_FROM_HASH_TABLE(t)
#define VALIDATE_NON_PENDING_TIMER(t)

#endif

#if GPR_ARCH_64
/* NOTE: TODO(sreek) - Currently the thread local storage support in grpc is
   for intptr_t which means on 32-bit machines it is not wide enough to hold
   grpc_millis which is 64-bit. Adding thread local support for 64 bit values
   is a lot of work for very little gain. So we are currently restricting this
   optimization to only 64 bit machines */

/* Thread local variable that stores the deadline of the next timer the thread
 * has last-seen. This is an optimization to prevent the thread from checking
 * shared_mutables.min_timer (which requires acquiring shared_mutables.mu lock,
 * an expensive operation) */
GPR_TLS_DECL(g_last_seen_min_timer);
#endif

struct shared_mutables {
  /* The deadline of the next timer due across all timer shards */
  grpc_millis min_timer;
  /* Allow only one run_some_expired_timers at once */
  gpr_spinlock checker_mu;
  bool initialized;
  /* Protects g_shard_queue (and the shared_mutables struct itself) */
  gpr_mu mu;
} GPR_ALIGN_STRUCT(GPR_CACHELINE_SIZE);

static struct shared_mutables g_shared_mutables;

static grpc_millis saturating_add(grpc_millis a, grpc_millis b) {
  if (a > GRPC_MILLIS_INF_FUTURE - b) {
    return GRPC_MILLIS_INF_FUTURE;
  }
  return a + b;
}

static grpc_timer_check_result run_some_expired_timers(grpc_millis now,
                                                       grpc_millis* next,
                                                       grpc_error* error);

static grpc_millis compute_min_deadline(timer_shard* shard) {
  return grpc_timer_heap_is_empty(&shard->heap)
             ? saturating_add(shard->queue_deadline_cap, 1)
             : grpc_timer_heap_top(&shard->heap)->deadline;
}

static void timer_list_init() {
  uint32_t i;

  g_num_shards = GPR_MIN(1, 2 * gpr_cpu_num_cores());
  g_shards =
      static_cast<timer_shard*>(gpr_zalloc(g_num_shards * sizeof(*g_shards)));
  g_shard_queue = static_cast<timer_shard**>(
      gpr_zalloc(g_num_shards * sizeof(*g_shard_queue)));

  g_shared_mutables.initialized = true;
  g_shared_mutables.checker_mu = GPR_SPINLOCK_INITIALIZER;
  gpr_mu_init(&g_shared_mutables.mu);
  g_shared_mutables.min_timer = grpc_core::ExecCtx::Get()->Now();

#if GPR_ARCH_64
  gpr_tls_init(&g_last_seen_min_timer);
  gpr_tls_set(&g_last_seen_min_timer, 0);
#endif

  for (i = 0; i < g_num_shards; i++) {
    timer_shard* shard = &g_shards[i];
    gpr_mu_init(&shard->mu);
    grpc_time_averaged_stats_init(&shard->stats, 1.0 / ADD_DEADLINE_SCALE, 0.1,
                                  0.5);
    shard->queue_deadline_cap = g_shared_mutables.min_timer;
    shard->shard_queue_index = i;
    grpc_timer_heap_init(&shard->heap);
    shard->list.next = shard->list.prev = &shard->list;
    shard->min_deadline = compute_min_deadline(shard);
    g_shard_queue[i] = shard;
  }

  INIT_TIMER_HASH_TABLE();
}

static void timer_list_shutdown() {
  size_t i;
  run_some_expired_timers(
      GPR_ATM_MAX, nullptr,
      GRPC_ERROR_CREATE_FROM_STATIC_STRING("Timer list shutdown"));
  for (i = 0; i < g_num_shards; i++) {
    timer_shard* shard = &g_shards[i];
    gpr_mu_destroy(&shard->mu);
    grpc_timer_heap_destroy(&shard->heap);
  }
  gpr_mu_destroy(&g_shared_mutables.mu);

#if GPR_ARCH_64
  gpr_tls_destroy(&g_last_seen_min_timer);
#endif

  gpr_free(g_shards);
  gpr_free(g_shard_queue);
  g_shared_mutables.initialized = false;

  DESTROY_TIMER_HASH_TABLE();
}

/* returns true if the first element in the list */
static void list_join(grpc_timer* head, grpc_timer* timer) {
  timer->next = head;
  timer->prev = head->prev;
  timer->next->prev = timer->prev->next = timer;
}

static void list_remove(grpc_timer* timer) {
  timer->next->prev = timer->prev;
  timer->prev->next = timer->next;
}

static void swap_adjacent_shards_in_queue(uint32_t first_shard_queue_index) {
  timer_shard* temp;
  temp = g_shard_queue[first_shard_queue_index];
  g_shard_queue[first_shard_queue_index] =
      g_shard_queue[first_shard_queue_index + 1];
  g_shard_queue[first_shard_queue_index + 1] = temp;
  g_shard_queue[first_shard_queue_index]->shard_queue_index =
      first_shard_queue_index;
  g_shard_queue[first_shard_queue_index + 1]->shard_queue_index =
      first_shard_queue_index + 1;
}

static void note_deadline_change(timer_shard* shard) {
  while (shard->shard_queue_index > 0 &&
         shard->min_deadline <
             g_shard_queue[shard->shard_queue_index - 1]->min_deadline) {
    swap_adjacent_shards_in_queue(shard->shard_queue_index - 1);
  }
  while (shard->shard_queue_index < g_num_shards - 1 &&
         shard->min_deadline >
             g_shard_queue[shard->shard_queue_index + 1]->min_deadline) {
    swap_adjacent_shards_in_queue(shard->shard_queue_index);
  }
}

void grpc_timer_init_unset(grpc_timer* timer) { timer->pending = false; }

static void timer_init(grpc_timer* timer, grpc_millis deadline,
                       grpc_closure* closure) {
  int is_first_timer = 0;
  timer_shard* shard = &g_shards[GPR_HASH_POINTER(timer, g_num_shards)];
  timer->closure = closure;
  timer->deadline = deadline;

#ifndef NDEBUG
  timer->hash_table_next = nullptr;
#endif

  if (grpc_timer_trace.enabled()) {
<<<<<<< HEAD
    gpr_log(GPR_DEBUG, "TIMER %p: SET %" PRId64 " now %" PRId64 " call %p[%p]",
=======
    gpr_log(GPR_INFO, "TIMER %p: SET %" PRIdPTR " now %" PRIdPTR " call %p[%p]",
>>>>>>> 978b9b17
            timer, deadline, grpc_core::ExecCtx::Get()->Now(), closure,
            closure->cb);
  }

  if (!g_shared_mutables.initialized) {
    timer->pending = false;
    GRPC_CLOSURE_SCHED(timer->closure,
                       GRPC_ERROR_CREATE_FROM_STATIC_STRING(
                           "Attempt to create timer before initialization"));
    return;
  }

  gpr_mu_lock(&shard->mu);
  timer->pending = true;
  grpc_millis now = grpc_core::ExecCtx::Get()->Now();
  if (deadline <= now) {
    timer->pending = false;
    GRPC_CLOSURE_SCHED(timer->closure, GRPC_ERROR_NONE);
    gpr_mu_unlock(&shard->mu);
    /* early out */
    return;
  }

  grpc_time_averaged_stats_add_sample(
      &shard->stats, static_cast<double>(deadline - now) / 1000.0);

  ADD_TO_HASH_TABLE(timer);

  if (deadline < shard->queue_deadline_cap) {
    is_first_timer = grpc_timer_heap_add(&shard->heap, timer);
  } else {
    timer->heap_index = INVALID_HEAP_INDEX;
    list_join(&shard->list, timer);
  }
  if (grpc_timer_trace.enabled()) {
<<<<<<< HEAD
    gpr_log(GPR_DEBUG,
            "  .. add to shard %d with queue_deadline_cap=%" PRId64
=======
    gpr_log(GPR_INFO,
            "  .. add to shard %d with queue_deadline_cap=%" PRIdPTR
>>>>>>> 978b9b17
            " => is_first_timer=%s",
            static_cast<int>(shard - g_shards), shard->queue_deadline_cap,
            is_first_timer ? "true" : "false");
  }
  gpr_mu_unlock(&shard->mu);

  /* Deadline may have decreased, we need to adjust the master queue.  Note
     that there is a potential racy unlocked region here.  There could be a
     reordering of multiple grpc_timer_init calls, at this point, but the < test
     below should ensure that we err on the side of caution.  There could
     also be a race with grpc_timer_check, which might beat us to the lock.  In
     that case, it is possible that the timer that we added will have already
     run by the time we hold the lock, but that too is a safe error.
     Finally, it's possible that the grpc_timer_check that intervened failed to
     trigger the new timer because the min_deadline hadn't yet been reduced.
     In that case, the timer will simply have to wait for the next
     grpc_timer_check. */
  if (is_first_timer) {
    gpr_mu_lock(&g_shared_mutables.mu);
    if (grpc_timer_trace.enabled()) {
<<<<<<< HEAD
      gpr_log(GPR_DEBUG, "  .. old shard min_deadline=%" PRId64,
=======
      gpr_log(GPR_INFO, "  .. old shard min_deadline=%" PRIdPTR,
>>>>>>> 978b9b17
              shard->min_deadline);
    }
    if (deadline < shard->min_deadline) {
      grpc_millis old_min_deadline = g_shard_queue[0]->min_deadline;
      shard->min_deadline = deadline;
      note_deadline_change(shard);
      if (shard->shard_queue_index == 0 && deadline < old_min_deadline) {
#if GPR_ARCH_64
        gpr_atm_no_barrier_store(
            static_cast<gpr_atm*>(&g_shared_mutables.min_timer), deadline);
#else
        // On 32-bit systems, gpr_atm_no_barrier_store does not work on 64-bit
        // types (like grpc_millis). So all reads and writes to
        // g_shared_mutables.min_timer varialbe under g_shared_mutables.mu
        g_shared_mutables.min_timer = deadline;
#endif
        grpc_kick_poller();
      }
    }
    gpr_mu_unlock(&g_shared_mutables.mu);
  }
}

static void timer_consume_kick(void) {
#if GPR_ARCH_64
  /* Force re-evaluation of last seen min */
  gpr_tls_set(&g_last_seen_min_timer, 0);
#endif
}

static void timer_cancel(grpc_timer* timer) {
  if (!g_shared_mutables.initialized) {
    /* must have already been cancelled, also the shard mutex is invalid */
    return;
  }

  timer_shard* shard = &g_shards[GPR_HASH_POINTER(timer, g_num_shards)];
  gpr_mu_lock(&shard->mu);
  if (grpc_timer_trace.enabled()) {
    gpr_log(GPR_INFO, "TIMER %p: CANCEL pending=%s", timer,
            timer->pending ? "true" : "false");
  }

  if (timer->pending) {
    REMOVE_FROM_HASH_TABLE(timer);

    GRPC_CLOSURE_SCHED(timer->closure, GRPC_ERROR_CANCELLED);
    timer->pending = false;
    if (timer->heap_index == INVALID_HEAP_INDEX) {
      list_remove(timer);
    } else {
      grpc_timer_heap_remove(&shard->heap, timer);
    }
  } else {
    VALIDATE_NON_PENDING_TIMER(timer);
  }
  gpr_mu_unlock(&shard->mu);
}

/* Rebalances the timer shard by computing a new 'queue_deadline_cap' and moving
   all relevant timers in shard->list (i.e timers with deadlines earlier than
   'queue_deadline_cap') into into shard->heap.
   Returns 'true' if shard->heap has atleast ONE element
   REQUIRES: shard->mu locked */
static int refill_heap(timer_shard* shard, grpc_millis now) {
  /* Compute the new queue window width and bound by the limits: */
  double computed_deadline_delta =
      grpc_time_averaged_stats_update_average(&shard->stats) *
      ADD_DEADLINE_SCALE;
  double deadline_delta =
      GPR_CLAMP(computed_deadline_delta, MIN_QUEUE_WINDOW_DURATION,
                MAX_QUEUE_WINDOW_DURATION);
  grpc_timer *timer, *next;

  /* Compute the new cap and put all timers under it into the queue: */
  shard->queue_deadline_cap =
      saturating_add(GPR_MAX(now, shard->queue_deadline_cap),
                     static_cast<grpc_millis>(deadline_delta * 1000.0));

  if (grpc_timer_check_trace.enabled()) {
<<<<<<< HEAD
    gpr_log(GPR_DEBUG, "  .. shard[%d]->queue_deadline_cap --> %" PRId64,
=======
    gpr_log(GPR_INFO, "  .. shard[%d]->queue_deadline_cap --> %" PRIdPTR,
>>>>>>> 978b9b17
            static_cast<int>(shard - g_shards), shard->queue_deadline_cap);
  }
  for (timer = shard->list.next; timer != &shard->list; timer = next) {
    next = timer->next;

    if (timer->deadline < shard->queue_deadline_cap) {
      if (grpc_timer_check_trace.enabled()) {
<<<<<<< HEAD
        gpr_log(GPR_DEBUG, "  .. add timer with deadline %" PRId64 " to heap",
=======
        gpr_log(GPR_INFO, "  .. add timer with deadline %" PRIdPTR " to heap",
>>>>>>> 978b9b17
                timer->deadline);
      }
      list_remove(timer);
      grpc_timer_heap_add(&shard->heap, timer);
    }
  }
  return !grpc_timer_heap_is_empty(&shard->heap);
}

/* This pops the next non-cancelled timer with deadline <= now from the
   queue, or returns NULL if there isn't one.
   REQUIRES: shard->mu locked */
static grpc_timer* pop_one(timer_shard* shard, grpc_millis now) {
  grpc_timer* timer;
  for (;;) {
    if (grpc_timer_check_trace.enabled()) {
      gpr_log(GPR_INFO, "  .. shard[%d]: heap_empty=%s",
              static_cast<int>(shard - g_shards),
              grpc_timer_heap_is_empty(&shard->heap) ? "true" : "false");
    }
    if (grpc_timer_heap_is_empty(&shard->heap)) {
      if (now < shard->queue_deadline_cap) return nullptr;
      if (!refill_heap(shard, now)) return nullptr;
    }
    timer = grpc_timer_heap_top(&shard->heap);
    if (grpc_timer_check_trace.enabled()) {
<<<<<<< HEAD
      gpr_log(GPR_DEBUG,
              "  .. check top timer deadline=%" PRId64 " now=%" PRId64,
=======
      gpr_log(GPR_INFO,
              "  .. check top timer deadline=%" PRIdPTR " now=%" PRIdPTR,
>>>>>>> 978b9b17
              timer->deadline, now);
    }
    if (timer->deadline > now) return nullptr;
    if (grpc_timer_trace.enabled()) {
<<<<<<< HEAD
      gpr_log(GPR_DEBUG, "TIMER %p: FIRE %" PRId64 "ms late via %s scheduler",
=======
      gpr_log(GPR_INFO, "TIMER %p: FIRE %" PRIdPTR "ms late via %s scheduler",
>>>>>>> 978b9b17
              timer, now - timer->deadline,
              timer->closure->scheduler->vtable->name);
    }
    timer->pending = false;
    grpc_timer_heap_pop(&shard->heap);
    return timer;
  }
}

/* REQUIRES: shard->mu unlocked */
static size_t pop_timers(timer_shard* shard, grpc_millis now,
                         grpc_millis* new_min_deadline, grpc_error* error) {
  size_t n = 0;
  grpc_timer* timer;
  gpr_mu_lock(&shard->mu);
  while ((timer = pop_one(shard, now))) {
    REMOVE_FROM_HASH_TABLE(timer);
    GRPC_CLOSURE_SCHED(timer->closure, GRPC_ERROR_REF(error));
    n++;
  }
  *new_min_deadline = compute_min_deadline(shard);
  gpr_mu_unlock(&shard->mu);
  if (grpc_timer_check_trace.enabled()) {
    gpr_log(GPR_INFO, "  .. shard[%d] popped %" PRIdPTR,
            static_cast<int>(shard - g_shards), n);
  }
  return n;
}

static grpc_timer_check_result run_some_expired_timers(grpc_millis now,
                                                       grpc_millis* next,
                                                       grpc_error* error) {
  grpc_timer_check_result result = GRPC_TIMERS_NOT_CHECKED;

#if GPR_ARCH_64
  grpc_millis min_timer = static_cast<grpc_millis>(gpr_atm_no_barrier_load(
      static_cast<gpr_atm*>(&g_shared_mutables.min_timer)));
  gpr_tls_set(&g_last_seen_min_timer, min_timer);
#else
  // On 32-bit systems, gpr_atm_no_barrier_load does not work on 64-bit types
  // (like grpc_millis). So all reads and writes to g_shared_mutables.min_timer
  // are done under g_shared_mutables.mu
  gpr_mu_lock(&g_shared_mutables.mu);
  grpc_millis min_timer = g_shared_mutables.min_timer;
  gpr_mu_unlock(&g_shared_mutables.mu);
#endif
  if (now < min_timer) {
    if (next != nullptr) *next = GPR_MIN(*next, min_timer);
    return GRPC_TIMERS_CHECKED_AND_EMPTY;
  }

  if (gpr_spinlock_trylock(&g_shared_mutables.checker_mu)) {
    gpr_mu_lock(&g_shared_mutables.mu);
    result = GRPC_TIMERS_CHECKED_AND_EMPTY;

    if (grpc_timer_check_trace.enabled()) {
<<<<<<< HEAD
      gpr_log(GPR_DEBUG, "  .. shard[%d]->min_deadline = %" PRId64,
=======
      gpr_log(GPR_INFO, "  .. shard[%d]->min_deadline = %" PRIdPTR,
>>>>>>> 978b9b17
              static_cast<int>(g_shard_queue[0] - g_shards),
              g_shard_queue[0]->min_deadline);
    }

    while (g_shard_queue[0]->min_deadline < now ||
           (now != GRPC_MILLIS_INF_FUTURE &&
            g_shard_queue[0]->min_deadline == now)) {
      grpc_millis new_min_deadline;

      /* For efficiency, we pop as many available timers as we can from the
         shard.  This may violate perfect timer deadline ordering, but that
         shouldn't be a big deal because we don't make ordering guarantees. */
      if (pop_timers(g_shard_queue[0], now, &new_min_deadline, error) > 0) {
        result = GRPC_TIMERS_FIRED;
      }

      if (grpc_timer_check_trace.enabled()) {
        gpr_log(GPR_INFO,
                "  .. result --> %d"
                ", shard[%d]->min_deadline %" PRId64 " --> %" PRId64
                ", now=%" PRId64,
                result, static_cast<int>(g_shard_queue[0] - g_shards),
                g_shard_queue[0]->min_deadline, new_min_deadline, now);
      }

      /* An grpc_timer_init() on the shard could intervene here, adding a new
         timer that is earlier than new_min_deadline.  However,
         grpc_timer_init() will block on the master_lock before it can call
         set_min_deadline, so this one will complete first and then the Addtimer
         will reduce the min_deadline (perhaps unnecessarily). */
      g_shard_queue[0]->min_deadline = new_min_deadline;
      note_deadline_change(g_shard_queue[0]);
    }

    if (next) {
      *next = GPR_MIN(*next, g_shard_queue[0]->min_deadline);
    }

#if GPR_ARCH_64
    gpr_atm_no_barrier_store(
        static_cast<gpr_atm*>(&g_shared_mutables.min_timer),
        g_shard_queue[0]->min_deadline);
#else
    // On 32-bit systems, gpr_atm_no_barrier_store does not work on 64-bit
    // types (like grpc_millis). So all reads and writes to
    // g_shared_mutables.min_timer are done under g_shared_mutables.mu
    g_shared_mutables.min_timer = g_shard_queue[0]->min_deadline;
#endif
    gpr_mu_unlock(&g_shared_mutables.mu);
    gpr_spinlock_unlock(&g_shared_mutables.checker_mu);
  }

  GRPC_ERROR_UNREF(error);

  return result;
}

static grpc_timer_check_result timer_check(grpc_millis* next) {
  // prelude
  grpc_millis now = grpc_core::ExecCtx::Get()->Now();

#if GPR_ARCH_64
  /* fetch from a thread-local first: this avoids contention on a globally
     mutable cacheline in the common case */
  grpc_millis min_timer = gpr_tls_get(&g_last_seen_min_timer);
#else
  // On 32-bit systems, we currently do not have thread local support for 64-bit
  // types. In this case, directly read from g_shared_mutables.min_timer.
  // Also, note that on 32-bit systems, gpr_atm_no_barrier_store does not work
  // on 64-bit types (like grpc_millis). So all reads and writes to
  // g_shared_mutables.min_timer are done under g_shared_mutables.mu
  gpr_mu_lock(&g_shared_mutables.mu);
  grpc_millis min_timer = g_shared_mutables.min_timer;
  gpr_mu_unlock(&g_shared_mutables.mu);
#endif

  if (now < min_timer) {
    if (next != nullptr) {
      *next = GPR_MIN(*next, min_timer);
    }
    if (grpc_timer_check_trace.enabled()) {
<<<<<<< HEAD
      gpr_log(GPR_DEBUG, "TIMER CHECK SKIP: now=%" PRId64 " min_timer=%" PRId64,
              now, min_timer);
=======
      gpr_log(GPR_INFO,
              "TIMER CHECK SKIP: now=%" PRIdPTR " min_timer=%" PRIdPTR, now,
              min_timer);
>>>>>>> 978b9b17
    }
    return GRPC_TIMERS_CHECKED_AND_EMPTY;
  }

  grpc_error* shutdown_error =
      now != GRPC_MILLIS_INF_FUTURE
          ? GRPC_ERROR_NONE
          : GRPC_ERROR_CREATE_FROM_STATIC_STRING("Shutting down timer system");

  // tracing
  if (grpc_timer_check_trace.enabled()) {
    char* next_str;
    if (next == nullptr) {
      next_str = gpr_strdup("NULL");
    } else {
      gpr_asprintf(&next_str, "%" PRId64, *next);
    }
<<<<<<< HEAD
#if GPR_ARCH_64
    gpr_log(GPR_DEBUG,
            "TIMER CHECK BEGIN: now=%" PRId64 " next=%s tls_min=%" PRId64
            " glob_min=%" PRId64,
            now, next_str, min_timer,
            gpr_atm_no_barrier_load(
                static_cast<gpr_atm*>(&g_shared_mutables.min_timer)));
#else
    gpr_log(GPR_DEBUG,
            "TIMER CHECK BEGIN: now=%" PRId64 " next=%s min=%" PRId64, now,
            next_str, min_timer);
#endif
=======
    gpr_log(GPR_INFO,
            "TIMER CHECK BEGIN: now=%" PRIdPTR " next=%s tls_min=%" PRIdPTR
            " glob_min=%" PRIdPTR,
            now, next_str, gpr_tls_get(&g_last_seen_min_timer),
            gpr_atm_no_barrier_load(&g_shared_mutables.min_timer));
>>>>>>> 978b9b17
    gpr_free(next_str);
  }
  // actual code
  grpc_timer_check_result r =
      run_some_expired_timers(now, next, shutdown_error);
  // tracing
  if (grpc_timer_check_trace.enabled()) {
    char* next_str;
    if (next == nullptr) {
      next_str = gpr_strdup("NULL");
    } else {
      gpr_asprintf(&next_str, "%" PRId64, *next);
    }
    gpr_log(GPR_INFO, "TIMER CHECK END: r=%d; next=%s", r, next_str);
    gpr_free(next_str);
  }
  return r;
}

grpc_timer_vtable grpc_generic_timer_vtable = {
    timer_init,      timer_cancel,        timer_check,
    timer_list_init, timer_list_shutdown, timer_consume_kick};<|MERGE_RESOLUTION|>--- conflicted
+++ resolved
@@ -362,11 +362,7 @@
 #endif
 
   if (grpc_timer_trace.enabled()) {
-<<<<<<< HEAD
-    gpr_log(GPR_DEBUG, "TIMER %p: SET %" PRId64 " now %" PRId64 " call %p[%p]",
-=======
-    gpr_log(GPR_INFO, "TIMER %p: SET %" PRIdPTR " now %" PRIdPTR " call %p[%p]",
->>>>>>> 978b9b17
+    gpr_log(GPR_INFO, "TIMER %p: SET %" PRId64 " now %" PRId64 " call %p[%p]",
             timer, deadline, grpc_core::ExecCtx::Get()->Now(), closure,
             closure->cb);
   }
@@ -402,13 +398,8 @@
     list_join(&shard->list, timer);
   }
   if (grpc_timer_trace.enabled()) {
-<<<<<<< HEAD
-    gpr_log(GPR_DEBUG,
+    gpr_log(GPR_INFO,
             "  .. add to shard %d with queue_deadline_cap=%" PRId64
-=======
-    gpr_log(GPR_INFO,
-            "  .. add to shard %d with queue_deadline_cap=%" PRIdPTR
->>>>>>> 978b9b17
             " => is_first_timer=%s",
             static_cast<int>(shard - g_shards), shard->queue_deadline_cap,
             is_first_timer ? "true" : "false");
@@ -429,11 +420,7 @@
   if (is_first_timer) {
     gpr_mu_lock(&g_shared_mutables.mu);
     if (grpc_timer_trace.enabled()) {
-<<<<<<< HEAD
-      gpr_log(GPR_DEBUG, "  .. old shard min_deadline=%" PRId64,
-=======
-      gpr_log(GPR_INFO, "  .. old shard min_deadline=%" PRIdPTR,
->>>>>>> 978b9b17
+      gpr_log(GPR_INFO, "  .. old shard min_deadline=%" PRId64,
               shard->min_deadline);
     }
     if (deadline < shard->min_deadline) {
@@ -514,11 +501,7 @@
                      static_cast<grpc_millis>(deadline_delta * 1000.0));
 
   if (grpc_timer_check_trace.enabled()) {
-<<<<<<< HEAD
-    gpr_log(GPR_DEBUG, "  .. shard[%d]->queue_deadline_cap --> %" PRId64,
-=======
-    gpr_log(GPR_INFO, "  .. shard[%d]->queue_deadline_cap --> %" PRIdPTR,
->>>>>>> 978b9b17
+    gpr_log(GPR_INFO, "  .. shard[%d]->queue_deadline_cap --> %" PRId64,
             static_cast<int>(shard - g_shards), shard->queue_deadline_cap);
   }
   for (timer = shard->list.next; timer != &shard->list; timer = next) {
@@ -526,11 +509,7 @@
 
     if (timer->deadline < shard->queue_deadline_cap) {
       if (grpc_timer_check_trace.enabled()) {
-<<<<<<< HEAD
-        gpr_log(GPR_DEBUG, "  .. add timer with deadline %" PRId64 " to heap",
-=======
-        gpr_log(GPR_INFO, "  .. add timer with deadline %" PRIdPTR " to heap",
->>>>>>> 978b9b17
+        gpr_log(GPR_INFO, "  .. add timer with deadline %" PRId64 " to heap",
                 timer->deadline);
       }
       list_remove(timer);
@@ -557,22 +536,13 @@
     }
     timer = grpc_timer_heap_top(&shard->heap);
     if (grpc_timer_check_trace.enabled()) {
-<<<<<<< HEAD
-      gpr_log(GPR_DEBUG,
+      gpr_log(GPR_INFO,
               "  .. check top timer deadline=%" PRId64 " now=%" PRId64,
-=======
-      gpr_log(GPR_INFO,
-              "  .. check top timer deadline=%" PRIdPTR " now=%" PRIdPTR,
->>>>>>> 978b9b17
               timer->deadline, now);
     }
     if (timer->deadline > now) return nullptr;
     if (grpc_timer_trace.enabled()) {
-<<<<<<< HEAD
-      gpr_log(GPR_DEBUG, "TIMER %p: FIRE %" PRId64 "ms late via %s scheduler",
-=======
-      gpr_log(GPR_INFO, "TIMER %p: FIRE %" PRIdPTR "ms late via %s scheduler",
->>>>>>> 978b9b17
+      gpr_log(GPR_INFO, "TIMER %p: FIRE %" PRId64 "ms late via %s scheduler",
               timer, now - timer->deadline,
               timer->closure->scheduler->vtable->name);
     }
@@ -629,11 +599,7 @@
     result = GRPC_TIMERS_CHECKED_AND_EMPTY;
 
     if (grpc_timer_check_trace.enabled()) {
-<<<<<<< HEAD
-      gpr_log(GPR_DEBUG, "  .. shard[%d]->min_deadline = %" PRId64,
-=======
-      gpr_log(GPR_INFO, "  .. shard[%d]->min_deadline = %" PRIdPTR,
->>>>>>> 978b9b17
+      gpr_log(GPR_INFO, "  .. shard[%d]->min_deadline = %" PRId64,
               static_cast<int>(g_shard_queue[0] - g_shards),
               g_shard_queue[0]->min_deadline);
     }
@@ -715,14 +681,8 @@
       *next = GPR_MIN(*next, min_timer);
     }
     if (grpc_timer_check_trace.enabled()) {
-<<<<<<< HEAD
-      gpr_log(GPR_DEBUG, "TIMER CHECK SKIP: now=%" PRId64 " min_timer=%" PRId64,
+      gpr_log(GPR_INFO, "TIMER CHECK SKIP: now=%" PRId64 " min_timer=%" PRId64,
               now, min_timer);
-=======
-      gpr_log(GPR_INFO,
-              "TIMER CHECK SKIP: now=%" PRIdPTR " min_timer=%" PRIdPTR, now,
-              min_timer);
->>>>>>> 978b9b17
     }
     return GRPC_TIMERS_CHECKED_AND_EMPTY;
   }
@@ -740,26 +700,17 @@
     } else {
       gpr_asprintf(&next_str, "%" PRId64, *next);
     }
-<<<<<<< HEAD
-#if GPR_ARCH_64
-    gpr_log(GPR_DEBUG,
+#if GPR_ARCH_64
+    gpr_log(GPR_INFO,
             "TIMER CHECK BEGIN: now=%" PRId64 " next=%s tls_min=%" PRId64
             " glob_min=%" PRId64,
             now, next_str, min_timer,
             gpr_atm_no_barrier_load(
                 static_cast<gpr_atm*>(&g_shared_mutables.min_timer)));
 #else
-    gpr_log(GPR_DEBUG,
-            "TIMER CHECK BEGIN: now=%" PRId64 " next=%s min=%" PRId64, now,
-            next_str, min_timer);
-#endif
-=======
-    gpr_log(GPR_INFO,
-            "TIMER CHECK BEGIN: now=%" PRIdPTR " next=%s tls_min=%" PRIdPTR
-            " glob_min=%" PRIdPTR,
-            now, next_str, gpr_tls_get(&g_last_seen_min_timer),
-            gpr_atm_no_barrier_load(&g_shared_mutables.min_timer));
->>>>>>> 978b9b17
+    gpr_log(GPR_INFO, "TIMER CHECK BEGIN: now=%" PRId64 " next=%s min=%" PRId64,
+            now, next_str, min_timer);
+#endif
     gpr_free(next_str);
   }
   // actual code
