/*
 *
 * Copyright 2015, Google Inc.
 * All rights reserved.
 *
 * Redistribution and use in source and binary forms, with or without
 * modification, are permitted provided that the following conditions are
 * met:
 *
 *     * Redistributions of source code must retain the above copyright
 * notice, this list of conditions and the following disclaimer.
 *     * Redistributions in binary form must reproduce the above
 * copyright notice, this list of conditions and the following disclaimer
 * in the documentation and/or other materials provided with the
 * distribution.
 *     * Neither the name of Google Inc. nor the names of its
 * contributors may be used to endorse or promote products derived from
 * this software without specific prior written permission.
 *
 * THIS SOFTWARE IS PROVIDED BY THE COPYRIGHT HOLDERS AND CONTRIBUTORS
 * "AS IS" AND ANY EXPRESS OR IMPLIED WARRANTIES, INCLUDING, BUT NOT
 * LIMITED TO, THE IMPLIED WARRANTIES OF MERCHANTABILITY AND FITNESS FOR
 * A PARTICULAR PURPOSE ARE DISCLAIMED. IN NO EVENT SHALL THE COPYRIGHT
 * OWNER OR CONTRIBUTORS BE LIABLE FOR ANY DIRECT, INDIRECT, INCIDENTAL,
 * SPECIAL, EXEMPLARY, OR CONSEQUENTIAL DAMAGES (INCLUDING, BUT NOT
 * LIMITED TO, PROCUREMENT OF SUBSTITUTE GOODS OR SERVICES; LOSS OF USE,
 * DATA, OR PROFITS; OR BUSINESS INTERRUPTION) HOWEVER CAUSED AND ON ANY
 * THEORY OF LIABILITY, WHETHER IN CONTRACT, STRICT LIABILITY, OR TORT
 * (INCLUDING NEGLIGENCE OR OTHERWISE) ARISING IN ANY WAY OUT OF THE USE
 * OF THIS SOFTWARE, EVEN IF ADVISED OF THE POSSIBILITY OF SUCH DAMAGE.
 *
 */

#include <grpc/support/port_platform.h>

#ifdef GPR_WINSOCK_SOCKET

#include <io.h>

#include "src/core/lib/iomgr/sockaddr_utils.h"

#include <grpc/support/alloc.h>
#include <grpc/support/log.h>
#include <grpc/support/log_windows.h>
#include <grpc/support/string_util.h>
#include <grpc/support/sync.h>
#include <grpc/support/time.h>

#include "src/core/lib/iomgr/iocp_windows.h"
#include "src/core/lib/iomgr/pollset_windows.h"
#include "src/core/lib/iomgr/socket_windows.h"
#include "src/core/lib/iomgr/tcp_server.h"
#include "src/core/lib/iomgr/tcp_windows.h"

#define MIN_SAFE_ACCEPT_QUEUE_SIZE 100

/* one listening port */
typedef struct grpc_tcp_listener grpc_tcp_listener;
struct grpc_tcp_listener {
  /* This seemingly magic number comes from AcceptEx's documentation. each
     address buffer needs to have at least 16 more bytes at their end. */
  uint8_t addresses[(sizeof(struct sockaddr_in6) + 16) * 2];
  /* This will hold the socket for the next accept. */
  SOCKET new_socket;
  /* The listener winsocket. */
  grpc_winsocket *socket;
  /* The actual TCP port number. */
  int port;
  unsigned port_index;
  grpc_tcp_server *server;
  /* The cached AcceptEx for that port. */
  LPFN_ACCEPTEX AcceptEx;
  int shutting_down;
  /* closure for socket notification of accept being ready */
  grpc_closure on_accept;
  /* linked list */
  struct grpc_tcp_listener *next;
};

/* the overall server */
struct grpc_tcp_server {
  gpr_refcount refs;
  /* Called whenever accept() succeeds on a server port. */
  grpc_tcp_server_cb on_accept_cb;
  void *on_accept_cb_arg;

  gpr_mu mu;

  /* active port count: how many ports are actually still listening */
  int active_ports;

  /* linked list of server ports */
  grpc_tcp_listener *head;
  grpc_tcp_listener *tail;

  /* List of closures passed to shutdown_starting_add(). */
  grpc_closure_list shutdown_starting;

  /* shutdown callback */
  grpc_closure *shutdown_complete;
};

/* Public function. Allocates the proper data structures to hold a
   grpc_tcp_server. */
grpc_error *grpc_tcp_server_create(grpc_closure *shutdown_complete,
<<<<<<< HEAD
=======
                                   const grpc_channel_args *args,
>>>>>>> a5596db1
                                   grpc_tcp_server **server) {
  grpc_tcp_server *s = gpr_malloc(sizeof(grpc_tcp_server));
  gpr_ref_init(&s->refs, 1);
  gpr_mu_init(&s->mu);
  s->active_ports = 0;
  s->on_accept_cb = NULL;
  s->on_accept_cb_arg = NULL;
  s->head = NULL;
  s->tail = NULL;
  s->shutdown_starting.head = NULL;
  s->shutdown_starting.tail = NULL;
  s->shutdown_complete = shutdown_complete;
  *server = s;
  return GRPC_ERROR_NONE;
}

static void finish_shutdown(grpc_exec_ctx *exec_ctx, grpc_tcp_server *s) {
  if (s->shutdown_complete != NULL) {
    grpc_exec_ctx_sched(exec_ctx, s->shutdown_complete, GRPC_ERROR_NONE, NULL);
  }

  /* Now that the accepts have been aborted, we can destroy the sockets.
     The IOCP won't get notified on these, so we can flag them as already
     closed by the system. */
  while (s->head) {
    grpc_tcp_listener *sp = s->head;
    s->head = sp->next;
    sp->next = NULL;
    grpc_winsocket_destroy(sp->socket);
    gpr_free(sp);
  }
  gpr_free(s);
}

grpc_tcp_server *grpc_tcp_server_ref(grpc_tcp_server *s) {
  gpr_ref(&s->refs);
  return s;
}

void grpc_tcp_server_shutdown_starting_add(grpc_tcp_server *s,
                                           grpc_closure *shutdown_starting) {
  gpr_mu_lock(&s->mu);
  grpc_closure_list_append(&s->shutdown_starting, shutdown_starting,
                           GRPC_ERROR_NONE);
  gpr_mu_unlock(&s->mu);
}

static void tcp_server_destroy(grpc_exec_ctx *exec_ctx, grpc_tcp_server *s) {
  int immediately_done = 0;
  grpc_tcp_listener *sp;
  gpr_mu_lock(&s->mu);

  /* First, shutdown all fd's. This will queue abortion calls for all
     of the pending accepts due to the normal operation mechanism. */
  if (s->active_ports == 0) {
    immediately_done = 1;
  }
  for (sp = s->head; sp; sp = sp->next) {
    sp->shutting_down = 1;
    grpc_winsocket_shutdown(sp->socket);
  }
  gpr_mu_unlock(&s->mu);

  if (immediately_done) {
    finish_shutdown(exec_ctx, s);
  }
}

void grpc_tcp_server_unref(grpc_exec_ctx *exec_ctx, grpc_tcp_server *s) {
  if (gpr_unref(&s->refs)) {
    /* Complete shutdown_starting work before destroying. */
    grpc_exec_ctx local_exec_ctx = GRPC_EXEC_CTX_INIT;
    gpr_mu_lock(&s->mu);
    grpc_exec_ctx_enqueue_list(&local_exec_ctx, &s->shutdown_starting, NULL);
    gpr_mu_unlock(&s->mu);
    if (exec_ctx == NULL) {
      grpc_exec_ctx_flush(&local_exec_ctx);
      tcp_server_destroy(&local_exec_ctx, s);
      grpc_exec_ctx_finish(&local_exec_ctx);
    } else {
      grpc_exec_ctx_finish(&local_exec_ctx);
      tcp_server_destroy(exec_ctx, s);
    }
  }
}

/* Prepare (bind) a recently-created socket for listening. */
static grpc_error *prepare_socket(SOCKET sock, const struct sockaddr *addr,
                                  size_t addr_len, int *port) {
  struct sockaddr_storage sockname_temp;
  socklen_t sockname_len;
  grpc_error *error = GRPC_ERROR_NONE;

  error = grpc_tcp_prepare_socket(sock);
  if (error != GRPC_ERROR_NONE) {
    goto failure;
  }

  if (bind(sock, addr, (int)addr_len) == SOCKET_ERROR) {
    error = GRPC_WSA_ERROR(WSAGetLastError(), "bind");
    goto failure;
  }

  if (listen(sock, SOMAXCONN) == SOCKET_ERROR) {
    error = GRPC_WSA_ERROR(WSAGetLastError(), "listen");
    goto failure;
  }

  sockname_len = sizeof(sockname_temp);
  if (getsockname(sock, (struct sockaddr *)&sockname_temp, &sockname_len) ==
      SOCKET_ERROR) {
    error = GRPC_WSA_ERROR(WSAGetLastError(), "getsockname");
    goto failure;
  }

  *port = grpc_sockaddr_get_port((struct sockaddr *)&sockname_temp);
  return GRPC_ERROR_NONE;

failure:
  GPR_ASSERT(error != GRPC_ERROR_NONE);
  char *tgtaddr = grpc_sockaddr_to_uri(addr);
  grpc_error *final_error = grpc_error_set_int(
      grpc_error_set_str(GRPC_ERROR_CREATE_REFERENCING(
                             "Failed to prepare server socket", &error, 1),
                         GRPC_ERROR_STR_TARGET_ADDRESS, tgtaddr),
      GRPC_ERROR_INT_FD, (intptr_t)sock);
  gpr_free(tgtaddr);
  GRPC_ERROR_UNREF(error);
  if (sock != INVALID_SOCKET) closesocket(sock);
  return error;
}

static void decrement_active_ports_and_notify(grpc_exec_ctx *exec_ctx,
                                              grpc_tcp_listener *sp) {
  int notify = 0;
  sp->shutting_down = 0;
  gpr_mu_lock(&sp->server->mu);
  GPR_ASSERT(sp->server->active_ports > 0);
  if (0 == --sp->server->active_ports) {
    notify = 1;
  }
  gpr_mu_unlock(&sp->server->mu);
  if (notify) {
    finish_shutdown(exec_ctx, sp->server);
  }
}

/* In order to do an async accept, we need to create a socket first which
   will be the one assigned to the new incoming connection. */
static grpc_error *start_accept(grpc_exec_ctx *exec_ctx,
                                grpc_tcp_listener *port) {
  SOCKET sock = INVALID_SOCKET;
  BOOL success;
  DWORD addrlen = sizeof(struct sockaddr_in6) + 16;
  DWORD bytes_received = 0;
  grpc_error *error = GRPC_ERROR_NONE;

  sock = WSASocket(AF_INET6, SOCK_STREAM, IPPROTO_TCP, NULL, 0,
                   WSA_FLAG_OVERLAPPED);
  if (sock == INVALID_SOCKET) {
    error = GRPC_WSA_ERROR(WSAGetLastError(), "WSASocket");
    goto failure;
  }

  error = grpc_tcp_prepare_socket(sock);
  if (error != GRPC_ERROR_NONE) goto failure;

  /* Start the "accept" asynchronously. */
  success = port->AcceptEx(port->socket->socket, sock, port->addresses, 0,
                           addrlen, addrlen, &bytes_received,
                           &port->socket->read_info.overlapped);

  /* It is possible to get an accept immediately without delay. However, we
     will still get an IOCP notification for it. So let's just ignore it. */
  if (!success) {
    int last_error = WSAGetLastError();
    if (last_error != ERROR_IO_PENDING) {
      error = GRPC_WSA_ERROR(last_error, "AcceptEx");
      goto failure;
    }
  }

  /* We're ready to do the accept. Calling grpc_socket_notify_on_read may
     immediately process an accept that happened in the meantime. */
  port->new_socket = sock;
  grpc_socket_notify_on_read(exec_ctx, port->socket, &port->on_accept);
  return error;

failure:
  GPR_ASSERT(error != GRPC_ERROR_NONE);
  if (port->shutting_down) {
    /* We are abandoning the listener port, take that into account to prevent
       occasional hangs on shutdown. The hang happens when sp->shutting_down
       change is not seen by on_accept and we proceed to trying new accept,
       but we fail there because the listening port has been closed in the
       meantime. */
    decrement_active_ports_and_notify(exec_ctx, port);
    GRPC_ERROR_UNREF(error);
    return GRPC_ERROR_NONE;
  }
  if (sock != INVALID_SOCKET) closesocket(sock);
  return error;
}

/* Event manager callback when reads are ready. */
static void on_accept(grpc_exec_ctx *exec_ctx, void *arg, grpc_error *error) {
  grpc_tcp_listener *sp = arg;
  grpc_tcp_server_acceptor acceptor = {sp->server, sp->port_index, 0};
  SOCKET sock = sp->new_socket;
  grpc_winsocket_callback_info *info = &sp->socket->read_info;
  grpc_endpoint *ep = NULL;
  struct sockaddr_storage peer_name;
  char *peer_name_string;
  char *fd_name;
  int peer_name_len = sizeof(peer_name);
  DWORD transfered_bytes;
  DWORD flags;
  BOOL wsa_success;
  int err;

  /* The general mechanism for shutting down is to queue abortion calls. While
     this is necessary in the read/write case, it's useless for the accept
     case. We only need to adjust the pending callback count */
  if (error != GRPC_ERROR_NONE) {
    const char *msg = grpc_error_string(error);
    gpr_log(GPR_INFO, "Skipping on_accept due to error: %s", msg);
    grpc_error_free_string(msg);
    return;
  }

  /* The IOCP notified us of a completed operation. Let's grab the results,
     and act accordingly. */
  transfered_bytes = 0;
  wsa_success = WSAGetOverlappedResult(sock, &info->overlapped,
                                       &transfered_bytes, FALSE, &flags);
  if (!wsa_success) {
    if (sp->shutting_down) {
      /* During the shutdown case, we ARE expecting an error. So that's well,
         and we can wake up the shutdown thread. */
      decrement_active_ports_and_notify(exec_ctx, sp);
      return;
    } else {
      char *utf8_message = gpr_format_message(WSAGetLastError());
      gpr_log(GPR_ERROR, "on_accept error: %s", utf8_message);
      gpr_free(utf8_message);
      closesocket(sock);
    }
  } else {
    if (!sp->shutting_down) {
      peer_name_string = NULL;
      err = setsockopt(sock, SOL_SOCKET, SO_UPDATE_ACCEPT_CONTEXT,
                       (char *)&sp->socket->socket, sizeof(sp->socket->socket));
      if (err) {
        char *utf8_message = gpr_format_message(WSAGetLastError());
        gpr_log(GPR_ERROR, "setsockopt error: %s", utf8_message);
        gpr_free(utf8_message);
      }
      err = getpeername(sock, (struct sockaddr *)&peer_name, &peer_name_len);
      if (!err) {
        peer_name_string = grpc_sockaddr_to_uri((struct sockaddr *)&peer_name);
      } else {
        char *utf8_message = gpr_format_message(WSAGetLastError());
        gpr_log(GPR_ERROR, "getpeername error: %s", utf8_message);
        gpr_free(utf8_message);
      }
      gpr_asprintf(&fd_name, "tcp_server:%s", peer_name_string);
      ep = grpc_tcp_create(grpc_winsocket_create(sock, fd_name),
                           peer_name_string);
      gpr_free(fd_name);
      gpr_free(peer_name_string);
    } else {
      closesocket(sock);
    }
  }

  /* The only time we should call our callback, is where we successfully
     managed to accept a connection, and created an endpoint. */
  if (ep) {
    sp->server->on_accept_cb(exec_ctx, sp->server->on_accept_cb_arg, ep, NULL,
                             &acceptor);
  }
  /* As we were notified from the IOCP of one and exactly one accept,
     the former socked we created has now either been destroy or assigned
     to the new connection. We need to create a new one for the next
     connection. */
  GPR_ASSERT(GRPC_LOG_IF_ERROR("start_accept", start_accept(exec_ctx, sp)));
}

static grpc_error *add_socket_to_server(grpc_tcp_server *s, SOCKET sock,
                                        const struct sockaddr *addr,
                                        size_t addr_len, unsigned port_index,
                                        grpc_tcp_listener **listener) {
  grpc_tcp_listener *sp = NULL;
  int port = -1;
  int status;
  GUID guid = WSAID_ACCEPTEX;
  DWORD ioctl_num_bytes;
  LPFN_ACCEPTEX AcceptEx;
  grpc_error *error = GRPC_ERROR_NONE;

  /* We need to grab the AcceptEx pointer for that port, as it may be
     interface-dependent. We'll cache it to avoid doing that again. */
  status =
      WSAIoctl(sock, SIO_GET_EXTENSION_FUNCTION_POINTER, &guid, sizeof(guid),
               &AcceptEx, sizeof(AcceptEx), &ioctl_num_bytes, NULL, NULL);

  if (status != 0) {
    char *utf8_message = gpr_format_message(WSAGetLastError());
    gpr_log(GPR_ERROR, "on_connect error: %s", utf8_message);
    gpr_free(utf8_message);
    closesocket(sock);
    return NULL;
  }

  error = prepare_socket(sock, addr, addr_len, &port);
  if (error != GRPC_ERROR_NONE) {
    return error;
  }

  GPR_ASSERT(port >= 0);
  gpr_mu_lock(&s->mu);
  GPR_ASSERT(!s->on_accept_cb && "must add ports before starting server");
  sp = gpr_malloc(sizeof(grpc_tcp_listener));
  sp->next = NULL;
  if (s->head == NULL) {
    s->head = sp;
  } else {
    s->tail->next = sp;
  }
  s->tail = sp;
  sp->server = s;
  sp->socket = grpc_winsocket_create(sock, "listener");
  sp->shutting_down = 0;
  sp->AcceptEx = AcceptEx;
  sp->new_socket = INVALID_SOCKET;
  sp->port = port;
  sp->port_index = port_index;
  grpc_closure_init(&sp->on_accept, on_accept, sp);
  GPR_ASSERT(sp->socket);
  gpr_mu_unlock(&s->mu);
  *listener = sp;

  return GRPC_ERROR_NONE;
}

grpc_error *grpc_tcp_server_add_port(grpc_tcp_server *s, const void *addr,
                                     size_t addr_len, int *port) {
  grpc_tcp_listener *sp = NULL;
  SOCKET sock;
  struct sockaddr_in6 addr6_v4mapped;
  struct sockaddr_in6 wildcard;
  struct sockaddr *allocated_addr = NULL;
  struct sockaddr_storage sockname_temp;
  socklen_t sockname_len;
  unsigned port_index = 0;
  grpc_error *error = GRPC_ERROR_NONE;

  if (s->tail != NULL) {
    port_index = s->tail->port_index + 1;
  }

  /* Check if this is a wildcard port, and if so, try to keep the port the same
     as some previously created listener. */
  if (grpc_sockaddr_get_port(addr) == 0) {
    for (sp = s->head; sp; sp = sp->next) {
      sockname_len = sizeof(sockname_temp);
      if (0 == getsockname(sp->socket->socket,
                           (struct sockaddr *)&sockname_temp, &sockname_len)) {
        *port = grpc_sockaddr_get_port((struct sockaddr *)&sockname_temp);
        if (*port > 0) {
          allocated_addr = gpr_malloc(addr_len);
          memcpy(allocated_addr, addr, addr_len);
          grpc_sockaddr_set_port(allocated_addr, *port);
          addr = allocated_addr;
          break;
        }
      }
    }
  }

  if (grpc_sockaddr_to_v4mapped(addr, &addr6_v4mapped)) {
    addr = (const struct sockaddr *)&addr6_v4mapped;
    addr_len = sizeof(addr6_v4mapped);
  }

  /* Treat :: or 0.0.0.0 as a family-agnostic wildcard. */
  if (grpc_sockaddr_is_wildcard(addr, port)) {
    grpc_sockaddr_make_wildcard6(*port, &wildcard);

    addr = (struct sockaddr *)&wildcard;
    addr_len = sizeof(wildcard);
  }

  sock = WSASocket(AF_INET6, SOCK_STREAM, IPPROTO_TCP, NULL, 0,
                   WSA_FLAG_OVERLAPPED);
  if (sock == INVALID_SOCKET) {
    error = GRPC_WSA_ERROR(WSAGetLastError(), "WSASocket");
    goto done;
  }

  error = add_socket_to_server(s, sock, addr, addr_len, port_index, &sp);

done:
  gpr_free(allocated_addr);

  if (error != GRPC_ERROR_NONE) {
    grpc_error *error_out = GRPC_ERROR_CREATE_REFERENCING(
        "Failed to add port to server", &error, 1);
    GRPC_ERROR_UNREF(error);
    error = error_out;
    *port = -1;
  } else {
    GPR_ASSERT(sp != NULL);
    *port = sp->port;
  }
  return error;
}

void grpc_tcp_server_start(grpc_exec_ctx *exec_ctx, grpc_tcp_server *s,
                           grpc_pollset **pollset, size_t pollset_count,
                           grpc_tcp_server_cb on_accept_cb,
                           void *on_accept_cb_arg) {
  grpc_tcp_listener *sp;
  GPR_ASSERT(on_accept_cb);
  gpr_mu_lock(&s->mu);
  GPR_ASSERT(!s->on_accept_cb);
  GPR_ASSERT(s->active_ports == 0);
  s->on_accept_cb = on_accept_cb;
  s->on_accept_cb_arg = on_accept_cb_arg;
  for (sp = s->head; sp; sp = sp->next) {
    GPR_ASSERT(GRPC_LOG_IF_ERROR("start_accept", start_accept(exec_ctx, sp)));
    s->active_ports++;
  }
  gpr_mu_unlock(&s->mu);
}

#endif /* GPR_WINSOCK_SOCKET */<|MERGE_RESOLUTION|>--- conflicted
+++ resolved
@@ -103,10 +103,7 @@
 /* Public function. Allocates the proper data structures to hold a
    grpc_tcp_server. */
 grpc_error *grpc_tcp_server_create(grpc_closure *shutdown_complete,
-<<<<<<< HEAD
-=======
                                    const grpc_channel_args *args,
->>>>>>> a5596db1
                                    grpc_tcp_server **server) {
   grpc_tcp_server *s = gpr_malloc(sizeof(grpc_tcp_server));
   gpr_ref_init(&s->refs, 1);
