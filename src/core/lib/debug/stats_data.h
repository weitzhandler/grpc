/*
 * Copyright 2017 gRPC authors.
 *
 * Licensed under the Apache License, Version 2.0 (the "License");
 * you may not use this file except in compliance with the License.
 * You may obtain a copy of the License at
 *
 *     http://www.apache.org/licenses/LICENSE-2.0
 *
 * Unless required by applicable law or agreed to in writing, software
 * distributed under the License is distributed on an "AS IS" BASIS,
 * WITHOUT WARRANTIES OR CONDITIONS OF ANY KIND, either express or implied.
 * See the License for the specific language governing permissions and
 * limitations under the License.
 */

/*
 * Automatically generated by tools/codegen/core/gen_stats_data.py
 */

#ifndef GRPC_CORE_LIB_DEBUG_STATS_DATA_H
#define GRPC_CORE_LIB_DEBUG_STATS_DATA_H

#include <inttypes.h>
#include "src/core/lib/iomgr/exec_ctx.h"

typedef enum {
  GRPC_STATS_COUNTER_CLIENT_CALLS_CREATED,
  GRPC_STATS_COUNTER_SERVER_CALLS_CREATED,
  GRPC_STATS_COUNTER_CQS_CREATED,
  GRPC_STATS_COUNTER_CLIENT_CHANNELS_CREATED,
  GRPC_STATS_COUNTER_CLIENT_SUBCHANNELS_CREATED,
  GRPC_STATS_COUNTER_SERVER_CHANNELS_CREATED,
  GRPC_STATS_COUNTER_SYSCALL_POLL,
  GRPC_STATS_COUNTER_SYSCALL_WAIT,
  GRPC_STATS_COUNTER_POLLSET_KICK,
  GRPC_STATS_COUNTER_POLLSET_KICKED_WITHOUT_POLLER,
  GRPC_STATS_COUNTER_POLLSET_KICKED_AGAIN,
  GRPC_STATS_COUNTER_POLLSET_KICK_WAKEUP_FD,
  GRPC_STATS_COUNTER_POLLSET_KICK_WAKEUP_CV,
  GRPC_STATS_COUNTER_POLLSET_KICK_OWN_THREAD,
  GRPC_STATS_COUNTER_HISTOGRAM_SLOW_LOOKUPS,
  GRPC_STATS_COUNTER_SYSCALL_WRITE,
  GRPC_STATS_COUNTER_SYSCALL_READ,
  GRPC_STATS_COUNTER_TCP_BACKUP_POLLERS_CREATED,
  GRPC_STATS_COUNTER_TCP_BACKUP_POLLER_POLLS,
  GRPC_STATS_COUNTER_HTTP2_OP_BATCHES,
  GRPC_STATS_COUNTER_HTTP2_OP_CANCEL,
  GRPC_STATS_COUNTER_HTTP2_OP_SEND_INITIAL_METADATA,
  GRPC_STATS_COUNTER_HTTP2_OP_SEND_MESSAGE,
  GRPC_STATS_COUNTER_HTTP2_OP_SEND_TRAILING_METADATA,
  GRPC_STATS_COUNTER_HTTP2_OP_RECV_INITIAL_METADATA,
  GRPC_STATS_COUNTER_HTTP2_OP_RECV_MESSAGE,
  GRPC_STATS_COUNTER_HTTP2_OP_RECV_TRAILING_METADATA,
  GRPC_STATS_COUNTER_HTTP2_SETTINGS_WRITES,
  GRPC_STATS_COUNTER_HTTP2_PINGS_SENT,
  GRPC_STATS_COUNTER_HTTP2_WRITES_BEGUN,
  GRPC_STATS_COUNTER_HTTP2_WRITES_OFFLOADED,
  GRPC_STATS_COUNTER_HTTP2_WRITES_CONTINUED,
  GRPC_STATS_COUNTER_HTTP2_PARTIAL_WRITES,
  GRPC_STATS_COUNTER_HTTP2_INITIATE_WRITE_DUE_TO_INITIAL_WRITE,
  GRPC_STATS_COUNTER_HTTP2_INITIATE_WRITE_DUE_TO_START_NEW_STREAM,
  GRPC_STATS_COUNTER_HTTP2_INITIATE_WRITE_DUE_TO_SEND_MESSAGE,
  GRPC_STATS_COUNTER_HTTP2_INITIATE_WRITE_DUE_TO_SEND_INITIAL_METADATA,
  GRPC_STATS_COUNTER_HTTP2_INITIATE_WRITE_DUE_TO_SEND_TRAILING_METADATA,
  GRPC_STATS_COUNTER_HTTP2_INITIATE_WRITE_DUE_TO_RETRY_SEND_PING,
  GRPC_STATS_COUNTER_HTTP2_INITIATE_WRITE_DUE_TO_CONTINUE_PINGS,
  GRPC_STATS_COUNTER_HTTP2_INITIATE_WRITE_DUE_TO_GOAWAY_SENT,
  GRPC_STATS_COUNTER_HTTP2_INITIATE_WRITE_DUE_TO_RST_STREAM,
  GRPC_STATS_COUNTER_HTTP2_INITIATE_WRITE_DUE_TO_CLOSE_FROM_API,
  GRPC_STATS_COUNTER_HTTP2_INITIATE_WRITE_DUE_TO_STREAM_FLOW_CONTROL,
  GRPC_STATS_COUNTER_HTTP2_INITIATE_WRITE_DUE_TO_TRANSPORT_FLOW_CONTROL,
  GRPC_STATS_COUNTER_HTTP2_INITIATE_WRITE_DUE_TO_SEND_SETTINGS,
  GRPC_STATS_COUNTER_HTTP2_INITIATE_WRITE_DUE_TO_BDP_ESTIMATOR_PING,
  GRPC_STATS_COUNTER_HTTP2_INITIATE_WRITE_DUE_TO_FLOW_CONTROL_UNSTALLED_BY_SETTING,
  GRPC_STATS_COUNTER_HTTP2_INITIATE_WRITE_DUE_TO_FLOW_CONTROL_UNSTALLED_BY_UPDATE,
  GRPC_STATS_COUNTER_HTTP2_INITIATE_WRITE_DUE_TO_APPLICATION_PING,
  GRPC_STATS_COUNTER_HTTP2_INITIATE_WRITE_DUE_TO_KEEPALIVE_PING,
  GRPC_STATS_COUNTER_HTTP2_INITIATE_WRITE_DUE_TO_TRANSPORT_FLOW_CONTROL_UNSTALLED,
  GRPC_STATS_COUNTER_HTTP2_INITIATE_WRITE_DUE_TO_PING_RESPONSE,
  GRPC_STATS_COUNTER_HTTP2_INITIATE_WRITE_DUE_TO_FORCE_RST_STREAM,
<<<<<<< HEAD
  GRPC_STATS_COUNTER_HTTP2_SPURIOUS_WRITES_BEGUN,
=======
  GRPC_STATS_COUNTER_HPACK_RECV_INDEXED,
  GRPC_STATS_COUNTER_HPACK_RECV_LITHDR_INCIDX,
  GRPC_STATS_COUNTER_HPACK_RECV_LITHDR_INCIDX_V,
  GRPC_STATS_COUNTER_HPACK_RECV_LITHDR_NOTIDX,
  GRPC_STATS_COUNTER_HPACK_RECV_LITHDR_NOTIDX_V,
  GRPC_STATS_COUNTER_HPACK_RECV_LITHDR_NVRIDX,
  GRPC_STATS_COUNTER_HPACK_RECV_LITHDR_NVRIDX_V,
  GRPC_STATS_COUNTER_HPACK_RECV_UNCOMPRESSED,
  GRPC_STATS_COUNTER_HPACK_RECV_HUFFMAN,
  GRPC_STATS_COUNTER_HPACK_RECV_BINARY,
  GRPC_STATS_COUNTER_HPACK_RECV_BINARY_BASE64,
  GRPC_STATS_COUNTER_HPACK_SEND_INDEXED,
  GRPC_STATS_COUNTER_HPACK_SEND_LITHDR_INCIDX,
  GRPC_STATS_COUNTER_HPACK_SEND_LITHDR_INCIDX_V,
  GRPC_STATS_COUNTER_HPACK_SEND_LITHDR_NOTIDX,
  GRPC_STATS_COUNTER_HPACK_SEND_LITHDR_NOTIDX_V,
  GRPC_STATS_COUNTER_HPACK_SEND_LITHDR_NVRIDX,
  GRPC_STATS_COUNTER_HPACK_SEND_LITHDR_NVRIDX_V,
  GRPC_STATS_COUNTER_HPACK_SEND_UNCOMPRESSED,
  GRPC_STATS_COUNTER_HPACK_SEND_HUFFMAN,
  GRPC_STATS_COUNTER_HPACK_SEND_BINARY,
  GRPC_STATS_COUNTER_HPACK_SEND_BINARY_BASE64,
>>>>>>> aa2bc767
  GRPC_STATS_COUNTER_COMBINER_LOCKS_INITIATED,
  GRPC_STATS_COUNTER_COMBINER_LOCKS_SCHEDULED_ITEMS,
  GRPC_STATS_COUNTER_COMBINER_LOCKS_SCHEDULED_FINAL_ITEMS,
  GRPC_STATS_COUNTER_COMBINER_LOCKS_OFFLOADED,
  GRPC_STATS_COUNTER_EXECUTOR_SCHEDULED_SHORT_ITEMS,
  GRPC_STATS_COUNTER_EXECUTOR_SCHEDULED_LONG_ITEMS,
  GRPC_STATS_COUNTER_EXECUTOR_SCHEDULED_TO_SELF,
  GRPC_STATS_COUNTER_EXECUTOR_WAKEUP_INITIATED,
  GRPC_STATS_COUNTER_EXECUTOR_QUEUE_DRAINED,
  GRPC_STATS_COUNTER_EXECUTOR_PUSH_RETRIES,
  GRPC_STATS_COUNTER_EXECUTOR_THREADS_CREATED,
  GRPC_STATS_COUNTER_EXECUTOR_THREADS_USED,
  GRPC_STATS_COUNTER_SERVER_REQUESTED_CALLS,
  GRPC_STATS_COUNTER_SERVER_SLOWPATH_REQUESTS_QUEUED,
  GRPC_STATS_COUNTER_COUNT
} grpc_stats_counters;
extern const char *grpc_stats_counter_name[GRPC_STATS_COUNTER_COUNT];
extern const char *grpc_stats_counter_doc[GRPC_STATS_COUNTER_COUNT];
typedef enum {
  GRPC_STATS_HISTOGRAM_CALL_INITIAL_SIZE,
  GRPC_STATS_HISTOGRAM_POLL_EVENTS_RETURNED,
  GRPC_STATS_HISTOGRAM_TCP_WRITE_SIZE,
  GRPC_STATS_HISTOGRAM_TCP_WRITE_IOV_SIZE,
  GRPC_STATS_HISTOGRAM_TCP_READ_SIZE,
  GRPC_STATS_HISTOGRAM_TCP_READ_OFFER,
  GRPC_STATS_HISTOGRAM_TCP_READ_OFFER_IOV_SIZE,
  GRPC_STATS_HISTOGRAM_HTTP2_SEND_MESSAGE_SIZE,
  GRPC_STATS_HISTOGRAM_HTTP2_SEND_INITIAL_METADATA_PER_WRITE,
  GRPC_STATS_HISTOGRAM_HTTP2_SEND_MESSAGE_PER_WRITE,
  GRPC_STATS_HISTOGRAM_HTTP2_SEND_TRAILING_METADATA_PER_WRITE,
  GRPC_STATS_HISTOGRAM_HTTP2_SEND_FLOWCTL_PER_WRITE,
  GRPC_STATS_HISTOGRAM_EXECUTOR_CLOSURES_PER_WAKEUP,
  GRPC_STATS_HISTOGRAM_SERVER_CQS_CHECKED,
  GRPC_STATS_HISTOGRAM_COUNT
} grpc_stats_histograms;
extern const char *grpc_stats_histogram_name[GRPC_STATS_HISTOGRAM_COUNT];
extern const char *grpc_stats_histogram_doc[GRPC_STATS_HISTOGRAM_COUNT];
typedef enum {
  GRPC_STATS_HISTOGRAM_CALL_INITIAL_SIZE_FIRST_SLOT = 0,
  GRPC_STATS_HISTOGRAM_CALL_INITIAL_SIZE_BUCKETS = 64,
  GRPC_STATS_HISTOGRAM_POLL_EVENTS_RETURNED_FIRST_SLOT = 64,
  GRPC_STATS_HISTOGRAM_POLL_EVENTS_RETURNED_BUCKETS = 128,
  GRPC_STATS_HISTOGRAM_TCP_WRITE_SIZE_FIRST_SLOT = 192,
  GRPC_STATS_HISTOGRAM_TCP_WRITE_SIZE_BUCKETS = 64,
  GRPC_STATS_HISTOGRAM_TCP_WRITE_IOV_SIZE_FIRST_SLOT = 256,
  GRPC_STATS_HISTOGRAM_TCP_WRITE_IOV_SIZE_BUCKETS = 64,
  GRPC_STATS_HISTOGRAM_TCP_READ_SIZE_FIRST_SLOT = 320,
  GRPC_STATS_HISTOGRAM_TCP_READ_SIZE_BUCKETS = 64,
  GRPC_STATS_HISTOGRAM_TCP_READ_OFFER_FIRST_SLOT = 384,
  GRPC_STATS_HISTOGRAM_TCP_READ_OFFER_BUCKETS = 64,
  GRPC_STATS_HISTOGRAM_TCP_READ_OFFER_IOV_SIZE_FIRST_SLOT = 448,
  GRPC_STATS_HISTOGRAM_TCP_READ_OFFER_IOV_SIZE_BUCKETS = 64,
  GRPC_STATS_HISTOGRAM_HTTP2_SEND_MESSAGE_SIZE_FIRST_SLOT = 512,
  GRPC_STATS_HISTOGRAM_HTTP2_SEND_MESSAGE_SIZE_BUCKETS = 64,
  GRPC_STATS_HISTOGRAM_HTTP2_SEND_INITIAL_METADATA_PER_WRITE_FIRST_SLOT = 576,
  GRPC_STATS_HISTOGRAM_HTTP2_SEND_INITIAL_METADATA_PER_WRITE_BUCKETS = 64,
  GRPC_STATS_HISTOGRAM_HTTP2_SEND_MESSAGE_PER_WRITE_FIRST_SLOT = 640,
  GRPC_STATS_HISTOGRAM_HTTP2_SEND_MESSAGE_PER_WRITE_BUCKETS = 64,
  GRPC_STATS_HISTOGRAM_HTTP2_SEND_TRAILING_METADATA_PER_WRITE_FIRST_SLOT = 704,
  GRPC_STATS_HISTOGRAM_HTTP2_SEND_TRAILING_METADATA_PER_WRITE_BUCKETS = 64,
  GRPC_STATS_HISTOGRAM_HTTP2_SEND_FLOWCTL_PER_WRITE_FIRST_SLOT = 768,
  GRPC_STATS_HISTOGRAM_HTTP2_SEND_FLOWCTL_PER_WRITE_BUCKETS = 64,
  GRPC_STATS_HISTOGRAM_EXECUTOR_CLOSURES_PER_WAKEUP_FIRST_SLOT = 832,
  GRPC_STATS_HISTOGRAM_EXECUTOR_CLOSURES_PER_WAKEUP_BUCKETS = 64,
  GRPC_STATS_HISTOGRAM_SERVER_CQS_CHECKED_FIRST_SLOT = 896,
  GRPC_STATS_HISTOGRAM_SERVER_CQS_CHECKED_BUCKETS = 8,
  GRPC_STATS_HISTOGRAM_BUCKETS = 904
} grpc_stats_histogram_constants;
#define GRPC_STATS_INC_CLIENT_CALLS_CREATED(exec_ctx) \
  GRPC_STATS_INC_COUNTER((exec_ctx), GRPC_STATS_COUNTER_CLIENT_CALLS_CREATED)
#define GRPC_STATS_INC_SERVER_CALLS_CREATED(exec_ctx) \
  GRPC_STATS_INC_COUNTER((exec_ctx), GRPC_STATS_COUNTER_SERVER_CALLS_CREATED)
#define GRPC_STATS_INC_CQS_CREATED(exec_ctx) \
  GRPC_STATS_INC_COUNTER((exec_ctx), GRPC_STATS_COUNTER_CQS_CREATED)
#define GRPC_STATS_INC_CLIENT_CHANNELS_CREATED(exec_ctx) \
  GRPC_STATS_INC_COUNTER((exec_ctx), GRPC_STATS_COUNTER_CLIENT_CHANNELS_CREATED)
#define GRPC_STATS_INC_CLIENT_SUBCHANNELS_CREATED(exec_ctx) \
  GRPC_STATS_INC_COUNTER((exec_ctx),                        \
                         GRPC_STATS_COUNTER_CLIENT_SUBCHANNELS_CREATED)
#define GRPC_STATS_INC_SERVER_CHANNELS_CREATED(exec_ctx) \
  GRPC_STATS_INC_COUNTER((exec_ctx), GRPC_STATS_COUNTER_SERVER_CHANNELS_CREATED)
#define GRPC_STATS_INC_SYSCALL_POLL(exec_ctx) \
  GRPC_STATS_INC_COUNTER((exec_ctx), GRPC_STATS_COUNTER_SYSCALL_POLL)
#define GRPC_STATS_INC_SYSCALL_WAIT(exec_ctx) \
  GRPC_STATS_INC_COUNTER((exec_ctx), GRPC_STATS_COUNTER_SYSCALL_WAIT)
#define GRPC_STATS_INC_POLLSET_KICK(exec_ctx) \
  GRPC_STATS_INC_COUNTER((exec_ctx), GRPC_STATS_COUNTER_POLLSET_KICK)
#define GRPC_STATS_INC_POLLSET_KICKED_WITHOUT_POLLER(exec_ctx) \
  GRPC_STATS_INC_COUNTER((exec_ctx),                           \
                         GRPC_STATS_COUNTER_POLLSET_KICKED_WITHOUT_POLLER)
#define GRPC_STATS_INC_POLLSET_KICKED_AGAIN(exec_ctx) \
  GRPC_STATS_INC_COUNTER((exec_ctx), GRPC_STATS_COUNTER_POLLSET_KICKED_AGAIN)
#define GRPC_STATS_INC_POLLSET_KICK_WAKEUP_FD(exec_ctx) \
  GRPC_STATS_INC_COUNTER((exec_ctx), GRPC_STATS_COUNTER_POLLSET_KICK_WAKEUP_FD)
#define GRPC_STATS_INC_POLLSET_KICK_WAKEUP_CV(exec_ctx) \
  GRPC_STATS_INC_COUNTER((exec_ctx), GRPC_STATS_COUNTER_POLLSET_KICK_WAKEUP_CV)
#define GRPC_STATS_INC_POLLSET_KICK_OWN_THREAD(exec_ctx) \
  GRPC_STATS_INC_COUNTER((exec_ctx), GRPC_STATS_COUNTER_POLLSET_KICK_OWN_THREAD)
#define GRPC_STATS_INC_HISTOGRAM_SLOW_LOOKUPS(exec_ctx) \
  GRPC_STATS_INC_COUNTER((exec_ctx), GRPC_STATS_COUNTER_HISTOGRAM_SLOW_LOOKUPS)
#define GRPC_STATS_INC_SYSCALL_WRITE(exec_ctx) \
  GRPC_STATS_INC_COUNTER((exec_ctx), GRPC_STATS_COUNTER_SYSCALL_WRITE)
#define GRPC_STATS_INC_SYSCALL_READ(exec_ctx) \
  GRPC_STATS_INC_COUNTER((exec_ctx), GRPC_STATS_COUNTER_SYSCALL_READ)
#define GRPC_STATS_INC_TCP_BACKUP_POLLERS_CREATED(exec_ctx) \
  GRPC_STATS_INC_COUNTER((exec_ctx),                        \
                         GRPC_STATS_COUNTER_TCP_BACKUP_POLLERS_CREATED)
#define GRPC_STATS_INC_TCP_BACKUP_POLLER_POLLS(exec_ctx) \
  GRPC_STATS_INC_COUNTER((exec_ctx), GRPC_STATS_COUNTER_TCP_BACKUP_POLLER_POLLS)
#define GRPC_STATS_INC_HTTP2_OP_BATCHES(exec_ctx) \
  GRPC_STATS_INC_COUNTER((exec_ctx), GRPC_STATS_COUNTER_HTTP2_OP_BATCHES)
#define GRPC_STATS_INC_HTTP2_OP_CANCEL(exec_ctx) \
  GRPC_STATS_INC_COUNTER((exec_ctx), GRPC_STATS_COUNTER_HTTP2_OP_CANCEL)
#define GRPC_STATS_INC_HTTP2_OP_SEND_INITIAL_METADATA(exec_ctx) \
  GRPC_STATS_INC_COUNTER((exec_ctx),                            \
                         GRPC_STATS_COUNTER_HTTP2_OP_SEND_INITIAL_METADATA)
#define GRPC_STATS_INC_HTTP2_OP_SEND_MESSAGE(exec_ctx) \
  GRPC_STATS_INC_COUNTER((exec_ctx), GRPC_STATS_COUNTER_HTTP2_OP_SEND_MESSAGE)
#define GRPC_STATS_INC_HTTP2_OP_SEND_TRAILING_METADATA(exec_ctx) \
  GRPC_STATS_INC_COUNTER((exec_ctx),                             \
                         GRPC_STATS_COUNTER_HTTP2_OP_SEND_TRAILING_METADATA)
#define GRPC_STATS_INC_HTTP2_OP_RECV_INITIAL_METADATA(exec_ctx) \
  GRPC_STATS_INC_COUNTER((exec_ctx),                            \
                         GRPC_STATS_COUNTER_HTTP2_OP_RECV_INITIAL_METADATA)
#define GRPC_STATS_INC_HTTP2_OP_RECV_MESSAGE(exec_ctx) \
  GRPC_STATS_INC_COUNTER((exec_ctx), GRPC_STATS_COUNTER_HTTP2_OP_RECV_MESSAGE)
#define GRPC_STATS_INC_HTTP2_OP_RECV_TRAILING_METADATA(exec_ctx) \
  GRPC_STATS_INC_COUNTER((exec_ctx),                             \
                         GRPC_STATS_COUNTER_HTTP2_OP_RECV_TRAILING_METADATA)
#define GRPC_STATS_INC_HTTP2_SETTINGS_WRITES(exec_ctx) \
  GRPC_STATS_INC_COUNTER((exec_ctx), GRPC_STATS_COUNTER_HTTP2_SETTINGS_WRITES)
#define GRPC_STATS_INC_HTTP2_PINGS_SENT(exec_ctx) \
  GRPC_STATS_INC_COUNTER((exec_ctx), GRPC_STATS_COUNTER_HTTP2_PINGS_SENT)
#define GRPC_STATS_INC_HTTP2_WRITES_BEGUN(exec_ctx) \
  GRPC_STATS_INC_COUNTER((exec_ctx), GRPC_STATS_COUNTER_HTTP2_WRITES_BEGUN)
#define GRPC_STATS_INC_HTTP2_WRITES_OFFLOADED(exec_ctx) \
  GRPC_STATS_INC_COUNTER((exec_ctx), GRPC_STATS_COUNTER_HTTP2_WRITES_OFFLOADED)
#define GRPC_STATS_INC_HTTP2_WRITES_CONTINUED(exec_ctx) \
  GRPC_STATS_INC_COUNTER((exec_ctx), GRPC_STATS_COUNTER_HTTP2_WRITES_CONTINUED)
#define GRPC_STATS_INC_HTTP2_PARTIAL_WRITES(exec_ctx) \
  GRPC_STATS_INC_COUNTER((exec_ctx), GRPC_STATS_COUNTER_HTTP2_PARTIAL_WRITES)
#define GRPC_STATS_INC_HTTP2_INITIATE_WRITE_DUE_TO_INITIAL_WRITE(exec_ctx) \
  GRPC_STATS_INC_COUNTER(                                                  \
      (exec_ctx),                                                          \
      GRPC_STATS_COUNTER_HTTP2_INITIATE_WRITE_DUE_TO_INITIAL_WRITE)
#define GRPC_STATS_INC_HTTP2_INITIATE_WRITE_DUE_TO_START_NEW_STREAM(exec_ctx) \
  GRPC_STATS_INC_COUNTER(                                                     \
      (exec_ctx),                                                             \
      GRPC_STATS_COUNTER_HTTP2_INITIATE_WRITE_DUE_TO_START_NEW_STREAM)
#define GRPC_STATS_INC_HTTP2_INITIATE_WRITE_DUE_TO_SEND_MESSAGE(exec_ctx) \
  GRPC_STATS_INC_COUNTER(                                                 \
      (exec_ctx), GRPC_STATS_COUNTER_HTTP2_INITIATE_WRITE_DUE_TO_SEND_MESSAGE)
#define GRPC_STATS_INC_HTTP2_INITIATE_WRITE_DUE_TO_SEND_INITIAL_METADATA( \
    exec_ctx)                                                             \
  GRPC_STATS_INC_COUNTER(                                                 \
      (exec_ctx),                                                         \
      GRPC_STATS_COUNTER_HTTP2_INITIATE_WRITE_DUE_TO_SEND_INITIAL_METADATA)
#define GRPC_STATS_INC_HTTP2_INITIATE_WRITE_DUE_TO_SEND_TRAILING_METADATA( \
    exec_ctx)                                                              \
  GRPC_STATS_INC_COUNTER(                                                  \
      (exec_ctx),                                                          \
      GRPC_STATS_COUNTER_HTTP2_INITIATE_WRITE_DUE_TO_SEND_TRAILING_METADATA)
#define GRPC_STATS_INC_HTTP2_INITIATE_WRITE_DUE_TO_RETRY_SEND_PING(exec_ctx) \
  GRPC_STATS_INC_COUNTER(                                                    \
      (exec_ctx),                                                            \
      GRPC_STATS_COUNTER_HTTP2_INITIATE_WRITE_DUE_TO_RETRY_SEND_PING)
#define GRPC_STATS_INC_HTTP2_INITIATE_WRITE_DUE_TO_CONTINUE_PINGS(exec_ctx) \
  GRPC_STATS_INC_COUNTER(                                                   \
      (exec_ctx),                                                           \
      GRPC_STATS_COUNTER_HTTP2_INITIATE_WRITE_DUE_TO_CONTINUE_PINGS)
#define GRPC_STATS_INC_HTTP2_INITIATE_WRITE_DUE_TO_GOAWAY_SENT(exec_ctx) \
  GRPC_STATS_INC_COUNTER(                                                \
      (exec_ctx), GRPC_STATS_COUNTER_HTTP2_INITIATE_WRITE_DUE_TO_GOAWAY_SENT)
#define GRPC_STATS_INC_HTTP2_INITIATE_WRITE_DUE_TO_RST_STREAM(exec_ctx) \
  GRPC_STATS_INC_COUNTER(                                               \
      (exec_ctx), GRPC_STATS_COUNTER_HTTP2_INITIATE_WRITE_DUE_TO_RST_STREAM)
#define GRPC_STATS_INC_HTTP2_INITIATE_WRITE_DUE_TO_CLOSE_FROM_API(exec_ctx) \
  GRPC_STATS_INC_COUNTER(                                                   \
      (exec_ctx),                                                           \
      GRPC_STATS_COUNTER_HTTP2_INITIATE_WRITE_DUE_TO_CLOSE_FROM_API)
#define GRPC_STATS_INC_HTTP2_INITIATE_WRITE_DUE_TO_STREAM_FLOW_CONTROL( \
    exec_ctx)                                                           \
  GRPC_STATS_INC_COUNTER(                                               \
      (exec_ctx),                                                       \
      GRPC_STATS_COUNTER_HTTP2_INITIATE_WRITE_DUE_TO_STREAM_FLOW_CONTROL)
#define GRPC_STATS_INC_HTTP2_INITIATE_WRITE_DUE_TO_TRANSPORT_FLOW_CONTROL( \
    exec_ctx)                                                              \
  GRPC_STATS_INC_COUNTER(                                                  \
      (exec_ctx),                                                          \
      GRPC_STATS_COUNTER_HTTP2_INITIATE_WRITE_DUE_TO_TRANSPORT_FLOW_CONTROL)
#define GRPC_STATS_INC_HTTP2_INITIATE_WRITE_DUE_TO_SEND_SETTINGS(exec_ctx) \
  GRPC_STATS_INC_COUNTER(                                                  \
      (exec_ctx),                                                          \
      GRPC_STATS_COUNTER_HTTP2_INITIATE_WRITE_DUE_TO_SEND_SETTINGS)
#define GRPC_STATS_INC_HTTP2_INITIATE_WRITE_DUE_TO_BDP_ESTIMATOR_PING( \
    exec_ctx)                                                          \
  GRPC_STATS_INC_COUNTER(                                              \
      (exec_ctx),                                                      \
      GRPC_STATS_COUNTER_HTTP2_INITIATE_WRITE_DUE_TO_BDP_ESTIMATOR_PING)
#define GRPC_STATS_INC_HTTP2_INITIATE_WRITE_DUE_TO_FLOW_CONTROL_UNSTALLED_BY_SETTING( \
    exec_ctx)                                                                         \
  GRPC_STATS_INC_COUNTER(                                                             \
      (exec_ctx),                                                                     \
      GRPC_STATS_COUNTER_HTTP2_INITIATE_WRITE_DUE_TO_FLOW_CONTROL_UNSTALLED_BY_SETTING)
#define GRPC_STATS_INC_HTTP2_INITIATE_WRITE_DUE_TO_FLOW_CONTROL_UNSTALLED_BY_UPDATE( \
    exec_ctx)                                                                        \
  GRPC_STATS_INC_COUNTER(                                                            \
      (exec_ctx),                                                                    \
      GRPC_STATS_COUNTER_HTTP2_INITIATE_WRITE_DUE_TO_FLOW_CONTROL_UNSTALLED_BY_UPDATE)
#define GRPC_STATS_INC_HTTP2_INITIATE_WRITE_DUE_TO_APPLICATION_PING(exec_ctx) \
  GRPC_STATS_INC_COUNTER(                                                     \
      (exec_ctx),                                                             \
      GRPC_STATS_COUNTER_HTTP2_INITIATE_WRITE_DUE_TO_APPLICATION_PING)
#define GRPC_STATS_INC_HTTP2_INITIATE_WRITE_DUE_TO_KEEPALIVE_PING(exec_ctx) \
  GRPC_STATS_INC_COUNTER(                                                   \
      (exec_ctx),                                                           \
      GRPC_STATS_COUNTER_HTTP2_INITIATE_WRITE_DUE_TO_KEEPALIVE_PING)
#define GRPC_STATS_INC_HTTP2_INITIATE_WRITE_DUE_TO_TRANSPORT_FLOW_CONTROL_UNSTALLED( \
    exec_ctx)                                                                        \
  GRPC_STATS_INC_COUNTER(                                                            \
      (exec_ctx),                                                                    \
      GRPC_STATS_COUNTER_HTTP2_INITIATE_WRITE_DUE_TO_TRANSPORT_FLOW_CONTROL_UNSTALLED)
#define GRPC_STATS_INC_HTTP2_INITIATE_WRITE_DUE_TO_PING_RESPONSE(exec_ctx) \
  GRPC_STATS_INC_COUNTER(                                                  \
      (exec_ctx),                                                          \
      GRPC_STATS_COUNTER_HTTP2_INITIATE_WRITE_DUE_TO_PING_RESPONSE)
#define GRPC_STATS_INC_HTTP2_INITIATE_WRITE_DUE_TO_FORCE_RST_STREAM(exec_ctx) \
  GRPC_STATS_INC_COUNTER(                                                     \
      (exec_ctx),                                                             \
      GRPC_STATS_COUNTER_HTTP2_INITIATE_WRITE_DUE_TO_FORCE_RST_STREAM)
<<<<<<< HEAD
#define GRPC_STATS_INC_HTTP2_SPURIOUS_WRITES_BEGUN(exec_ctx) \
  GRPC_STATS_INC_COUNTER((exec_ctx),                         \
                         GRPC_STATS_COUNTER_HTTP2_SPURIOUS_WRITES_BEGUN)
=======
#define GRPC_STATS_INC_HPACK_RECV_INDEXED(exec_ctx) \
  GRPC_STATS_INC_COUNTER((exec_ctx), GRPC_STATS_COUNTER_HPACK_RECV_INDEXED)
#define GRPC_STATS_INC_HPACK_RECV_LITHDR_INCIDX(exec_ctx) \
  GRPC_STATS_INC_COUNTER((exec_ctx),                      \
                         GRPC_STATS_COUNTER_HPACK_RECV_LITHDR_INCIDX)
#define GRPC_STATS_INC_HPACK_RECV_LITHDR_INCIDX_V(exec_ctx) \
  GRPC_STATS_INC_COUNTER((exec_ctx),                        \
                         GRPC_STATS_COUNTER_HPACK_RECV_LITHDR_INCIDX_V)
#define GRPC_STATS_INC_HPACK_RECV_LITHDR_NOTIDX(exec_ctx) \
  GRPC_STATS_INC_COUNTER((exec_ctx),                      \
                         GRPC_STATS_COUNTER_HPACK_RECV_LITHDR_NOTIDX)
#define GRPC_STATS_INC_HPACK_RECV_LITHDR_NOTIDX_V(exec_ctx) \
  GRPC_STATS_INC_COUNTER((exec_ctx),                        \
                         GRPC_STATS_COUNTER_HPACK_RECV_LITHDR_NOTIDX_V)
#define GRPC_STATS_INC_HPACK_RECV_LITHDR_NVRIDX(exec_ctx) \
  GRPC_STATS_INC_COUNTER((exec_ctx),                      \
                         GRPC_STATS_COUNTER_HPACK_RECV_LITHDR_NVRIDX)
#define GRPC_STATS_INC_HPACK_RECV_LITHDR_NVRIDX_V(exec_ctx) \
  GRPC_STATS_INC_COUNTER((exec_ctx),                        \
                         GRPC_STATS_COUNTER_HPACK_RECV_LITHDR_NVRIDX_V)
#define GRPC_STATS_INC_HPACK_RECV_UNCOMPRESSED(exec_ctx) \
  GRPC_STATS_INC_COUNTER((exec_ctx), GRPC_STATS_COUNTER_HPACK_RECV_UNCOMPRESSED)
#define GRPC_STATS_INC_HPACK_RECV_HUFFMAN(exec_ctx) \
  GRPC_STATS_INC_COUNTER((exec_ctx), GRPC_STATS_COUNTER_HPACK_RECV_HUFFMAN)
#define GRPC_STATS_INC_HPACK_RECV_BINARY(exec_ctx) \
  GRPC_STATS_INC_COUNTER((exec_ctx), GRPC_STATS_COUNTER_HPACK_RECV_BINARY)
#define GRPC_STATS_INC_HPACK_RECV_BINARY_BASE64(exec_ctx) \
  GRPC_STATS_INC_COUNTER((exec_ctx),                      \
                         GRPC_STATS_COUNTER_HPACK_RECV_BINARY_BASE64)
#define GRPC_STATS_INC_HPACK_SEND_INDEXED(exec_ctx) \
  GRPC_STATS_INC_COUNTER((exec_ctx), GRPC_STATS_COUNTER_HPACK_SEND_INDEXED)
#define GRPC_STATS_INC_HPACK_SEND_LITHDR_INCIDX(exec_ctx) \
  GRPC_STATS_INC_COUNTER((exec_ctx),                      \
                         GRPC_STATS_COUNTER_HPACK_SEND_LITHDR_INCIDX)
#define GRPC_STATS_INC_HPACK_SEND_LITHDR_INCIDX_V(exec_ctx) \
  GRPC_STATS_INC_COUNTER((exec_ctx),                        \
                         GRPC_STATS_COUNTER_HPACK_SEND_LITHDR_INCIDX_V)
#define GRPC_STATS_INC_HPACK_SEND_LITHDR_NOTIDX(exec_ctx) \
  GRPC_STATS_INC_COUNTER((exec_ctx),                      \
                         GRPC_STATS_COUNTER_HPACK_SEND_LITHDR_NOTIDX)
#define GRPC_STATS_INC_HPACK_SEND_LITHDR_NOTIDX_V(exec_ctx) \
  GRPC_STATS_INC_COUNTER((exec_ctx),                        \
                         GRPC_STATS_COUNTER_HPACK_SEND_LITHDR_NOTIDX_V)
#define GRPC_STATS_INC_HPACK_SEND_LITHDR_NVRIDX(exec_ctx) \
  GRPC_STATS_INC_COUNTER((exec_ctx),                      \
                         GRPC_STATS_COUNTER_HPACK_SEND_LITHDR_NVRIDX)
#define GRPC_STATS_INC_HPACK_SEND_LITHDR_NVRIDX_V(exec_ctx) \
  GRPC_STATS_INC_COUNTER((exec_ctx),                        \
                         GRPC_STATS_COUNTER_HPACK_SEND_LITHDR_NVRIDX_V)
#define GRPC_STATS_INC_HPACK_SEND_UNCOMPRESSED(exec_ctx) \
  GRPC_STATS_INC_COUNTER((exec_ctx), GRPC_STATS_COUNTER_HPACK_SEND_UNCOMPRESSED)
#define GRPC_STATS_INC_HPACK_SEND_HUFFMAN(exec_ctx) \
  GRPC_STATS_INC_COUNTER((exec_ctx), GRPC_STATS_COUNTER_HPACK_SEND_HUFFMAN)
#define GRPC_STATS_INC_HPACK_SEND_BINARY(exec_ctx) \
  GRPC_STATS_INC_COUNTER((exec_ctx), GRPC_STATS_COUNTER_HPACK_SEND_BINARY)
#define GRPC_STATS_INC_HPACK_SEND_BINARY_BASE64(exec_ctx) \
  GRPC_STATS_INC_COUNTER((exec_ctx),                      \
                         GRPC_STATS_COUNTER_HPACK_SEND_BINARY_BASE64)
>>>>>>> aa2bc767
#define GRPC_STATS_INC_COMBINER_LOCKS_INITIATED(exec_ctx) \
  GRPC_STATS_INC_COUNTER((exec_ctx),                      \
                         GRPC_STATS_COUNTER_COMBINER_LOCKS_INITIATED)
#define GRPC_STATS_INC_COMBINER_LOCKS_SCHEDULED_ITEMS(exec_ctx) \
  GRPC_STATS_INC_COUNTER((exec_ctx),                            \
                         GRPC_STATS_COUNTER_COMBINER_LOCKS_SCHEDULED_ITEMS)
#define GRPC_STATS_INC_COMBINER_LOCKS_SCHEDULED_FINAL_ITEMS(exec_ctx) \
  GRPC_STATS_INC_COUNTER(                                             \
      (exec_ctx), GRPC_STATS_COUNTER_COMBINER_LOCKS_SCHEDULED_FINAL_ITEMS)
#define GRPC_STATS_INC_COMBINER_LOCKS_OFFLOADED(exec_ctx) \
  GRPC_STATS_INC_COUNTER((exec_ctx),                      \
                         GRPC_STATS_COUNTER_COMBINER_LOCKS_OFFLOADED)
#define GRPC_STATS_INC_EXECUTOR_SCHEDULED_SHORT_ITEMS(exec_ctx) \
  GRPC_STATS_INC_COUNTER((exec_ctx),                            \
                         GRPC_STATS_COUNTER_EXECUTOR_SCHEDULED_SHORT_ITEMS)
#define GRPC_STATS_INC_EXECUTOR_SCHEDULED_LONG_ITEMS(exec_ctx) \
  GRPC_STATS_INC_COUNTER((exec_ctx),                           \
                         GRPC_STATS_COUNTER_EXECUTOR_SCHEDULED_LONG_ITEMS)
#define GRPC_STATS_INC_EXECUTOR_SCHEDULED_TO_SELF(exec_ctx) \
  GRPC_STATS_INC_COUNTER((exec_ctx),                        \
                         GRPC_STATS_COUNTER_EXECUTOR_SCHEDULED_TO_SELF)
#define GRPC_STATS_INC_EXECUTOR_WAKEUP_INITIATED(exec_ctx) \
  GRPC_STATS_INC_COUNTER((exec_ctx),                       \
                         GRPC_STATS_COUNTER_EXECUTOR_WAKEUP_INITIATED)
#define GRPC_STATS_INC_EXECUTOR_QUEUE_DRAINED(exec_ctx) \
  GRPC_STATS_INC_COUNTER((exec_ctx), GRPC_STATS_COUNTER_EXECUTOR_QUEUE_DRAINED)
#define GRPC_STATS_INC_EXECUTOR_PUSH_RETRIES(exec_ctx) \
  GRPC_STATS_INC_COUNTER((exec_ctx), GRPC_STATS_COUNTER_EXECUTOR_PUSH_RETRIES)
#define GRPC_STATS_INC_EXECUTOR_THREADS_CREATED(exec_ctx) \
  GRPC_STATS_INC_COUNTER((exec_ctx),                      \
                         GRPC_STATS_COUNTER_EXECUTOR_THREADS_CREATED)
#define GRPC_STATS_INC_EXECUTOR_THREADS_USED(exec_ctx) \
  GRPC_STATS_INC_COUNTER((exec_ctx), GRPC_STATS_COUNTER_EXECUTOR_THREADS_USED)
#define GRPC_STATS_INC_SERVER_REQUESTED_CALLS(exec_ctx) \
  GRPC_STATS_INC_COUNTER((exec_ctx), GRPC_STATS_COUNTER_SERVER_REQUESTED_CALLS)
#define GRPC_STATS_INC_SERVER_SLOWPATH_REQUESTS_QUEUED(exec_ctx) \
  GRPC_STATS_INC_COUNTER((exec_ctx),                             \
                         GRPC_STATS_COUNTER_SERVER_SLOWPATH_REQUESTS_QUEUED)
#define GRPC_STATS_INC_CALL_INITIAL_SIZE(exec_ctx, value) \
  grpc_stats_inc_call_initial_size((exec_ctx), (int)(value))
void grpc_stats_inc_call_initial_size(grpc_exec_ctx *exec_ctx, int x);
#define GRPC_STATS_INC_POLL_EVENTS_RETURNED(exec_ctx, value) \
  grpc_stats_inc_poll_events_returned((exec_ctx), (int)(value))
void grpc_stats_inc_poll_events_returned(grpc_exec_ctx *exec_ctx, int x);
#define GRPC_STATS_INC_TCP_WRITE_SIZE(exec_ctx, value) \
  grpc_stats_inc_tcp_write_size((exec_ctx), (int)(value))
void grpc_stats_inc_tcp_write_size(grpc_exec_ctx *exec_ctx, int x);
#define GRPC_STATS_INC_TCP_WRITE_IOV_SIZE(exec_ctx, value) \
  grpc_stats_inc_tcp_write_iov_size((exec_ctx), (int)(value))
void grpc_stats_inc_tcp_write_iov_size(grpc_exec_ctx *exec_ctx, int x);
#define GRPC_STATS_INC_TCP_READ_SIZE(exec_ctx, value) \
  grpc_stats_inc_tcp_read_size((exec_ctx), (int)(value))
void grpc_stats_inc_tcp_read_size(grpc_exec_ctx *exec_ctx, int x);
#define GRPC_STATS_INC_TCP_READ_OFFER(exec_ctx, value) \
  grpc_stats_inc_tcp_read_offer((exec_ctx), (int)(value))
void grpc_stats_inc_tcp_read_offer(grpc_exec_ctx *exec_ctx, int x);
#define GRPC_STATS_INC_TCP_READ_OFFER_IOV_SIZE(exec_ctx, value) \
  grpc_stats_inc_tcp_read_offer_iov_size((exec_ctx), (int)(value))
void grpc_stats_inc_tcp_read_offer_iov_size(grpc_exec_ctx *exec_ctx, int x);
#define GRPC_STATS_INC_HTTP2_SEND_MESSAGE_SIZE(exec_ctx, value) \
  grpc_stats_inc_http2_send_message_size((exec_ctx), (int)(value))
void grpc_stats_inc_http2_send_message_size(grpc_exec_ctx *exec_ctx, int x);
#define GRPC_STATS_INC_HTTP2_SEND_INITIAL_METADATA_PER_WRITE(exec_ctx, value) \
  grpc_stats_inc_http2_send_initial_metadata_per_write((exec_ctx), (int)(value))
void grpc_stats_inc_http2_send_initial_metadata_per_write(
    grpc_exec_ctx *exec_ctx, int x);
#define GRPC_STATS_INC_HTTP2_SEND_MESSAGE_PER_WRITE(exec_ctx, value) \
  grpc_stats_inc_http2_send_message_per_write((exec_ctx), (int)(value))
void grpc_stats_inc_http2_send_message_per_write(grpc_exec_ctx *exec_ctx,
                                                 int x);
#define GRPC_STATS_INC_HTTP2_SEND_TRAILING_METADATA_PER_WRITE(exec_ctx, value) \
  grpc_stats_inc_http2_send_trailing_metadata_per_write((exec_ctx),            \
                                                        (int)(value))
void grpc_stats_inc_http2_send_trailing_metadata_per_write(
    grpc_exec_ctx *exec_ctx, int x);
#define GRPC_STATS_INC_HTTP2_SEND_FLOWCTL_PER_WRITE(exec_ctx, value) \
  grpc_stats_inc_http2_send_flowctl_per_write((exec_ctx), (int)(value))
void grpc_stats_inc_http2_send_flowctl_per_write(grpc_exec_ctx *exec_ctx,
                                                 int x);
#define GRPC_STATS_INC_EXECUTOR_CLOSURES_PER_WAKEUP(exec_ctx, value) \
  grpc_stats_inc_executor_closures_per_wakeup((exec_ctx), (int)(value))
void grpc_stats_inc_executor_closures_per_wakeup(grpc_exec_ctx *exec_ctx,
                                                 int x);
#define GRPC_STATS_INC_SERVER_CQS_CHECKED(exec_ctx, value) \
  grpc_stats_inc_server_cqs_checked((exec_ctx), (int)(value))
void grpc_stats_inc_server_cqs_checked(grpc_exec_ctx *exec_ctx, int x);
extern const int grpc_stats_histo_buckets[14];
extern const int grpc_stats_histo_start[14];
extern const int *const grpc_stats_histo_bucket_boundaries[14];
extern void (*const grpc_stats_inc_histogram[14])(grpc_exec_ctx *exec_ctx,
                                                  int x);

#endif /* GRPC_CORE_LIB_DEBUG_STATS_DATA_H */<|MERGE_RESOLUTION|>--- conflicted
+++ resolved
@@ -79,9 +79,7 @@
   GRPC_STATS_COUNTER_HTTP2_INITIATE_WRITE_DUE_TO_TRANSPORT_FLOW_CONTROL_UNSTALLED,
   GRPC_STATS_COUNTER_HTTP2_INITIATE_WRITE_DUE_TO_PING_RESPONSE,
   GRPC_STATS_COUNTER_HTTP2_INITIATE_WRITE_DUE_TO_FORCE_RST_STREAM,
-<<<<<<< HEAD
   GRPC_STATS_COUNTER_HTTP2_SPURIOUS_WRITES_BEGUN,
-=======
   GRPC_STATS_COUNTER_HPACK_RECV_INDEXED,
   GRPC_STATS_COUNTER_HPACK_RECV_LITHDR_INCIDX,
   GRPC_STATS_COUNTER_HPACK_RECV_LITHDR_INCIDX_V,
@@ -104,7 +102,6 @@
   GRPC_STATS_COUNTER_HPACK_SEND_HUFFMAN,
   GRPC_STATS_COUNTER_HPACK_SEND_BINARY,
   GRPC_STATS_COUNTER_HPACK_SEND_BINARY_BASE64,
->>>>>>> aa2bc767
   GRPC_STATS_COUNTER_COMBINER_LOCKS_INITIATED,
   GRPC_STATS_COUNTER_COMBINER_LOCKS_SCHEDULED_ITEMS,
   GRPC_STATS_COUNTER_COMBINER_LOCKS_SCHEDULED_FINAL_ITEMS,
@@ -335,11 +332,9 @@
   GRPC_STATS_INC_COUNTER(                                                     \
       (exec_ctx),                                                             \
       GRPC_STATS_COUNTER_HTTP2_INITIATE_WRITE_DUE_TO_FORCE_RST_STREAM)
-<<<<<<< HEAD
 #define GRPC_STATS_INC_HTTP2_SPURIOUS_WRITES_BEGUN(exec_ctx) \
   GRPC_STATS_INC_COUNTER((exec_ctx),                         \
                          GRPC_STATS_COUNTER_HTTP2_SPURIOUS_WRITES_BEGUN)
-=======
 #define GRPC_STATS_INC_HPACK_RECV_INDEXED(exec_ctx) \
   GRPC_STATS_INC_COUNTER((exec_ctx), GRPC_STATS_COUNTER_HPACK_RECV_INDEXED)
 #define GRPC_STATS_INC_HPACK_RECV_LITHDR_INCIDX(exec_ctx) \
@@ -398,7 +393,6 @@
 #define GRPC_STATS_INC_HPACK_SEND_BINARY_BASE64(exec_ctx) \
   GRPC_STATS_INC_COUNTER((exec_ctx),                      \
                          GRPC_STATS_COUNTER_HPACK_SEND_BINARY_BASE64)
->>>>>>> aa2bc767
 #define GRPC_STATS_INC_COMBINER_LOCKS_INITIATED(exec_ctx) \
   GRPC_STATS_INC_COUNTER((exec_ctx),                      \
                          GRPC_STATS_COUNTER_COMBINER_LOCKS_INITIATED)
