/*
 *
 * Copyright 2015-2016 gRPC authors.
 *
 * Licensed under the Apache License, Version 2.0 (the "License");
 * you may not use this file except in compliance with the License.
 * You may obtain a copy of the License at
 *
 *     http://www.apache.org/licenses/LICENSE-2.0
 *
 * Unless required by applicable law or agreed to in writing, software
 * distributed under the License is distributed on an "AS IS" BASIS,
 * WITHOUT WARRANTIES OR CONDITIONS OF ANY KIND, either express or implied.
 * See the License for the specific language governing permissions and
 * limitations under the License.
 *
 */
#include <grpc/support/port_platform.h>

#include "src/core/lib/surface/completion_queue.h"

#include <inttypes.h>
#include <stdio.h>
#include <string.h>

#include <grpc/support/alloc.h>
#include <grpc/support/atm.h>
#include <grpc/support/log.h>
#include <grpc/support/string_util.h>
#include <grpc/support/time.h>
#include <grpc/support/tls.h>

#include "src/core/lib/debug/stats.h"
#include "src/core/lib/iomgr/pollset.h"
#include "src/core/lib/iomgr/timer.h"
#include "src/core/lib/profiling/timers.h"
#include "src/core/lib/support/spinlock.h"
#include "src/core/lib/support/string.h"
#include "src/core/lib/surface/api_trace.h"
#include "src/core/lib/surface/call.h"
#include "src/core/lib/surface/event_string.h"

grpc_tracer_flag grpc_trace_operation_failures =
    GRPC_TRACER_INITIALIZER(false, "op_failure");
#ifndef NDEBUG
grpc_tracer_flag grpc_trace_pending_tags =
    GRPC_TRACER_INITIALIZER(false, "pending_tags");
grpc_tracer_flag grpc_trace_cq_refcount =
    GRPC_TRACER_INITIALIZER(false, "cq_refcount");
#endif

// Specifies a cq thread local cache.
// The first event that occurs on a thread
// with a cq cache will go into that cache, and
// will only be returned on the thread that initialized the cache.
// NOTE: Only one event will ever be cached.
GPR_TLS_DECL(g_cached_event);
GPR_TLS_DECL(g_cached_cq);

typedef struct {
  grpc_pollset_worker** worker;
  void* tag;
} plucker;

typedef struct {
  bool can_get_pollset;
  bool can_listen;
  size_t (*size)(void);
  void (*init)(grpc_pollset* pollset, gpr_mu** mu);
  grpc_error* (*kick)(grpc_pollset* pollset,
                      grpc_pollset_worker* specific_worker);
  grpc_error* (*work)(grpc_pollset* pollset, grpc_pollset_worker** worker,
                      grpc_millis deadline);
  void (*shutdown)(grpc_pollset* pollset, grpc_closure* closure);
  void (*destroy)(grpc_pollset* pollset);
} cq_poller_vtable;

typedef struct non_polling_worker {
  gpr_cv cv;
  bool kicked;
  struct non_polling_worker* next;
  struct non_polling_worker* prev;
} non_polling_worker;

typedef struct {
  gpr_mu mu;
  non_polling_worker* root;
  grpc_closure* shutdown;
} non_polling_poller;

static size_t non_polling_poller_size(void) {
  return sizeof(non_polling_poller);
}

static void non_polling_poller_init(grpc_pollset* pollset, gpr_mu** mu) {
  non_polling_poller* npp = (non_polling_poller*)pollset;
  gpr_mu_init(&npp->mu);
  *mu = &npp->mu;
}

static void non_polling_poller_destroy(grpc_pollset* pollset) {
  non_polling_poller* npp = (non_polling_poller*)pollset;
  gpr_mu_destroy(&npp->mu);
}

static grpc_error* non_polling_poller_work(grpc_pollset* pollset,
                                           grpc_pollset_worker** worker,
                                           grpc_millis deadline) {
  non_polling_poller* npp = (non_polling_poller*)pollset;
  if (npp->shutdown) return GRPC_ERROR_NONE;
  non_polling_worker w;
  gpr_cv_init(&w.cv);
  if (worker != nullptr) *worker = (grpc_pollset_worker*)&w;
  if (npp->root == nullptr) {
    npp->root = w.next = w.prev = &w;
  } else {
    w.next = npp->root;
    w.prev = w.next->prev;
    w.next->prev = w.prev->next = &w;
  }
  w.kicked = false;
  gpr_timespec deadline_ts =
      grpc_millis_to_timespec(deadline, GPR_CLOCK_REALTIME);
  while (!npp->shutdown && !w.kicked &&
         !gpr_cv_wait(&w.cv, &npp->mu, deadline_ts))
    ;
  grpc_core::ExecCtx::Get()->InvalidateNow();
  if (&w == npp->root) {
    npp->root = w.next;
    if (&w == npp->root) {
      if (npp->shutdown) {
        GRPC_CLOSURE_SCHED(npp->shutdown, GRPC_ERROR_NONE);
      }
      npp->root = nullptr;
    }
  }
  w.next->prev = w.prev;
  w.prev->next = w.next;
  gpr_cv_destroy(&w.cv);
  if (worker != nullptr) *worker = nullptr;
  return GRPC_ERROR_NONE;
}

static grpc_error* non_polling_poller_kick(
    grpc_pollset* pollset, grpc_pollset_worker* specific_worker) {
  non_polling_poller* p = (non_polling_poller*)pollset;
  if (specific_worker == nullptr)
    specific_worker = (grpc_pollset_worker*)p->root;
  if (specific_worker != nullptr) {
    non_polling_worker* w = (non_polling_worker*)specific_worker;
    if (!w->kicked) {
      w->kicked = true;
      gpr_cv_signal(&w->cv);
    }
  }
  return GRPC_ERROR_NONE;
}

static void non_polling_poller_shutdown(grpc_pollset* pollset,
                                        grpc_closure* closure) {
  non_polling_poller* p = (non_polling_poller*)pollset;
  GPR_ASSERT(closure != nullptr);
  p->shutdown = closure;
<<<<<<< HEAD
  if (p->root == NULL) {
    GRPC_CLOSURE_SCHED(closure, GRPC_ERROR_NONE);
=======
  if (p->root == nullptr) {
    GRPC_CLOSURE_SCHED(exec_ctx, closure, GRPC_ERROR_NONE);
>>>>>>> 82c8f945
  } else {
    non_polling_worker* w = p->root;
    do {
      gpr_cv_signal(&w->cv);
      w = w->next;
    } while (w != p->root);
  }
}

static const cq_poller_vtable g_poller_vtable_by_poller_type[] = {
    /* GRPC_CQ_DEFAULT_POLLING */
    {true, true, grpc_pollset_size, grpc_pollset_init, grpc_pollset_kick,
     grpc_pollset_work, grpc_pollset_shutdown, grpc_pollset_destroy},
    /* GRPC_CQ_NON_LISTENING */
    {true, false, grpc_pollset_size, grpc_pollset_init, grpc_pollset_kick,
     grpc_pollset_work, grpc_pollset_shutdown, grpc_pollset_destroy},
    /* GRPC_CQ_NON_POLLING */
    {false, false, non_polling_poller_size, non_polling_poller_init,
     non_polling_poller_kick, non_polling_poller_work,
     non_polling_poller_shutdown, non_polling_poller_destroy},
};

typedef struct cq_vtable {
  grpc_cq_completion_type cq_completion_type;
  size_t data_size;
  void (*init)(void* data);
  void (*shutdown)(grpc_completion_queue* cq);
  void (*destroy)(void* data);
  bool (*begin_op)(grpc_completion_queue* cq, void* tag);
  void (*end_op)(grpc_completion_queue* cq, void* tag, grpc_error* error,
                 void (*done)(void* done_arg, grpc_cq_completion* storage),
                 void* done_arg, grpc_cq_completion* storage);
  grpc_event (*next)(grpc_completion_queue* cq, gpr_timespec deadline,
                     void* reserved);
  grpc_event (*pluck)(grpc_completion_queue* cq, void* tag,
                      gpr_timespec deadline, void* reserved);
} cq_vtable;

/* Queue that holds the cq_completion_events. Internally uses gpr_mpscq queue
 * (a lockfree multiproducer single consumer queue). It uses a queue_lock
 * to support multiple consumers.
 * Only used in completion queues whose completion_type is GRPC_CQ_NEXT */
typedef struct grpc_cq_event_queue {
  /* Spinlock to serialize consumers i.e pop() operations */
  gpr_spinlock queue_lock;

  gpr_mpscq queue;

  /* A lazy counter of number of items in the queue. This is NOT atomically
     incremented/decremented along with push/pop operations and hence is only
     eventually consistent */
  gpr_atm num_queue_items;
} grpc_cq_event_queue;

typedef struct cq_next_data {
  /** Completed events for completion-queues of type GRPC_CQ_NEXT */
  grpc_cq_event_queue queue;

  /** Counter of how many things have ever been queued on this completion queue
      useful for avoiding locks to check the queue */
  gpr_atm things_queued_ever;

  /* Number of outstanding events (+1 if not shut down) */
  gpr_atm pending_events;

  /** 0 initially. 1 once we initiated shutdown */
  bool shutdown_called;
} cq_next_data;

typedef struct cq_pluck_data {
  /** Completed events for completion-queues of type GRPC_CQ_PLUCK */
  grpc_cq_completion completed_head;
  grpc_cq_completion* completed_tail;

  /** Number of pending events (+1 if we're not shutdown) */
  gpr_atm pending_events;

  /** Counter of how many things have ever been queued on this completion queue
      useful for avoiding locks to check the queue */
  gpr_atm things_queued_ever;

  /** 0 initially. 1 once we completed shutting */
  /* TODO: (sreek) This is not needed since (shutdown == 1) if and only if
   * (pending_events == 0). So consider removing this in future and use
   * pending_events */
  gpr_atm shutdown;

  /** 0 initially. 1 once we initiated shutdown */
  bool shutdown_called;

  int num_pluckers;
  plucker pluckers[GRPC_MAX_COMPLETION_QUEUE_PLUCKERS];
} cq_pluck_data;

/* Completion queue structure */
struct grpc_completion_queue {
  /** Once owning_refs drops to zero, we will destroy the cq */
  gpr_refcount owning_refs;

  gpr_mu* mu;

  const cq_vtable* vtable;
  const cq_poller_vtable* poller_vtable;

#ifndef NDEBUG
  void** outstanding_tags;
  size_t outstanding_tag_count;
  size_t outstanding_tag_capacity;
#endif

  grpc_closure pollset_shutdown_done;
  int num_polls;
};

/* Forward declarations */
static void cq_finish_shutdown_next(grpc_completion_queue* cq);
static void cq_finish_shutdown_pluck(grpc_completion_queue* cq);
static void cq_shutdown_next(grpc_completion_queue* cq);
static void cq_shutdown_pluck(grpc_completion_queue* cq);

static bool cq_begin_op_for_next(grpc_completion_queue* cq, void* tag);
static bool cq_begin_op_for_pluck(grpc_completion_queue* cq, void* tag);

static void cq_end_op_for_next(grpc_completion_queue* cq, void* tag,
                               grpc_error* error,
                               void (*done)(void* done_arg,
                                            grpc_cq_completion* storage),
                               void* done_arg, grpc_cq_completion* storage);

static void cq_end_op_for_pluck(grpc_completion_queue* cq, void* tag,
                                grpc_error* error,
                                void (*done)(void* done_arg,
                                             grpc_cq_completion* storage),
                                void* done_arg, grpc_cq_completion* storage);

static grpc_event cq_next(grpc_completion_queue* cq, gpr_timespec deadline,
                          void* reserved);

static grpc_event cq_pluck(grpc_completion_queue* cq, void* tag,
                           gpr_timespec deadline, void* reserved);

static void cq_init_next(void* data);
static void cq_init_pluck(void* data);
static void cq_destroy_next(void* data);
static void cq_destroy_pluck(void* data);

/* Completion queue vtables based on the completion-type */
static const cq_vtable g_cq_vtable[] = {
    /* GRPC_CQ_NEXT */
    {GRPC_CQ_NEXT, sizeof(cq_next_data), cq_init_next, cq_shutdown_next,
     cq_destroy_next, cq_begin_op_for_next, cq_end_op_for_next, cq_next,
     nullptr},
    /* GRPC_CQ_PLUCK */
    {GRPC_CQ_PLUCK, sizeof(cq_pluck_data), cq_init_pluck, cq_shutdown_pluck,
     cq_destroy_pluck, cq_begin_op_for_pluck, cq_end_op_for_pluck, nullptr,
     cq_pluck},
};

#define DATA_FROM_CQ(cq) ((void*)(cq + 1))
#define POLLSET_FROM_CQ(cq) \
  ((grpc_pollset*)(cq->vtable->data_size + (char*)DATA_FROM_CQ(cq)))

grpc_tracer_flag grpc_cq_pluck_trace =
    GRPC_TRACER_INITIALIZER(true, "queue_pluck");
grpc_tracer_flag grpc_cq_event_timeout_trace =
    GRPC_TRACER_INITIALIZER(true, "queue_timeout");

#define GRPC_SURFACE_TRACE_RETURNED_EVENT(cq, event)    \
  if (GRPC_TRACER_ON(grpc_api_trace) &&                 \
      (GRPC_TRACER_ON(grpc_cq_pluck_trace) ||           \
       (event)->type != GRPC_QUEUE_TIMEOUT)) {          \
    char* _ev = grpc_event_string(event);               \
    gpr_log(GPR_INFO, "RETURN_EVENT[%p]: %s", cq, _ev); \
    gpr_free(_ev);                                      \
  }

static void on_pollset_shutdown_done(void* cq, grpc_error* error);

void grpc_cq_global_init() {
  gpr_tls_init(&g_cached_event);
  gpr_tls_init(&g_cached_cq);
}

void grpc_completion_queue_thread_local_cache_init(grpc_completion_queue* cq) {
  if ((grpc_completion_queue*)gpr_tls_get(&g_cached_cq) == nullptr) {
    gpr_tls_set(&g_cached_event, (intptr_t)0);
    gpr_tls_set(&g_cached_cq, (intptr_t)cq);
  }
}

int grpc_completion_queue_thread_local_cache_flush(grpc_completion_queue* cq,
                                                   void** tag, int* ok) {
  grpc_cq_completion* storage =
      (grpc_cq_completion*)gpr_tls_get(&g_cached_event);
  int ret = 0;
  if (storage != nullptr &&
      (grpc_completion_queue*)gpr_tls_get(&g_cached_cq) == cq) {
    *tag = storage->tag;
    grpc_core::ExecCtx _local_exec_ctx;
    *ok = (storage->next & (uintptr_t)(1)) == 1;
    storage->done(storage->done_arg, storage);
    ret = 1;
    cq_next_data* cqd = (cq_next_data*)DATA_FROM_CQ(cq);
    if (gpr_atm_full_fetch_add(&cqd->pending_events, -1) == 1) {
      GRPC_CQ_INTERNAL_REF(cq, "shutting_down");
      gpr_mu_lock(cq->mu);
      cq_finish_shutdown_next(cq);
      gpr_mu_unlock(cq->mu);
      GRPC_CQ_INTERNAL_UNREF(cq, "shutting_down");
    }
  }
  gpr_tls_set(&g_cached_event, (intptr_t)0);
  gpr_tls_set(&g_cached_cq, (intptr_t)0);

  return ret;
}

static void cq_event_queue_init(grpc_cq_event_queue* q) {
  gpr_mpscq_init(&q->queue);
  q->queue_lock = GPR_SPINLOCK_INITIALIZER;
  gpr_atm_no_barrier_store(&q->num_queue_items, 0);
}

static void cq_event_queue_destroy(grpc_cq_event_queue* q) {
  gpr_mpscq_destroy(&q->queue);
}

static bool cq_event_queue_push(grpc_cq_event_queue* q, grpc_cq_completion* c) {
  gpr_mpscq_push(&q->queue, (gpr_mpscq_node*)c);
  return gpr_atm_no_barrier_fetch_add(&q->num_queue_items, 1) == 0;
}

static grpc_cq_completion* cq_event_queue_pop(grpc_cq_event_queue* q) {
<<<<<<< HEAD
  grpc_cq_completion* c = NULL;
  grpc_core::ExecCtx _local_exec_ctx;
=======
  grpc_cq_completion* c = nullptr;
  grpc_exec_ctx exec_ctx = GRPC_EXEC_CTX_INIT;
>>>>>>> 82c8f945

  if (gpr_spinlock_trylock(&q->queue_lock)) {
    GRPC_STATS_INC_CQ_EV_QUEUE_TRYLOCK_SUCCESSES();

    bool is_empty = false;
    c = (grpc_cq_completion*)gpr_mpscq_pop_and_check_end(&q->queue, &is_empty);
    gpr_spinlock_unlock(&q->queue_lock);

<<<<<<< HEAD
    if (c == NULL && !is_empty) {
      GRPC_STATS_INC_CQ_EV_QUEUE_TRANSIENT_POP_FAILURES();
=======
    if (c == nullptr && !is_empty) {
      GRPC_STATS_INC_CQ_EV_QUEUE_TRANSIENT_POP_FAILURES(&exec_ctx);
>>>>>>> 82c8f945
    }
  } else {
    GRPC_STATS_INC_CQ_EV_QUEUE_TRYLOCK_FAILURES();
  }

  if (c) {
    gpr_atm_no_barrier_fetch_add(&q->num_queue_items, -1);
  }

  return c;
}

/* Note: The counter is not incremented/decremented atomically with push/pop.
 * The count is only eventually consistent */
static long cq_event_queue_num_items(grpc_cq_event_queue* q) {
  return (long)gpr_atm_no_barrier_load(&q->num_queue_items);
}

grpc_completion_queue* grpc_completion_queue_create_internal(
    grpc_cq_completion_type completion_type,
    grpc_cq_polling_type polling_type) {
  grpc_completion_queue* cq;

  GPR_TIMER_BEGIN("grpc_completion_queue_create_internal", 0);

  GRPC_API_TRACE(
      "grpc_completion_queue_create_internal(completion_type=%d, "
      "polling_type=%d)",
      2, (completion_type, polling_type));

  const cq_vtable* vtable = &g_cq_vtable[completion_type];
  const cq_poller_vtable* poller_vtable =
      &g_poller_vtable_by_poller_type[polling_type];

  grpc_core::ExecCtx _local_exec_ctx;
  GRPC_STATS_INC_CQS_CREATED();

  cq = (grpc_completion_queue*)gpr_zalloc(sizeof(grpc_completion_queue) +
                                          vtable->data_size +
                                          poller_vtable->size());

  cq->vtable = vtable;
  cq->poller_vtable = poller_vtable;

  /* One for destroy(), one for pollset_shutdown */
  gpr_ref_init(&cq->owning_refs, 2);

  poller_vtable->init(POLLSET_FROM_CQ(cq), &cq->mu);
  vtable->init(DATA_FROM_CQ(cq));

  GRPC_CLOSURE_INIT(&cq->pollset_shutdown_done, on_pollset_shutdown_done, cq,
                    grpc_schedule_on_exec_ctx);

  GPR_TIMER_END("grpc_completion_queue_create_internal", 0);

  return cq;
}

static void cq_init_next(void* ptr) {
  cq_next_data* cqd = (cq_next_data*)ptr;
  /* Initial count is dropped by grpc_completion_queue_shutdown */
  gpr_atm_no_barrier_store(&cqd->pending_events, 1);
  cqd->shutdown_called = false;
  gpr_atm_no_barrier_store(&cqd->things_queued_ever, 0);
  cq_event_queue_init(&cqd->queue);
}

static void cq_destroy_next(void* ptr) {
  cq_next_data* cqd = (cq_next_data*)ptr;
  GPR_ASSERT(cq_event_queue_num_items(&cqd->queue) == 0);
  cq_event_queue_destroy(&cqd->queue);
}

static void cq_init_pluck(void* ptr) {
  cq_pluck_data* cqd = (cq_pluck_data*)ptr;
  /* Initial count is dropped by grpc_completion_queue_shutdown */
  gpr_atm_no_barrier_store(&cqd->pending_events, 1);
  cqd->completed_tail = &cqd->completed_head;
  cqd->completed_head.next = (uintptr_t)cqd->completed_tail;
  gpr_atm_no_barrier_store(&cqd->shutdown, 0);
  cqd->shutdown_called = false;
  cqd->num_pluckers = 0;
  gpr_atm_no_barrier_store(&cqd->things_queued_ever, 0);
}

static void cq_destroy_pluck(void* ptr) {
  cq_pluck_data* cqd = (cq_pluck_data*)ptr;
  GPR_ASSERT(cqd->completed_head.next == (uintptr_t)&cqd->completed_head);
}

grpc_cq_completion_type grpc_get_cq_completion_type(grpc_completion_queue* cq) {
  return cq->vtable->cq_completion_type;
}

int grpc_get_cq_poll_num(grpc_completion_queue* cq) {
  int cur_num_polls;
  gpr_mu_lock(cq->mu);
  cur_num_polls = cq->num_polls;
  gpr_mu_unlock(cq->mu);
  return cur_num_polls;
}

#ifndef NDEBUG
void grpc_cq_internal_ref(grpc_completion_queue* cq, const char* reason,
                          const char* file, int line) {
  if (GRPC_TRACER_ON(grpc_trace_cq_refcount)) {
    gpr_atm val = gpr_atm_no_barrier_load(&cq->owning_refs.count);
    gpr_log(file, line, GPR_LOG_SEVERITY_DEBUG,
            "CQ:%p   ref %" PRIdPTR " -> %" PRIdPTR " %s", cq, val, val + 1,
            reason);
  }
#else
void grpc_cq_internal_ref(grpc_completion_queue* cq) {
#endif
  gpr_ref(&cq->owning_refs);
}

static void on_pollset_shutdown_done(void* arg, grpc_error* error) {
  grpc_completion_queue* cq = (grpc_completion_queue*)arg;
  GRPC_CQ_INTERNAL_UNREF(cq, "pollset_destroy");
}

#ifndef NDEBUG
void grpc_cq_internal_unref(grpc_completion_queue* cq, const char* reason,
                            const char* file, int line) {
  if (GRPC_TRACER_ON(grpc_trace_cq_refcount)) {
    gpr_atm val = gpr_atm_no_barrier_load(&cq->owning_refs.count);
    gpr_log(file, line, GPR_LOG_SEVERITY_DEBUG,
            "CQ:%p unref %" PRIdPTR " -> %" PRIdPTR " %s", cq, val, val - 1,
            reason);
  }
#else
void grpc_cq_internal_unref(grpc_completion_queue* cq) {
#endif
  if (gpr_unref(&cq->owning_refs)) {
    cq->vtable->destroy(DATA_FROM_CQ(cq));
    cq->poller_vtable->destroy(POLLSET_FROM_CQ(cq));
#ifndef NDEBUG
    gpr_free(cq->outstanding_tags);
#endif
    gpr_free(cq);
  }
}

#ifndef NDEBUG
static void cq_check_tag(grpc_completion_queue* cq, void* tag, bool lock_cq) {
  int found = 0;
  if (lock_cq) {
    gpr_mu_lock(cq->mu);
  }

  for (int i = 0; i < (int)cq->outstanding_tag_count; i++) {
    if (cq->outstanding_tags[i] == tag) {
      cq->outstanding_tag_count--;
      GPR_SWAP(void*, cq->outstanding_tags[i],
               cq->outstanding_tags[cq->outstanding_tag_count]);
      found = 1;
      break;
    }
  }

  if (lock_cq) {
    gpr_mu_unlock(cq->mu);
  }

  GPR_ASSERT(found);
}
#else
static void cq_check_tag(grpc_completion_queue* cq, void* tag, bool lock_cq) {}
#endif

/* Atomically increments a counter only if the counter is not zero. Returns
 * true if the increment was successful; false if the counter is zero */
static bool atm_inc_if_nonzero(gpr_atm* counter) {
  while (true) {
    gpr_atm count = gpr_atm_acq_load(counter);
    /* If zero, we are done. If not, we must to a CAS (instead of an atomic
     * increment) to maintain the contract: do not increment the counter if it
     * is zero. */
    if (count == 0) {
      return false;
    } else if (gpr_atm_full_cas(counter, count, count + 1)) {
      break;
    }
  }

  return true;
}

static bool cq_begin_op_for_next(grpc_completion_queue* cq, void* tag) {
  cq_next_data* cqd = (cq_next_data*)DATA_FROM_CQ(cq);
  return atm_inc_if_nonzero(&cqd->pending_events);
}

static bool cq_begin_op_for_pluck(grpc_completion_queue* cq, void* tag) {
  cq_pluck_data* cqd = (cq_pluck_data*)DATA_FROM_CQ(cq);
  return atm_inc_if_nonzero(&cqd->pending_events);
}

bool grpc_cq_begin_op(grpc_completion_queue* cq, void* tag) {
#ifndef NDEBUG
  gpr_mu_lock(cq->mu);
  if (cq->outstanding_tag_count == cq->outstanding_tag_capacity) {
    cq->outstanding_tag_capacity = GPR_MAX(4, 2 * cq->outstanding_tag_capacity);
    cq->outstanding_tags = (void**)gpr_realloc(
        cq->outstanding_tags,
        sizeof(*cq->outstanding_tags) * cq->outstanding_tag_capacity);
  }
  cq->outstanding_tags[cq->outstanding_tag_count++] = tag;
  gpr_mu_unlock(cq->mu);
#endif
  return cq->vtable->begin_op(cq, tag);
}

/* Queue a GRPC_OP_COMPLETED operation to a completion queue (with a
 * completion
 * type of GRPC_CQ_NEXT) */
static void cq_end_op_for_next(grpc_completion_queue* cq, void* tag,
                               grpc_error* error,
                               void (*done)(void* done_arg,
                                            grpc_cq_completion* storage),
                               void* done_arg, grpc_cq_completion* storage) {
  GPR_TIMER_BEGIN("cq_end_op_for_next", 0);

  if (GRPC_TRACER_ON(grpc_api_trace) ||
      (GRPC_TRACER_ON(grpc_trace_operation_failures) &&
       error != GRPC_ERROR_NONE)) {
    const char* errmsg = grpc_error_string(error);
    GRPC_API_TRACE(
        "cq_end_op_for_next(cq=%p, tag=%p, error=%s, "
        "done=%p, done_arg=%p, storage=%p)",
        6, (cq, tag, errmsg, done, done_arg, storage));
    if (GRPC_TRACER_ON(grpc_trace_operation_failures) &&
        error != GRPC_ERROR_NONE) {
      gpr_log(GPR_ERROR, "Operation failed: tag=%p, error=%s", tag, errmsg);
    }
  }
  cq_next_data* cqd = (cq_next_data*)DATA_FROM_CQ(cq);
  int is_success = (error == GRPC_ERROR_NONE);

  storage->tag = tag;
  storage->done = done;
  storage->done_arg = done_arg;
  storage->next = (uintptr_t)(is_success);

  cq_check_tag(cq, tag, true); /* Used in debug builds only */

  if ((grpc_completion_queue*)gpr_tls_get(&g_cached_cq) == cq &&
      (grpc_cq_completion*)gpr_tls_get(&g_cached_event) == nullptr) {
    gpr_tls_set(&g_cached_event, (intptr_t)storage);
  } else {
    /* Add the completion to the queue */
    bool is_first = cq_event_queue_push(&cqd->queue, storage);
    gpr_atm_no_barrier_fetch_add(&cqd->things_queued_ever, 1);

    /* Since we do not hold the cq lock here, it is important to do an 'acquire'
       load here (instead of a 'no_barrier' load) to match with the release
       store
       (done via gpr_atm_full_fetch_add(pending_events, -1)) in cq_shutdown_next
       */
    bool will_definitely_shutdown = gpr_atm_acq_load(&cqd->pending_events) == 1;

    if (!will_definitely_shutdown) {
      /* Only kick if this is the first item queued */
      if (is_first) {
        gpr_mu_lock(cq->mu);
        grpc_error* kick_error =
<<<<<<< HEAD
            cq->poller_vtable->kick(POLLSET_FROM_CQ(cq), NULL);
=======
            cq->poller_vtable->kick(exec_ctx, POLLSET_FROM_CQ(cq), nullptr);
>>>>>>> 82c8f945
        gpr_mu_unlock(cq->mu);

        if (kick_error != GRPC_ERROR_NONE) {
          const char* msg = grpc_error_string(kick_error);
          gpr_log(GPR_ERROR, "Kick failed: %s", msg);
          GRPC_ERROR_UNREF(kick_error);
        }
      }
      if (gpr_atm_full_fetch_add(&cqd->pending_events, -1) == 1) {
        GRPC_CQ_INTERNAL_REF(cq, "shutting_down");
        gpr_mu_lock(cq->mu);
        cq_finish_shutdown_next(cq);
        gpr_mu_unlock(cq->mu);
        GRPC_CQ_INTERNAL_UNREF(cq, "shutting_down");
      }
    } else {
      GRPC_CQ_INTERNAL_REF(cq, "shutting_down");
      gpr_atm_rel_store(&cqd->pending_events, 0);
      gpr_mu_lock(cq->mu);
      cq_finish_shutdown_next(cq);
      gpr_mu_unlock(cq->mu);
      GRPC_CQ_INTERNAL_UNREF(cq, "shutting_down");
    }
  }

  GPR_TIMER_END("cq_end_op_for_next", 0);

  GRPC_ERROR_UNREF(error);
}

/* Queue a GRPC_OP_COMPLETED operation to a completion queue (with a
 * completion
 * type of GRPC_CQ_PLUCK) */
static void cq_end_op_for_pluck(grpc_completion_queue* cq, void* tag,
                                grpc_error* error,
                                void (*done)(void* done_arg,
                                             grpc_cq_completion* storage),
                                void* done_arg, grpc_cq_completion* storage) {
  cq_pluck_data* cqd = (cq_pluck_data*)DATA_FROM_CQ(cq);
  int is_success = (error == GRPC_ERROR_NONE);

  GPR_TIMER_BEGIN("cq_end_op_for_pluck", 0);

  if (GRPC_TRACER_ON(grpc_api_trace) ||
      (GRPC_TRACER_ON(grpc_trace_operation_failures) &&
       error != GRPC_ERROR_NONE)) {
    const char* errmsg = grpc_error_string(error);
    GRPC_API_TRACE(
        "cq_end_op_for_pluck(cq=%p, tag=%p, error=%s, "
        "done=%p, done_arg=%p, storage=%p)",
        6, (cq, tag, errmsg, done, done_arg, storage));
    if (GRPC_TRACER_ON(grpc_trace_operation_failures) &&
        error != GRPC_ERROR_NONE) {
      gpr_log(GPR_ERROR, "Operation failed: tag=%p, error=%s", tag, errmsg);
    }
  }

  storage->tag = tag;
  storage->done = done;
  storage->done_arg = done_arg;
  storage->next = ((uintptr_t)&cqd->completed_head) | ((uintptr_t)(is_success));

  gpr_mu_lock(cq->mu);
  cq_check_tag(cq, tag, false); /* Used in debug builds only */

  /* Add to the list of completions */
  gpr_atm_no_barrier_fetch_add(&cqd->things_queued_ever, 1);
  cqd->completed_tail->next =
      ((uintptr_t)storage) | (1u & (uintptr_t)cqd->completed_tail->next);
  cqd->completed_tail = storage;

  if (gpr_atm_full_fetch_add(&cqd->pending_events, -1) == 1) {
    cq_finish_shutdown_pluck(cq);
    gpr_mu_unlock(cq->mu);
  } else {
    grpc_pollset_worker* pluck_worker = nullptr;
    for (int i = 0; i < cqd->num_pluckers; i++) {
      if (cqd->pluckers[i].tag == tag) {
        pluck_worker = *cqd->pluckers[i].worker;
        break;
      }
    }

    grpc_error* kick_error =
        cq->poller_vtable->kick(POLLSET_FROM_CQ(cq), pluck_worker);

    gpr_mu_unlock(cq->mu);

    if (kick_error != GRPC_ERROR_NONE) {
      const char* msg = grpc_error_string(kick_error);
      gpr_log(GPR_ERROR, "Kick failed: %s", msg);

      GRPC_ERROR_UNREF(kick_error);
    }
  }

  GPR_TIMER_END("cq_end_op_for_pluck", 0);

  GRPC_ERROR_UNREF(error);
}

void grpc_cq_end_op(grpc_completion_queue* cq, void* tag, grpc_error* error,
                    void (*done)(void* done_arg, grpc_cq_completion* storage),
                    void* done_arg, grpc_cq_completion* storage) {
  cq->vtable->end_op(cq, tag, error, done, done_arg, storage);
}

typedef struct {
  gpr_atm last_seen_things_queued_ever;
  grpc_completion_queue* cq;
  grpc_millis deadline;
  grpc_cq_completion* stolen_completion;
  void* tag; /* for pluck */
  bool first_loop;
} cq_is_finished_arg;

<<<<<<< HEAD
class ExecCtxNext : public grpc_core::ExecCtx {
 public:
  ExecCtxNext(void* arg) : ExecCtx(0), check_ready_to_finish_arg_(arg) {}
=======
static bool cq_is_next_finished(grpc_exec_ctx* exec_ctx, void* arg) {
  cq_is_finished_arg* a = (cq_is_finished_arg*)arg;
  grpc_completion_queue* cq = a->cq;
  cq_next_data* cqd = (cq_next_data*)DATA_FROM_CQ(cq);
  GPR_ASSERT(a->stolen_completion == nullptr);
>>>>>>> 82c8f945

  bool CheckReadyToFinish() override {
    cq_is_finished_arg* a = (cq_is_finished_arg*)check_ready_to_finish_arg_;
    grpc_completion_queue* cq = a->cq;
    cq_next_data* cqd = (cq_next_data*)DATA_FROM_CQ(cq);
    GPR_ASSERT(a->stolen_completion == NULL);

    gpr_atm current_last_seen_things_queued_ever =
        gpr_atm_no_barrier_load(&cqd->things_queued_ever);

<<<<<<< HEAD
    if (current_last_seen_things_queued_ever !=
        a->last_seen_things_queued_ever) {
      a->last_seen_things_queued_ever =
          gpr_atm_no_barrier_load(&cqd->things_queued_ever);

      /* Pop a cq_completion from the queue. Returns NULL if the queue is empty
       * might return NULL in some cases even if the queue is not empty; but
       * that
       * is ok and doesn't affect correctness. Might effect the tail latencies a
       * bit) */
      a->stolen_completion = cq_event_queue_pop(&cqd->queue);
      if (a->stolen_completion != NULL) {
        return true;
      }
=======
    /* Pop a cq_completion from the queue. Returns NULL if the queue is empty
     * might return NULL in some cases even if the queue is not empty; but
     * that
     * is ok and doesn't affect correctness. Might effect the tail latencies a
     * bit) */
    a->stolen_completion = cq_event_queue_pop(&cqd->queue);
    if (a->stolen_completion != nullptr) {
      return true;
>>>>>>> 82c8f945
    }
    return !a->first_loop && a->deadline < grpc_core::ExecCtx::Get()->Now();
  }

 private:
  void* check_ready_to_finish_arg_;
};

#ifndef NDEBUG
static void dump_pending_tags(grpc_completion_queue* cq) {
  if (!GRPC_TRACER_ON(grpc_trace_pending_tags)) return;

  gpr_strvec v;
  gpr_strvec_init(&v);
  gpr_strvec_add(&v, gpr_strdup("PENDING TAGS:"));
  gpr_mu_lock(cq->mu);
  for (size_t i = 0; i < cq->outstanding_tag_count; i++) {
    char* s;
    gpr_asprintf(&s, " %p", cq->outstanding_tags[i]);
    gpr_strvec_add(&v, s);
  }
  gpr_mu_unlock(cq->mu);
  char* out = gpr_strvec_flatten(&v, nullptr);
  gpr_strvec_destroy(&v);
  gpr_log(GPR_DEBUG, "%s", out);
  gpr_free(out);
}
#else
static void dump_pending_tags(grpc_completion_queue* cq) {}
#endif

static grpc_event cq_next(grpc_completion_queue* cq, gpr_timespec deadline,
                          void* reserved) {
  grpc_event ret;
  cq_next_data* cqd = (cq_next_data*)DATA_FROM_CQ(cq);

  GPR_TIMER_BEGIN("grpc_completion_queue_next", 0);

  GRPC_API_TRACE(
      "grpc_completion_queue_next("
      "cq=%p, "
      "deadline=gpr_timespec { tv_sec: %" PRId64
      ", tv_nsec: %d, clock_type: %d }, "
      "reserved=%p)",
      5,
      (cq, deadline.tv_sec, deadline.tv_nsec, (int)deadline.clock_type,
       reserved));
  GPR_ASSERT(!reserved);

  dump_pending_tags(cq);

  GRPC_CQ_INTERNAL_REF(cq, "next");

  grpc_millis deadline_millis = grpc_timespec_to_millis_round_up(deadline);
  cq_is_finished_arg is_finished_arg = {
      gpr_atm_no_barrier_load(&cqd->things_queued_ever),
      cq,
      deadline_millis,
      nullptr,
      nullptr,
      true};
  ExecCtxNext _local_exec_ctx(&is_finished_arg);
  for (;;) {
    grpc_millis iteration_deadline = deadline_millis;

    if (is_finished_arg.stolen_completion != nullptr) {
      grpc_cq_completion* c = is_finished_arg.stolen_completion;
      is_finished_arg.stolen_completion = nullptr;
      ret.type = GRPC_OP_COMPLETE;
      ret.success = c->next & 1u;
      ret.tag = c->tag;
      c->done(c->done_arg, c);
      break;
    }

    grpc_cq_completion* c = cq_event_queue_pop(&cqd->queue);

    if (c != nullptr) {
      ret.type = GRPC_OP_COMPLETE;
      ret.success = c->next & 1u;
      ret.tag = c->tag;
      c->done(c->done_arg, c);
      break;
    } else {
      /* If c == NULL it means either the queue is empty OR in an transient
         inconsistent state. If it is the latter, we shold do a 0-timeout poll
         so that the thread comes back quickly from poll to make a second
         attempt at popping. Not doing this can potentially deadlock this
         thread forever (if the deadline is infinity) */
      if (cq_event_queue_num_items(&cqd->queue) > 0) {
        iteration_deadline = 0;
      }
    }

    if (gpr_atm_acq_load(&cqd->pending_events) == 0) {
      /* Before returning, check if the queue has any items left over (since
         gpr_mpscq_pop() can sometimes return NULL even if the queue is not
         empty. If so, keep retrying but do not return GRPC_QUEUE_SHUTDOWN */
      if (cq_event_queue_num_items(&cqd->queue) > 0) {
        /* Go to the beginning of the loop. No point doing a poll because
           (cq->shutdown == true) is only possible when there is no pending
           work (i.e cq->pending_events == 0) and any outstanding completion
           events should have already been queued on this cq */
        continue;
      }

      memset(&ret, 0, sizeof(ret));
      ret.type = GRPC_QUEUE_SHUTDOWN;
      break;
    }

    if (!is_finished_arg.first_loop &&
        grpc_core::ExecCtx::Get()->Now() >= deadline_millis) {
      memset(&ret, 0, sizeof(ret));
      ret.type = GRPC_QUEUE_TIMEOUT;
      dump_pending_tags(cq);
      break;
    }

    /* The main polling work happens in grpc_pollset_work */
    gpr_mu_lock(cq->mu);
    cq->num_polls++;
<<<<<<< HEAD
    grpc_error* err =
        cq->poller_vtable->work(POLLSET_FROM_CQ(cq), NULL, iteration_deadline);
=======
    grpc_error* err = cq->poller_vtable->work(&exec_ctx, POLLSET_FROM_CQ(cq),
                                              nullptr, iteration_deadline);
>>>>>>> 82c8f945
    gpr_mu_unlock(cq->mu);

    if (err != GRPC_ERROR_NONE) {
      const char* msg = grpc_error_string(err);
      gpr_log(GPR_ERROR, "Completion queue next failed: %s", msg);

      GRPC_ERROR_UNREF(err);
      memset(&ret, 0, sizeof(ret));
      ret.type = GRPC_QUEUE_TIMEOUT;
      dump_pending_tags(cq);
      break;
    }
    is_finished_arg.first_loop = false;
  }

  if (cq_event_queue_num_items(&cqd->queue) > 0 &&
      gpr_atm_acq_load(&cqd->pending_events) > 0) {
    gpr_mu_lock(cq->mu);
<<<<<<< HEAD
    cq->poller_vtable->kick(POLLSET_FROM_CQ(cq), NULL);
=======
    cq->poller_vtable->kick(&exec_ctx, POLLSET_FROM_CQ(cq), nullptr);
>>>>>>> 82c8f945
    gpr_mu_unlock(cq->mu);
  }

  GRPC_SURFACE_TRACE_RETURNED_EVENT(cq, &ret);
<<<<<<< HEAD
  GRPC_CQ_INTERNAL_UNREF(cq, "next");

  GPR_ASSERT(is_finished_arg.stolen_completion == NULL);
=======
  GRPC_CQ_INTERNAL_UNREF(&exec_ctx, cq, "next");
  grpc_exec_ctx_finish(&exec_ctx);
  GPR_ASSERT(is_finished_arg.stolen_completion == nullptr);
>>>>>>> 82c8f945

  GPR_TIMER_END("grpc_completion_queue_next", 0);

  return ret;
}

/* Finishes the completion queue shutdown. This means that there are no more
   completion events / tags expected from the completion queue
   - Must be called under completion queue lock
   - Must be called only once in completion queue's lifetime
   - grpc_completion_queue_shutdown() MUST have been called before calling
   this function */
static void cq_finish_shutdown_next(grpc_completion_queue* cq) {
  cq_next_data* cqd = (cq_next_data*)DATA_FROM_CQ(cq);

  GPR_ASSERT(cqd->shutdown_called);
  GPR_ASSERT(gpr_atm_no_barrier_load(&cqd->pending_events) == 0);

  cq->poller_vtable->shutdown(POLLSET_FROM_CQ(cq), &cq->pollset_shutdown_done);
}

static void cq_shutdown_next(grpc_completion_queue* cq) {
  cq_next_data* cqd = (cq_next_data*)DATA_FROM_CQ(cq);

  /* Need an extra ref for cq here because:
   * We call cq_finish_shutdown_next() below, that would call pollset shutdown.
   * Pollset shutdown decrements the cq ref count which can potentially destroy
   * the cq (if that happens to be the last ref).
   * Creating an extra ref here prevents the cq from getting destroyed while
   * this function is still active */
  GRPC_CQ_INTERNAL_REF(cq, "shutting_down");
  gpr_mu_lock(cq->mu);
  if (cqd->shutdown_called) {
    gpr_mu_unlock(cq->mu);
    GRPC_CQ_INTERNAL_UNREF(cq, "shutting_down");
    return;
  }
  cqd->shutdown_called = true;
  /* Doing a full_fetch_add (i.e acq/release) here to match with
   * cq_begin_op_for_next and and cq_end_op_for_next functions which read/write
   * on this counter without necessarily holding a lock on cq */
  if (gpr_atm_full_fetch_add(&cqd->pending_events, -1) == 1) {
    cq_finish_shutdown_next(cq);
  }
  gpr_mu_unlock(cq->mu);
  GRPC_CQ_INTERNAL_UNREF(cq, "shutting_down");
}

grpc_event grpc_completion_queue_next(grpc_completion_queue* cq,
                                      gpr_timespec deadline, void* reserved) {
  return cq->vtable->next(cq, deadline, reserved);
}

static int add_plucker(grpc_completion_queue* cq, void* tag,
                       grpc_pollset_worker** worker) {
  cq_pluck_data* cqd = (cq_pluck_data*)DATA_FROM_CQ(cq);
  if (cqd->num_pluckers == GRPC_MAX_COMPLETION_QUEUE_PLUCKERS) {
    return 0;
  }
  cqd->pluckers[cqd->num_pluckers].tag = tag;
  cqd->pluckers[cqd->num_pluckers].worker = worker;
  cqd->num_pluckers++;
  return 1;
}

static void del_plucker(grpc_completion_queue* cq, void* tag,
                        grpc_pollset_worker** worker) {
  cq_pluck_data* cqd = (cq_pluck_data*)DATA_FROM_CQ(cq);
  for (int i = 0; i < cqd->num_pluckers; i++) {
    if (cqd->pluckers[i].tag == tag && cqd->pluckers[i].worker == worker) {
      cqd->num_pluckers--;
      GPR_SWAP(plucker, cqd->pluckers[i], cqd->pluckers[cqd->num_pluckers]);
      return;
    }
  }
  GPR_UNREACHABLE_CODE(return );
}

class ExecCtxPluck : public grpc_core::ExecCtx {
 public:
  ExecCtxPluck(void* arg) : ExecCtx(0), check_ready_to_finish_arg_(arg) {}

<<<<<<< HEAD
  bool CheckReadyToFinish() override {
    cq_is_finished_arg* a = (cq_is_finished_arg*)check_ready_to_finish_arg_;
    grpc_completion_queue* cq = a->cq;
    cq_pluck_data* cqd = (cq_pluck_data*)DATA_FROM_CQ(cq);

    GPR_ASSERT(a->stolen_completion == NULL);
    gpr_atm current_last_seen_things_queued_ever =
=======
  GPR_ASSERT(a->stolen_completion == nullptr);
  gpr_atm current_last_seen_things_queued_ever =
      gpr_atm_no_barrier_load(&cqd->things_queued_ever);
  if (current_last_seen_things_queued_ever != a->last_seen_things_queued_ever) {
    gpr_mu_lock(cq->mu);
    a->last_seen_things_queued_ever =
>>>>>>> 82c8f945
        gpr_atm_no_barrier_load(&cqd->things_queued_ever);
    if (current_last_seen_things_queued_ever !=
        a->last_seen_things_queued_ever) {
      gpr_mu_lock(cq->mu);
      a->last_seen_things_queued_ever =
          gpr_atm_no_barrier_load(&cqd->things_queued_ever);
      grpc_cq_completion* c;
      grpc_cq_completion* prev = &cqd->completed_head;
      while ((c = (grpc_cq_completion*)(prev->next & ~(uintptr_t)1)) !=
             &cqd->completed_head) {
        if (c->tag == a->tag) {
          prev->next = (prev->next & (uintptr_t)1) | (c->next & ~(uintptr_t)1);
          if (c == cqd->completed_tail) {
            cqd->completed_tail = prev;
          }
          gpr_mu_unlock(cq->mu);
          a->stolen_completion = c;
          return true;
        }
        prev = c;
      }
      gpr_mu_unlock(cq->mu);
    }
    return !a->first_loop && a->deadline < grpc_core::ExecCtx::Get()->Now();
  }

 private:
  void* check_ready_to_finish_arg_;
};

static grpc_event cq_pluck(grpc_completion_queue* cq, void* tag,
                           gpr_timespec deadline, void* reserved) {
  grpc_event ret;
  grpc_cq_completion* c;
  grpc_cq_completion* prev;
  grpc_pollset_worker* worker = nullptr;
  cq_pluck_data* cqd = (cq_pluck_data*)DATA_FROM_CQ(cq);

  GPR_TIMER_BEGIN("grpc_completion_queue_pluck", 0);

  if (GRPC_TRACER_ON(grpc_cq_pluck_trace)) {
    GRPC_API_TRACE(
        "grpc_completion_queue_pluck("
        "cq=%p, tag=%p, "
        "deadline=gpr_timespec { tv_sec: %" PRId64
        ", tv_nsec: %d, clock_type: %d }, "
        "reserved=%p)",
        6,
        (cq, tag, deadline.tv_sec, deadline.tv_nsec, (int)deadline.clock_type,
         reserved));
  }
  GPR_ASSERT(!reserved);

  dump_pending_tags(cq);

  GRPC_CQ_INTERNAL_REF(cq, "pluck");
  gpr_mu_lock(cq->mu);
  grpc_millis deadline_millis = grpc_timespec_to_millis_round_up(deadline);
  cq_is_finished_arg is_finished_arg = {
      gpr_atm_no_barrier_load(&cqd->things_queued_ever),
      cq,
      deadline_millis,
      nullptr,
      tag,
      true};
  ExecCtxPluck _local_exec_ctx(&is_finished_arg);
  for (;;) {
    if (is_finished_arg.stolen_completion != nullptr) {
      gpr_mu_unlock(cq->mu);
      c = is_finished_arg.stolen_completion;
      is_finished_arg.stolen_completion = nullptr;
      ret.type = GRPC_OP_COMPLETE;
      ret.success = c->next & 1u;
      ret.tag = c->tag;
      c->done(c->done_arg, c);
      break;
    }
    prev = &cqd->completed_head;
    while ((c = (grpc_cq_completion*)(prev->next & ~(uintptr_t)1)) !=
           &cqd->completed_head) {
      if (c->tag == tag) {
        prev->next = (prev->next & (uintptr_t)1) | (c->next & ~(uintptr_t)1);
        if (c == cqd->completed_tail) {
          cqd->completed_tail = prev;
        }
        gpr_mu_unlock(cq->mu);
        ret.type = GRPC_OP_COMPLETE;
        ret.success = c->next & 1u;
        ret.tag = c->tag;
        c->done(c->done_arg, c);
        goto done;
      }
      prev = c;
    }
    if (gpr_atm_no_barrier_load(&cqd->shutdown)) {
      gpr_mu_unlock(cq->mu);
      memset(&ret, 0, sizeof(ret));
      ret.type = GRPC_QUEUE_SHUTDOWN;
      break;
    }
    if (!add_plucker(cq, tag, &worker)) {
      gpr_log(GPR_DEBUG,
              "Too many outstanding grpc_completion_queue_pluck calls: maximum "
              "is %d",
              GRPC_MAX_COMPLETION_QUEUE_PLUCKERS);
      gpr_mu_unlock(cq->mu);
      memset(&ret, 0, sizeof(ret));
      /* TODO(ctiller): should we use a different result here */
      ret.type = GRPC_QUEUE_TIMEOUT;
      dump_pending_tags(cq);
      break;
    }
    if (!is_finished_arg.first_loop &&
        grpc_core::ExecCtx::Get()->Now() >= deadline_millis) {
      del_plucker(cq, tag, &worker);
      gpr_mu_unlock(cq->mu);
      memset(&ret, 0, sizeof(ret));
      ret.type = GRPC_QUEUE_TIMEOUT;
      dump_pending_tags(cq);
      break;
    }
    cq->num_polls++;
    grpc_error* err =
        cq->poller_vtable->work(POLLSET_FROM_CQ(cq), &worker, deadline_millis);
    if (err != GRPC_ERROR_NONE) {
      del_plucker(cq, tag, &worker);
      gpr_mu_unlock(cq->mu);
      const char* msg = grpc_error_string(err);
      gpr_log(GPR_ERROR, "Completion queue pluck failed: %s", msg);

      GRPC_ERROR_UNREF(err);
      memset(&ret, 0, sizeof(ret));
      ret.type = GRPC_QUEUE_TIMEOUT;
      dump_pending_tags(cq);
      break;
    }
    is_finished_arg.first_loop = false;
    del_plucker(cq, tag, &worker);
  }
done:
  GRPC_SURFACE_TRACE_RETURNED_EVENT(cq, &ret);
<<<<<<< HEAD
  GRPC_CQ_INTERNAL_UNREF(cq, "pluck");

  GPR_ASSERT(is_finished_arg.stolen_completion == NULL);
=======
  GRPC_CQ_INTERNAL_UNREF(&exec_ctx, cq, "pluck");
  grpc_exec_ctx_finish(&exec_ctx);
  GPR_ASSERT(is_finished_arg.stolen_completion == nullptr);
>>>>>>> 82c8f945

  GPR_TIMER_END("grpc_completion_queue_pluck", 0);

  return ret;
}

grpc_event grpc_completion_queue_pluck(grpc_completion_queue* cq, void* tag,
                                       gpr_timespec deadline, void* reserved) {
  return cq->vtable->pluck(cq, tag, deadline, reserved);
}

static void cq_finish_shutdown_pluck(grpc_completion_queue* cq) {
  cq_pluck_data* cqd = (cq_pluck_data*)DATA_FROM_CQ(cq);

  GPR_ASSERT(cqd->shutdown_called);
  GPR_ASSERT(!gpr_atm_no_barrier_load(&cqd->shutdown));
  gpr_atm_no_barrier_store(&cqd->shutdown, 1);

  cq->poller_vtable->shutdown(POLLSET_FROM_CQ(cq), &cq->pollset_shutdown_done);
}

/* NOTE: This function is almost exactly identical to cq_shutdown_next() but
 * merging them is a bit tricky and probably not worth it */
static void cq_shutdown_pluck(grpc_completion_queue* cq) {
  cq_pluck_data* cqd = (cq_pluck_data*)DATA_FROM_CQ(cq);

  /* Need an extra ref for cq here because:
   * We call cq_finish_shutdown_pluck() below, that would call pollset shutdown.
   * Pollset shutdown decrements the cq ref count which can potentially destroy
   * the cq (if that happens to be the last ref).
   * Creating an extra ref here prevents the cq from getting destroyed while
   * this function is still active */
  GRPC_CQ_INTERNAL_REF(cq, "shutting_down (pluck cq)");
  gpr_mu_lock(cq->mu);
  if (cqd->shutdown_called) {
    gpr_mu_unlock(cq->mu);
    GRPC_CQ_INTERNAL_UNREF(cq, "shutting_down (pluck cq)");
    return;
  }
  cqd->shutdown_called = true;
  if (gpr_atm_full_fetch_add(&cqd->pending_events, -1) == 1) {
    cq_finish_shutdown_pluck(cq);
  }
  gpr_mu_unlock(cq->mu);
  GRPC_CQ_INTERNAL_UNREF(cq, "shutting_down (pluck cq)");
}

/* Shutdown simply drops a ref that we reserved at creation time; if we drop
   to zero here, then enter shutdown mode and wake up any waiters */
void grpc_completion_queue_shutdown(grpc_completion_queue* cq) {
  grpc_core::ExecCtx _local_exec_ctx;
  GPR_TIMER_BEGIN("grpc_completion_queue_shutdown", 0);
  GRPC_API_TRACE("grpc_completion_queue_shutdown(cq=%p)", 1, (cq));
  cq->vtable->shutdown(cq);

  GPR_TIMER_END("grpc_completion_queue_shutdown", 0);
}

void grpc_completion_queue_destroy(grpc_completion_queue* cq) {
  GRPC_API_TRACE("grpc_completion_queue_destroy(cq=%p)", 1, (cq));
  GPR_TIMER_BEGIN("grpc_completion_queue_destroy", 0);
  grpc_completion_queue_shutdown(cq);

  grpc_core::ExecCtx _local_exec_ctx;
  GRPC_CQ_INTERNAL_UNREF(cq, "destroy");

  GPR_TIMER_END("grpc_completion_queue_destroy", 0);
}

grpc_pollset* grpc_cq_pollset(grpc_completion_queue* cq) {
  return cq->poller_vtable->can_get_pollset ? POLLSET_FROM_CQ(cq) : nullptr;
}

bool grpc_cq_can_listen(grpc_completion_queue* cq) {
  return cq->poller_vtable->can_listen;
}<|MERGE_RESOLUTION|>--- conflicted
+++ resolved
@@ -161,13 +161,8 @@
   non_polling_poller* p = (non_polling_poller*)pollset;
   GPR_ASSERT(closure != nullptr);
   p->shutdown = closure;
-<<<<<<< HEAD
-  if (p->root == NULL) {
+  if (p->root == nullptr) {
     GRPC_CLOSURE_SCHED(closure, GRPC_ERROR_NONE);
-=======
-  if (p->root == nullptr) {
-    GRPC_CLOSURE_SCHED(exec_ctx, closure, GRPC_ERROR_NONE);
->>>>>>> 82c8f945
   } else {
     non_polling_worker* w = p->root;
     do {
@@ -401,13 +396,8 @@
 }
 
 static grpc_cq_completion* cq_event_queue_pop(grpc_cq_event_queue* q) {
-<<<<<<< HEAD
-  grpc_cq_completion* c = NULL;
+  grpc_cq_completion* c = nullptr;
   grpc_core::ExecCtx _local_exec_ctx;
-=======
-  grpc_cq_completion* c = nullptr;
-  grpc_exec_ctx exec_ctx = GRPC_EXEC_CTX_INIT;
->>>>>>> 82c8f945
 
   if (gpr_spinlock_trylock(&q->queue_lock)) {
     GRPC_STATS_INC_CQ_EV_QUEUE_TRYLOCK_SUCCESSES();
@@ -416,13 +406,8 @@
     c = (grpc_cq_completion*)gpr_mpscq_pop_and_check_end(&q->queue, &is_empty);
     gpr_spinlock_unlock(&q->queue_lock);
 
-<<<<<<< HEAD
-    if (c == NULL && !is_empty) {
+    if (c == nullptr && !is_empty) {
       GRPC_STATS_INC_CQ_EV_QUEUE_TRANSIENT_POP_FAILURES();
-=======
-    if (c == nullptr && !is_empty) {
-      GRPC_STATS_INC_CQ_EV_QUEUE_TRANSIENT_POP_FAILURES(&exec_ctx);
->>>>>>> 82c8f945
     }
   } else {
     GRPC_STATS_INC_CQ_EV_QUEUE_TRYLOCK_FAILURES();
@@ -690,11 +675,7 @@
       if (is_first) {
         gpr_mu_lock(cq->mu);
         grpc_error* kick_error =
-<<<<<<< HEAD
-            cq->poller_vtable->kick(POLLSET_FROM_CQ(cq), NULL);
-=======
-            cq->poller_vtable->kick(exec_ctx, POLLSET_FROM_CQ(cq), nullptr);
->>>>>>> 82c8f945
+            cq->poller_vtable->kick(POLLSET_FROM_CQ(cq), nullptr);
         gpr_mu_unlock(cq->mu);
 
         if (kick_error != GRPC_ERROR_NONE) {
@@ -811,28 +792,19 @@
   bool first_loop;
 } cq_is_finished_arg;
 
-<<<<<<< HEAD
 class ExecCtxNext : public grpc_core::ExecCtx {
  public:
   ExecCtxNext(void* arg) : ExecCtx(0), check_ready_to_finish_arg_(arg) {}
-=======
-static bool cq_is_next_finished(grpc_exec_ctx* exec_ctx, void* arg) {
-  cq_is_finished_arg* a = (cq_is_finished_arg*)arg;
-  grpc_completion_queue* cq = a->cq;
-  cq_next_data* cqd = (cq_next_data*)DATA_FROM_CQ(cq);
-  GPR_ASSERT(a->stolen_completion == nullptr);
->>>>>>> 82c8f945
 
   bool CheckReadyToFinish() override {
     cq_is_finished_arg* a = (cq_is_finished_arg*)check_ready_to_finish_arg_;
     grpc_completion_queue* cq = a->cq;
     cq_next_data* cqd = (cq_next_data*)DATA_FROM_CQ(cq);
-    GPR_ASSERT(a->stolen_completion == NULL);
+    GPR_ASSERT(a->stolen_completion == nullptr);
 
     gpr_atm current_last_seen_things_queued_ever =
         gpr_atm_no_barrier_load(&cqd->things_queued_ever);
 
-<<<<<<< HEAD
     if (current_last_seen_things_queued_ever !=
         a->last_seen_things_queued_ever) {
       a->last_seen_things_queued_ever =
@@ -844,19 +816,9 @@
        * is ok and doesn't affect correctness. Might effect the tail latencies a
        * bit) */
       a->stolen_completion = cq_event_queue_pop(&cqd->queue);
-      if (a->stolen_completion != NULL) {
+      if (a->stolen_completion != nullptr) {
         return true;
       }
-=======
-    /* Pop a cq_completion from the queue. Returns NULL if the queue is empty
-     * might return NULL in some cases even if the queue is not empty; but
-     * that
-     * is ok and doesn't affect correctness. Might effect the tail latencies a
-     * bit) */
-    a->stolen_completion = cq_event_queue_pop(&cqd->queue);
-    if (a->stolen_completion != nullptr) {
-      return true;
->>>>>>> 82c8f945
     }
     return !a->first_loop && a->deadline < grpc_core::ExecCtx::Get()->Now();
   }
@@ -979,13 +941,8 @@
     /* The main polling work happens in grpc_pollset_work */
     gpr_mu_lock(cq->mu);
     cq->num_polls++;
-<<<<<<< HEAD
-    grpc_error* err =
-        cq->poller_vtable->work(POLLSET_FROM_CQ(cq), NULL, iteration_deadline);
-=======
-    grpc_error* err = cq->poller_vtable->work(&exec_ctx, POLLSET_FROM_CQ(cq),
-                                              nullptr, iteration_deadline);
->>>>>>> 82c8f945
+    grpc_error* err = cq->poller_vtable->work(POLLSET_FROM_CQ(cq), nullptr,
+                                              iteration_deadline);
     gpr_mu_unlock(cq->mu);
 
     if (err != GRPC_ERROR_NONE) {
@@ -1004,24 +961,14 @@
   if (cq_event_queue_num_items(&cqd->queue) > 0 &&
       gpr_atm_acq_load(&cqd->pending_events) > 0) {
     gpr_mu_lock(cq->mu);
-<<<<<<< HEAD
-    cq->poller_vtable->kick(POLLSET_FROM_CQ(cq), NULL);
-=======
-    cq->poller_vtable->kick(&exec_ctx, POLLSET_FROM_CQ(cq), nullptr);
->>>>>>> 82c8f945
+    cq->poller_vtable->kick(POLLSET_FROM_CQ(cq), nullptr);
     gpr_mu_unlock(cq->mu);
   }
 
   GRPC_SURFACE_TRACE_RETURNED_EVENT(cq, &ret);
-<<<<<<< HEAD
   GRPC_CQ_INTERNAL_UNREF(cq, "next");
 
-  GPR_ASSERT(is_finished_arg.stolen_completion == NULL);
-=======
-  GRPC_CQ_INTERNAL_UNREF(&exec_ctx, cq, "next");
-  grpc_exec_ctx_finish(&exec_ctx);
   GPR_ASSERT(is_finished_arg.stolen_completion == nullptr);
->>>>>>> 82c8f945
 
   GPR_TIMER_END("grpc_completion_queue_next", 0);
 
@@ -1104,22 +1051,13 @@
  public:
   ExecCtxPluck(void* arg) : ExecCtx(0), check_ready_to_finish_arg_(arg) {}
 
-<<<<<<< HEAD
   bool CheckReadyToFinish() override {
     cq_is_finished_arg* a = (cq_is_finished_arg*)check_ready_to_finish_arg_;
     grpc_completion_queue* cq = a->cq;
     cq_pluck_data* cqd = (cq_pluck_data*)DATA_FROM_CQ(cq);
 
-    GPR_ASSERT(a->stolen_completion == NULL);
+    GPR_ASSERT(a->stolen_completion == nullptr);
     gpr_atm current_last_seen_things_queued_ever =
-=======
-  GPR_ASSERT(a->stolen_completion == nullptr);
-  gpr_atm current_last_seen_things_queued_ever =
-      gpr_atm_no_barrier_load(&cqd->things_queued_ever);
-  if (current_last_seen_things_queued_ever != a->last_seen_things_queued_ever) {
-    gpr_mu_lock(cq->mu);
-    a->last_seen_things_queued_ever =
->>>>>>> 82c8f945
         gpr_atm_no_barrier_load(&cqd->things_queued_ever);
     if (current_last_seen_things_queued_ever !=
         a->last_seen_things_queued_ever) {
@@ -1261,15 +1199,9 @@
   }
 done:
   GRPC_SURFACE_TRACE_RETURNED_EVENT(cq, &ret);
-<<<<<<< HEAD
   GRPC_CQ_INTERNAL_UNREF(cq, "pluck");
 
-  GPR_ASSERT(is_finished_arg.stolen_completion == NULL);
-=======
-  GRPC_CQ_INTERNAL_UNREF(&exec_ctx, cq, "pluck");
-  grpc_exec_ctx_finish(&exec_ctx);
   GPR_ASSERT(is_finished_arg.stolen_completion == nullptr);
->>>>>>> 82c8f945
 
   GPR_TIMER_END("grpc_completion_queue_pluck", 0);
 
