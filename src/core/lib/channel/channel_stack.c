/*
 *
 * Copyright 2015, Google Inc.
 * All rights reserved.
 *
 * Redistribution and use in source and binary forms, with or without
 * modification, are permitted provided that the following conditions are
 * met:
 *
 *     * Redistributions of source code must retain the above copyright
 * notice, this list of conditions and the following disclaimer.
 *     * Redistributions in binary form must reproduce the above
 * copyright notice, this list of conditions and the following disclaimer
 * in the documentation and/or other materials provided with the
 * distribution.
 *     * Neither the name of Google Inc. nor the names of its
 * contributors may be used to endorse or promote products derived from
 * this software without specific prior written permission.
 *
 * THIS SOFTWARE IS PROVIDED BY THE COPYRIGHT HOLDERS AND CONTRIBUTORS
 * "AS IS" AND ANY EXPRESS OR IMPLIED WARRANTIES, INCLUDING, BUT NOT
 * LIMITED TO, THE IMPLIED WARRANTIES OF MERCHANTABILITY AND FITNESS FOR
 * A PARTICULAR PURPOSE ARE DISCLAIMED. IN NO EVENT SHALL THE COPYRIGHT
 * OWNER OR CONTRIBUTORS BE LIABLE FOR ANY DIRECT, INDIRECT, INCIDENTAL,
 * SPECIAL, EXEMPLARY, OR CONSEQUENTIAL DAMAGES (INCLUDING, BUT NOT
 * LIMITED TO, PROCUREMENT OF SUBSTITUTE GOODS OR SERVICES; LOSS OF USE,
 * DATA, OR PROFITS; OR BUSINESS INTERRUPTION) HOWEVER CAUSED AND ON ANY
 * THEORY OF LIABILITY, WHETHER IN CONTRACT, STRICT LIABILITY, OR TORT
 * (INCLUDING NEGLIGENCE OR OTHERWISE) ARISING IN ANY WAY OUT OF THE USE
 * OF THIS SOFTWARE, EVEN IF ADVISED OF THE POSSIBILITY OF SUCH DAMAGE.
 *
 */

#include "src/core/lib/channel/channel_stack.h"
#include <grpc/support/log.h>

#include <stdlib.h>
#include <string.h>

int grpc_trace_channel = 0;

/* Memory layouts.

   Channel stack is laid out as: {
     grpc_channel_stack stk;
     padding to GPR_MAX_ALIGNMENT
     grpc_channel_element[stk.count];
     per-filter memory, aligned to GPR_MAX_ALIGNMENT
   }

   Call stack is laid out as: {
     grpc_call_stack stk;
     padding to GPR_MAX_ALIGNMENT
     grpc_call_element[stk.count];
     per-filter memory, aligned to GPR_MAX_ALIGNMENT
   } */

/* Given a size, round up to the next multiple of sizeof(void*) */
#define ROUND_UP_TO_ALIGNMENT_SIZE(x) \
  (((x) + GPR_MAX_ALIGNMENT - 1u) & ~(GPR_MAX_ALIGNMENT - 1u))

size_t grpc_channel_stack_size(const grpc_channel_filter **filters,
                               size_t filter_count) {
  /* always need the header, and size for the channel elements */
  size_t size =
      ROUND_UP_TO_ALIGNMENT_SIZE(sizeof(grpc_channel_stack)) +
      ROUND_UP_TO_ALIGNMENT_SIZE(filter_count * sizeof(grpc_channel_element));
  size_t i;

  GPR_ASSERT((GPR_MAX_ALIGNMENT & (GPR_MAX_ALIGNMENT - 1)) == 0 &&
             "GPR_MAX_ALIGNMENT must be a power of two");

  /* add the size for each filter */
  for (i = 0; i < filter_count; i++) {
    size += ROUND_UP_TO_ALIGNMENT_SIZE(filters[i]->sizeof_channel_data);
  }

  return size;
}

#define CHANNEL_ELEMS_FROM_STACK(stk)                                   \
  ((grpc_channel_element *)((char *)(stk) + ROUND_UP_TO_ALIGNMENT_SIZE( \
                                                sizeof(grpc_channel_stack))))

#define CALL_ELEMS_FROM_STACK(stk)       \
  ((grpc_call_element *)((char *)(stk) + \
                         ROUND_UP_TO_ALIGNMENT_SIZE(sizeof(grpc_call_stack))))

grpc_channel_element *grpc_channel_stack_element(
    grpc_channel_stack *channel_stack, size_t index) {
  return CHANNEL_ELEMS_FROM_STACK(channel_stack) + index;
}

grpc_channel_element *grpc_channel_stack_last_element(
    grpc_channel_stack *channel_stack) {
  return grpc_channel_stack_element(channel_stack, channel_stack->count - 1);
}

grpc_call_element *grpc_call_stack_element(grpc_call_stack *call_stack,
                                           size_t index) {
  return CALL_ELEMS_FROM_STACK(call_stack) + index;
}

void grpc_channel_stack_init(grpc_exec_ctx *exec_ctx, int initial_refs,
                             grpc_iomgr_cb_func destroy, void *destroy_arg,
                             const grpc_channel_filter **filters,
                             size_t filter_count,
                             const grpc_channel_args *channel_args,
                             const char *name, grpc_channel_stack *stack) {
  size_t call_size =
      ROUND_UP_TO_ALIGNMENT_SIZE(sizeof(grpc_call_stack)) +
      ROUND_UP_TO_ALIGNMENT_SIZE(filter_count * sizeof(grpc_call_element));
  grpc_channel_element *elems;
  grpc_channel_element_args args;
  char *user_data;
  size_t i;

  stack->count = filter_count;
  GRPC_STREAM_REF_INIT(&stack->refcount, initial_refs, destroy, destroy_arg,
                       name);
  elems = CHANNEL_ELEMS_FROM_STACK(stack);
  user_data =
      ((char *)elems) +
      ROUND_UP_TO_ALIGNMENT_SIZE(filter_count * sizeof(grpc_channel_element));

  /* init per-filter data */
  for (i = 0; i < filter_count; i++) {
    args.channel_stack = stack;
    args.channel_args = channel_args;
    args.is_first = i == 0;
    args.is_last = i == (filter_count - 1);
    elems[i].filter = filters[i];
    elems[i].channel_data = user_data;
    elems[i].filter->init_channel_elem(exec_ctx, &elems[i], &args);
    user_data += ROUND_UP_TO_ALIGNMENT_SIZE(filters[i]->sizeof_channel_data);
    call_size += ROUND_UP_TO_ALIGNMENT_SIZE(filters[i]->sizeof_call_data);
  }

  GPR_ASSERT(user_data > (char *)stack);
  GPR_ASSERT((uintptr_t)(user_data - (char *)stack) ==
             grpc_channel_stack_size(filters, filter_count));

  stack->call_stack_size = call_size;
}

void grpc_channel_stack_destroy(grpc_exec_ctx *exec_ctx,
                                grpc_channel_stack *stack) {
  grpc_channel_element *channel_elems = CHANNEL_ELEMS_FROM_STACK(stack);
  size_t count = stack->count;
  size_t i;

  /* destroy per-filter data */
  for (i = 0; i < count; i++) {
    channel_elems[i].filter->destroy_channel_elem(exec_ctx, &channel_elems[i]);
  }
}

void grpc_call_stack_init(grpc_exec_ctx *exec_ctx,
                          grpc_channel_stack *channel_stack, int initial_refs,
                          grpc_iomgr_cb_func destroy, void *destroy_arg,
                          grpc_call_context_element *context,
                          const void *transport_server_data,
                          grpc_call_stack *call_stack) {
  grpc_channel_element *channel_elems = CHANNEL_ELEMS_FROM_STACK(channel_stack);
  grpc_call_element_args args;
  size_t count = channel_stack->count;
  grpc_call_element *call_elems;
  char *user_data;
  size_t i;

  call_stack->count = count;
  GRPC_STREAM_REF_INIT(&call_stack->refcount, initial_refs, destroy,
                       destroy_arg, "CALL_STACK");
  call_elems = CALL_ELEMS_FROM_STACK(call_stack);
  user_data = ((char *)call_elems) +
              ROUND_UP_TO_ALIGNMENT_SIZE(count * sizeof(grpc_call_element));

  /* init per-filter data */
  for (i = 0; i < count; i++) {
    args.call_stack = call_stack;
    args.server_transport_data = transport_server_data;
    args.context = context;
    call_elems[i].filter = channel_elems[i].filter;
    call_elems[i].channel_data = channel_elems[i].channel_data;
    call_elems[i].call_data = user_data;
    call_elems[i].filter->init_call_elem(exec_ctx, &call_elems[i], &args);
    user_data +=
        ROUND_UP_TO_ALIGNMENT_SIZE(call_elems[i].filter->sizeof_call_data);
  }
}

void grpc_call_stack_set_pollset(grpc_exec_ctx *exec_ctx,
                                 grpc_call_stack *call_stack,
                                 grpc_pollset *pollset) {
  size_t count = call_stack->count;
  grpc_call_element *call_elems;
  char *user_data;
  size_t i;

  call_elems = CALL_ELEMS_FROM_STACK(call_stack);
  user_data = ((char *)call_elems) +
              ROUND_UP_TO_ALIGNMENT_SIZE(count * sizeof(grpc_call_element));

  /* init per-filter data */
  for (i = 0; i < count; i++) {
    call_elems[i].filter->set_pollset(exec_ctx, &call_elems[i], pollset);
    user_data +=
        ROUND_UP_TO_ALIGNMENT_SIZE(call_elems[i].filter->sizeof_call_data);
  }
}

void grpc_call_stack_ignore_set_pollset(grpc_exec_ctx *exec_ctx,
                                        grpc_call_element *elem,
                                        grpc_pollset *pollset) {}

void grpc_call_stack_destroy(grpc_exec_ctx *exec_ctx, grpc_call_stack *stack,
<<<<<<< HEAD
                             const grpc_call_stats *call_stats) {
=======
                             void *and_free_memory) {
>>>>>>> 90b4a87d
  grpc_call_element *elems = CALL_ELEMS_FROM_STACK(stack);
  size_t count = stack->count;
  size_t i;

  /* destroy per-filter data */
  for (i = 0; i < count; i++) {
<<<<<<< HEAD
    elems[i].filter->destroy_call_elem(exec_ctx, &elems[i], call_stats);
=======
    elems[i].filter->destroy_call_elem(exec_ctx, &elems[i],
                                       i == count - 1 ? and_free_memory : NULL);
>>>>>>> 90b4a87d
  }
}

void grpc_call_next_op(grpc_exec_ctx *exec_ctx, grpc_call_element *elem,
                       grpc_transport_stream_op *op) {
  grpc_call_element *next_elem = elem + 1;
  next_elem->filter->start_transport_stream_op(exec_ctx, next_elem, op);
}

char *grpc_call_next_get_peer(grpc_exec_ctx *exec_ctx,
                              grpc_call_element *elem) {
  grpc_call_element *next_elem = elem + 1;
  return next_elem->filter->get_peer(exec_ctx, next_elem);
}

void grpc_channel_next_op(grpc_exec_ctx *exec_ctx, grpc_channel_element *elem,
                          grpc_transport_op *op) {
  grpc_channel_element *next_elem = elem + 1;
  next_elem->filter->start_transport_op(exec_ctx, next_elem, op);
}

grpc_channel_stack *grpc_channel_stack_from_top_element(
    grpc_channel_element *elem) {
  return (grpc_channel_stack *)((char *)(elem)-ROUND_UP_TO_ALIGNMENT_SIZE(
      sizeof(grpc_channel_stack)));
}

grpc_call_stack *grpc_call_stack_from_top_element(grpc_call_element *elem) {
  return (grpc_call_stack *)((char *)(elem)-ROUND_UP_TO_ALIGNMENT_SIZE(
      sizeof(grpc_call_stack)));
}

void grpc_call_element_send_cancel(grpc_exec_ctx *exec_ctx,
                                   grpc_call_element *cur_elem) {
  grpc_transport_stream_op op;
  memset(&op, 0, sizeof(op));
  op.cancel_with_status = GRPC_STATUS_CANCELLED;
  grpc_call_next_op(exec_ctx, cur_elem, &op);
}<|MERGE_RESOLUTION|>--- conflicted
+++ resolved
@@ -214,23 +214,16 @@
                                         grpc_pollset *pollset) {}
 
 void grpc_call_stack_destroy(grpc_exec_ctx *exec_ctx, grpc_call_stack *stack,
-<<<<<<< HEAD
-                             const grpc_call_stats *call_stats) {
-=======
+                             const grpc_call_stats *call_stats,
                              void *and_free_memory) {
->>>>>>> 90b4a87d
   grpc_call_element *elems = CALL_ELEMS_FROM_STACK(stack);
   size_t count = stack->count;
   size_t i;
 
   /* destroy per-filter data */
   for (i = 0; i < count; i++) {
-<<<<<<< HEAD
-    elems[i].filter->destroy_call_elem(exec_ctx, &elems[i], call_stats);
-=======
-    elems[i].filter->destroy_call_elem(exec_ctx, &elems[i],
+    elems[i].filter->destroy_call_elem(exec_ctx, &elems[i], call_stats,
                                        i == count - 1 ? and_free_memory : NULL);
->>>>>>> 90b4a87d
   }
 }
 
