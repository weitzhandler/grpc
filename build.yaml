'#1': This file describes the list of targets and dependencies.
'#2': It is used among other things to generate all of our project files.
'#3': Please refer to the templates directory for more information.
settings:
  '#01': The public version number of the library.
  '#02': ===
  '#03': Please update the 'g_stands_for' field periodically with a new g word
  '#04': not listed in doc/g_stands_for.md - and update that document to list the
  '#05': new word.
  '#06': ===
  '#07': Master always has a "-dev" suffix
  '#08': Use "-preN" suffixes to identify pre-release versions
  '#09': Per-language overrides are possible with (eg) ruby_version tag here
  '#10': See the expand_version.py for all the quirks here
  g_stands_for: good
  version: 1.1.0-dev
filegroups:
- name: census
  public_headers:
  - include/grpc/census.h
  headers:
  - src/core/ext/census/aggregation.h
  - src/core/ext/census/base_resources.h
  - src/core/ext/census/census_interface.h
  - src/core/ext/census/census_rpc_stats.h
  - src/core/ext/census/gen/census.pb.h
  - src/core/ext/census/gen/trace_context.pb.h
  - src/core/ext/census/grpc_filter.h
  - src/core/ext/census/mlog.h
  - src/core/ext/census/resource.h
  - src/core/ext/census/rpc_metric_id.h
  src:
  - src/core/ext/census/base_resources.c
  - src/core/ext/census/context.c
  - src/core/ext/census/gen/census.pb.c
  - src/core/ext/census/gen/trace_context.pb.c
  - src/core/ext/census/grpc_context.c
  - src/core/ext/census/grpc_filter.c
  - src/core/ext/census/grpc_plugin.c
  - src/core/ext/census/initialize.c
  - src/core/ext/census/mlog.c
  - src/core/ext/census/operation.c
  - src/core/ext/census/placeholders.c
  - src/core/ext/census/resource.c
  - src/core/ext/census/tracing.c
  plugin: census_grpc_plugin
  uses:
  - grpc_base
  - nanopb
- name: gpr_base
  public_headers:
  - include/grpc/support/alloc.h
  - include/grpc/support/atm.h
  - include/grpc/support/atm_gcc_atomic.h
  - include/grpc/support/atm_gcc_sync.h
  - include/grpc/support/atm_windows.h
  - include/grpc/support/avl.h
  - include/grpc/support/cmdline.h
  - include/grpc/support/cpu.h
  - include/grpc/support/histogram.h
  - include/grpc/support/host_port.h
  - include/grpc/support/log.h
  - include/grpc/support/log_windows.h
  - include/grpc/support/port_platform.h
  - include/grpc/support/slice.h
  - include/grpc/support/slice_buffer.h
  - include/grpc/support/string_util.h
  - include/grpc/support/subprocess.h
  - include/grpc/support/sync.h
  - include/grpc/support/sync_generic.h
  - include/grpc/support/sync_posix.h
  - include/grpc/support/sync_windows.h
  - include/grpc/support/thd.h
  - include/grpc/support/time.h
  - include/grpc/support/tls.h
  - include/grpc/support/tls_gcc.h
  - include/grpc/support/tls_msvc.h
  - include/grpc/support/tls_pthread.h
  - include/grpc/support/useful.h
  headers:
  - src/core/lib/profiling/timers.h
  - src/core/lib/support/backoff.h
  - src/core/lib/support/block_annotate.h
  - src/core/lib/support/env.h
  - src/core/lib/support/murmur_hash.h
  - src/core/lib/support/percent_encoding.h
  - src/core/lib/support/stack_lockfree.h
  - src/core/lib/support/string.h
  - src/core/lib/support/string_windows.h
  - src/core/lib/support/thd_internal.h
  - src/core/lib/support/time_precise.h
  - src/core/lib/support/tmpfile.h
  src:
  - src/core/lib/profiling/basic_timers.c
  - src/core/lib/profiling/stap_timers.c
  - src/core/lib/support/alloc.c
  - src/core/lib/support/avl.c
  - src/core/lib/support/backoff.c
  - src/core/lib/support/cmdline.c
  - src/core/lib/support/cpu_iphone.c
  - src/core/lib/support/cpu_linux.c
  - src/core/lib/support/cpu_posix.c
  - src/core/lib/support/cpu_windows.c
  - src/core/lib/support/env_linux.c
  - src/core/lib/support/env_posix.c
  - src/core/lib/support/env_windows.c
  - src/core/lib/support/histogram.c
  - src/core/lib/support/host_port.c
  - src/core/lib/support/log.c
  - src/core/lib/support/log_android.c
  - src/core/lib/support/log_linux.c
  - src/core/lib/support/log_posix.c
  - src/core/lib/support/log_windows.c
  - src/core/lib/support/murmur_hash.c
  - src/core/lib/support/percent_encoding.c
  - src/core/lib/support/slice.c
  - src/core/lib/support/slice_buffer.c
  - src/core/lib/support/stack_lockfree.c
  - src/core/lib/support/string.c
  - src/core/lib/support/string_posix.c
  - src/core/lib/support/string_util_windows.c
  - src/core/lib/support/string_windows.c
  - src/core/lib/support/subprocess_posix.c
  - src/core/lib/support/subprocess_windows.c
  - src/core/lib/support/sync.c
  - src/core/lib/support/sync_posix.c
  - src/core/lib/support/sync_windows.c
  - src/core/lib/support/thd.c
  - src/core/lib/support/thd_posix.c
  - src/core/lib/support/thd_windows.c
  - src/core/lib/support/time.c
  - src/core/lib/support/time_posix.c
  - src/core/lib/support/time_precise.c
  - src/core/lib/support/time_windows.c
  - src/core/lib/support/tls_pthread.c
  - src/core/lib/support/tmpfile_msys.c
  - src/core/lib/support/tmpfile_posix.c
  - src/core/lib/support/tmpfile_windows.c
  - src/core/lib/support/wrap_memcpy.c
  uses:
  - gpr_codegen
- name: gpr_codegen
  public_headers:
  - include/grpc/impl/codegen/alloc.h
  - include/grpc/impl/codegen/atm.h
  - include/grpc/impl/codegen/atm_gcc_atomic.h
  - include/grpc/impl/codegen/atm_gcc_sync.h
  - include/grpc/impl/codegen/atm_windows.h
  - include/grpc/impl/codegen/log.h
  - include/grpc/impl/codegen/port_platform.h
  - include/grpc/impl/codegen/slice.h
  - include/grpc/impl/codegen/slice_buffer.h
  - include/grpc/impl/codegen/sync.h
  - include/grpc/impl/codegen/sync_generic.h
  - include/grpc/impl/codegen/sync_posix.h
  - include/grpc/impl/codegen/sync_windows.h
  - include/grpc/impl/codegen/time.h
- name: grpc_base
  public_headers:
  - include/grpc/byte_buffer.h
  - include/grpc/byte_buffer_reader.h
  - include/grpc/compression.h
  - include/grpc/grpc.h
  - include/grpc/grpc_posix.h
  - include/grpc/grpc_security_constants.h
  - include/grpc/status.h
  headers:
  - src/core/lib/channel/channel_args.h
  - src/core/lib/channel/channel_stack.h
  - src/core/lib/channel/channel_stack_builder.h
  - src/core/lib/channel/compress_filter.h
  - src/core/lib/channel/connected_channel.h
  - src/core/lib/channel/context.h
  - src/core/lib/channel/handshaker.h
  - src/core/lib/channel/http_client_filter.h
  - src/core/lib/channel/http_server_filter.h
  - src/core/lib/compression/algorithm_metadata.h
  - src/core/lib/compression/message_compress.h
  - src/core/lib/debug/trace.h
  - src/core/lib/http/format_request.h
  - src/core/lib/http/httpcli.h
  - src/core/lib/http/parser.h
  - src/core/lib/iomgr/closure.h
  - src/core/lib/iomgr/endpoint.h
  - src/core/lib/iomgr/endpoint_pair.h
  - src/core/lib/iomgr/error.h
  - src/core/lib/iomgr/ev_epoll_linux.h
  - src/core/lib/iomgr/ev_poll_and_epoll_posix.h
  - src/core/lib/iomgr/ev_poll_posix.h
  - src/core/lib/iomgr/ev_posix.h
  - src/core/lib/iomgr/exec_ctx.h
  - src/core/lib/iomgr/executor.h
  - src/core/lib/iomgr/iocp_windows.h
  - src/core/lib/iomgr/iomgr.h
  - src/core/lib/iomgr/iomgr_internal.h
  - src/core/lib/iomgr/iomgr_posix.h
  - src/core/lib/iomgr/load_file.h
  - src/core/lib/iomgr/network_status_tracker.h
  - src/core/lib/iomgr/polling_entity.h
  - src/core/lib/iomgr/pollset.h
  - src/core/lib/iomgr/pollset_set.h
  - src/core/lib/iomgr/pollset_set_windows.h
  - src/core/lib/iomgr/pollset_windows.h
  - src/core/lib/iomgr/resolve_address.h
  - src/core/lib/iomgr/sockaddr.h
  - src/core/lib/iomgr/sockaddr_posix.h
  - src/core/lib/iomgr/sockaddr_utils.h
  - src/core/lib/iomgr/sockaddr_windows.h
  - src/core/lib/iomgr/socket_utils_posix.h
  - src/core/lib/iomgr/socket_windows.h
  - src/core/lib/iomgr/tcp_client.h
  - src/core/lib/iomgr/tcp_posix.h
  - src/core/lib/iomgr/tcp_server.h
  - src/core/lib/iomgr/tcp_windows.h
  - src/core/lib/iomgr/time_averaged_stats.h
  - src/core/lib/iomgr/timer.h
  - src/core/lib/iomgr/timer_heap.h
  - src/core/lib/iomgr/udp_server.h
  - src/core/lib/iomgr/unix_sockets_posix.h
  - src/core/lib/iomgr/wakeup_fd_pipe.h
  - src/core/lib/iomgr/wakeup_fd_posix.h
  - src/core/lib/iomgr/workqueue.h
  - src/core/lib/iomgr/workqueue_posix.h
  - src/core/lib/iomgr/workqueue_windows.h
  - src/core/lib/json/json.h
  - src/core/lib/json/json_common.h
  - src/core/lib/json/json_reader.h
  - src/core/lib/json/json_writer.h
  - src/core/lib/surface/api_trace.h
  - src/core/lib/surface/call.h
  - src/core/lib/surface/call_test_only.h
  - src/core/lib/surface/channel.h
  - src/core/lib/surface/channel_init.h
  - src/core/lib/surface/channel_stack_type.h
  - src/core/lib/surface/completion_queue.h
  - src/core/lib/surface/event_string.h
  - src/core/lib/surface/init.h
  - src/core/lib/surface/lame_client.h
  - src/core/lib/surface/server.h
  - src/core/lib/transport/byte_stream.h
  - src/core/lib/transport/connectivity_state.h
  - src/core/lib/transport/metadata.h
  - src/core/lib/transport/metadata_batch.h
  - src/core/lib/transport/static_metadata.h
  - src/core/lib/transport/timeout_encoding.h
  - src/core/lib/transport/transport.h
  - src/core/lib/transport/transport_impl.h
  src:
  - src/core/lib/channel/channel_args.c
  - src/core/lib/channel/channel_stack.c
  - src/core/lib/channel/channel_stack_builder.c
  - src/core/lib/channel/compress_filter.c
  - src/core/lib/channel/connected_channel.c
  - src/core/lib/channel/handshaker.c
  - src/core/lib/channel/http_client_filter.c
  - src/core/lib/channel/http_server_filter.c
  - src/core/lib/compression/compression.c
  - src/core/lib/compression/message_compress.c
  - src/core/lib/debug/trace.c
  - src/core/lib/http/format_request.c
  - src/core/lib/http/httpcli.c
  - src/core/lib/http/parser.c
  - src/core/lib/iomgr/closure.c
  - src/core/lib/iomgr/endpoint.c
  - src/core/lib/iomgr/endpoint_pair_posix.c
  - src/core/lib/iomgr/endpoint_pair_windows.c
  - src/core/lib/iomgr/error.c
  - src/core/lib/iomgr/ev_epoll_linux.c
  - src/core/lib/iomgr/ev_poll_and_epoll_posix.c
  - src/core/lib/iomgr/ev_poll_posix.c
  - src/core/lib/iomgr/ev_posix.c
  - src/core/lib/iomgr/exec_ctx.c
  - src/core/lib/iomgr/executor.c
  - src/core/lib/iomgr/iocp_windows.c
  - src/core/lib/iomgr/iomgr.c
  - src/core/lib/iomgr/iomgr_posix.c
  - src/core/lib/iomgr/iomgr_windows.c
  - src/core/lib/iomgr/load_file.c
  - src/core/lib/iomgr/network_status_tracker.c
  - src/core/lib/iomgr/polling_entity.c
  - src/core/lib/iomgr/pollset_set_windows.c
  - src/core/lib/iomgr/pollset_windows.c
  - src/core/lib/iomgr/resolve_address_posix.c
  - src/core/lib/iomgr/resolve_address_windows.c
  - src/core/lib/iomgr/sockaddr_utils.c
  - src/core/lib/iomgr/socket_utils_common_posix.c
  - src/core/lib/iomgr/socket_utils_linux.c
  - src/core/lib/iomgr/socket_utils_posix.c
  - src/core/lib/iomgr/socket_windows.c
  - src/core/lib/iomgr/tcp_client_posix.c
  - src/core/lib/iomgr/tcp_client_windows.c
  - src/core/lib/iomgr/tcp_posix.c
  - src/core/lib/iomgr/tcp_server_posix.c
  - src/core/lib/iomgr/tcp_server_windows.c
  - src/core/lib/iomgr/tcp_windows.c
  - src/core/lib/iomgr/time_averaged_stats.c
  - src/core/lib/iomgr/timer.c
  - src/core/lib/iomgr/timer_heap.c
  - src/core/lib/iomgr/udp_server.c
  - src/core/lib/iomgr/unix_sockets_posix.c
  - src/core/lib/iomgr/unix_sockets_posix_noop.c
  - src/core/lib/iomgr/wakeup_fd_eventfd.c
  - src/core/lib/iomgr/wakeup_fd_nospecial.c
  - src/core/lib/iomgr/wakeup_fd_pipe.c
  - src/core/lib/iomgr/wakeup_fd_posix.c
  - src/core/lib/iomgr/workqueue_posix.c
  - src/core/lib/iomgr/workqueue_windows.c
  - src/core/lib/json/json.c
  - src/core/lib/json/json_reader.c
  - src/core/lib/json/json_string.c
  - src/core/lib/json/json_writer.c
  - src/core/lib/surface/alarm.c
  - src/core/lib/surface/api_trace.c
  - src/core/lib/surface/byte_buffer.c
  - src/core/lib/surface/byte_buffer_reader.c
  - src/core/lib/surface/call.c
  - src/core/lib/surface/call_details.c
  - src/core/lib/surface/call_log_batch.c
  - src/core/lib/surface/channel.c
  - src/core/lib/surface/channel_init.c
  - src/core/lib/surface/channel_ping.c
  - src/core/lib/surface/channel_stack_type.c
  - src/core/lib/surface/completion_queue.c
  - src/core/lib/surface/event_string.c
  - src/core/lib/surface/lame_client.c
  - src/core/lib/surface/metadata_array.c
  - src/core/lib/surface/server.c
  - src/core/lib/surface/validate_metadata.c
  - src/core/lib/surface/version.c
  - src/core/lib/transport/byte_stream.c
  - src/core/lib/transport/connectivity_state.c
  - src/core/lib/transport/metadata.c
  - src/core/lib/transport/metadata_batch.c
  - src/core/lib/transport/static_metadata.c
  - src/core/lib/transport/timeout_encoding.c
  - src/core/lib/transport/transport.c
  - src/core/lib/transport/transport_op_string.c
  deps:
  - gpr
  uses:
  - grpc_codegen
- name: grpc_client_config
  headers:
  - src/core/ext/client_config/client_channel.h
  - src/core/ext/client_config/client_channel_factory.h
  - src/core/ext/client_config/connector.h
  - src/core/ext/client_config/initial_connect_string.h
  - src/core/ext/client_config/lb_policy.h
  - src/core/ext/client_config/lb_policy_factory.h
  - src/core/ext/client_config/lb_policy_registry.h
  - src/core/ext/client_config/parse_address.h
  - src/core/ext/client_config/resolver.h
  - src/core/ext/client_config/resolver_factory.h
  - src/core/ext/client_config/resolver_registry.h
  - src/core/ext/client_config/resolver_result.h
  - src/core/ext/client_config/subchannel.h
  - src/core/ext/client_config/subchannel_index.h
  - src/core/ext/client_config/uri_parser.h
  src:
  - src/core/ext/client_config/channel_connectivity.c
  - src/core/ext/client_config/client_channel.c
  - src/core/ext/client_config/client_channel_factory.c
  - src/core/ext/client_config/client_config_plugin.c
  - src/core/ext/client_config/connector.c
  - src/core/ext/client_config/default_initial_connect_string.c
  - src/core/ext/client_config/initial_connect_string.c
  - src/core/ext/client_config/lb_policy.c
  - src/core/ext/client_config/lb_policy_factory.c
  - src/core/ext/client_config/lb_policy_registry.c
  - src/core/ext/client_config/parse_address.c
  - src/core/ext/client_config/resolver.c
  - src/core/ext/client_config/resolver_factory.c
  - src/core/ext/client_config/resolver_registry.c
  - src/core/ext/client_config/resolver_result.c
  - src/core/ext/client_config/subchannel.c
  - src/core/ext/client_config/subchannel_index.c
  - src/core/ext/client_config/uri_parser.c
  plugin: grpc_client_config
  uses:
  - grpc_base
- name: grpc_codegen
  public_headers:
  - include/grpc/impl/codegen/byte_buffer.h
  - include/grpc/impl/codegen/byte_buffer_reader.h
  - include/grpc/impl/codegen/compression_types.h
  - include/grpc/impl/codegen/connectivity_state.h
  - include/grpc/impl/codegen/grpc_types.h
  - include/grpc/impl/codegen/propagation_bits.h
  - include/grpc/impl/codegen/status.h
  uses:
  - gpr_codegen
- name: grpc_lb_policy_grpclb
  headers:
  - src/core/ext/lb_policy/grpclb/grpclb.h
  - src/core/ext/lb_policy/grpclb/load_balancer_api.h
  - src/core/ext/lb_policy/grpclb/proto/grpc/lb/v1/load_balancer.pb.h
  src:
  - src/core/ext/lb_policy/grpclb/grpclb.c
  - src/core/ext/lb_policy/grpclb/load_balancer_api.c
  - src/core/ext/lb_policy/grpclb/proto/grpc/lb/v1/load_balancer.pb.c
  plugin: grpc_lb_policy_grpclb
  uses:
  - grpc_base
  - grpc_client_config
  - nanopb
- name: grpc_lb_policy_pick_first
  src:
  - src/core/ext/lb_policy/pick_first/pick_first.c
  plugin: grpc_lb_policy_pick_first
  uses:
  - grpc_base
  - grpc_client_config
- name: grpc_lb_policy_round_robin
  src:
  - src/core/ext/lb_policy/round_robin/round_robin.c
  plugin: grpc_lb_policy_round_robin
  uses:
  - grpc_base
  - grpc_client_config
- name: grpc_load_reporting
  headers:
  - src/core/ext/load_reporting/load_reporting.h
  - src/core/ext/load_reporting/load_reporting_filter.h
  src:
  - src/core/ext/load_reporting/load_reporting.c
  - src/core/ext/load_reporting/load_reporting_filter.c
  plugin: grpc_load_reporting_plugin
  uses:
  - grpc_base
- name: grpc_resolver_dns_native
  src:
  - src/core/ext/resolver/dns/native/dns_resolver.c
  plugin: grpc_resolver_dns_native
  uses:
  - grpc_base
  - grpc_client_config
- name: grpc_resolver_sockaddr
  src:
  - src/core/ext/resolver/sockaddr/sockaddr_resolver.c
  plugin: grpc_resolver_sockaddr
  uses:
  - grpc_base
  - grpc_client_config
- name: grpc_secure
  public_headers:
  - include/grpc/grpc_security.h
  headers:
  - src/core/lib/security/context/security_context.h
  - src/core/lib/security/credentials/composite/composite_credentials.h
  - src/core/lib/security/credentials/credentials.h
  - src/core/lib/security/credentials/fake/fake_credentials.h
  - src/core/lib/security/credentials/google_default/google_default_credentials.h
  - src/core/lib/security/credentials/iam/iam_credentials.h
  - src/core/lib/security/credentials/jwt/json_token.h
  - src/core/lib/security/credentials/jwt/jwt_credentials.h
  - src/core/lib/security/credentials/jwt/jwt_verifier.h
  - src/core/lib/security/credentials/oauth2/oauth2_credentials.h
  - src/core/lib/security/credentials/plugin/plugin_credentials.h
  - src/core/lib/security/credentials/ssl/ssl_credentials.h
  - src/core/lib/security/transport/auth_filters.h
  - src/core/lib/security/transport/handshake.h
  - src/core/lib/security/transport/secure_endpoint.h
  - src/core/lib/security/transport/security_connector.h
  - src/core/lib/security/transport/tsi_error.h
  - src/core/lib/security/util/b64.h
  - src/core/lib/security/util/json_util.h
  src:
  - src/core/lib/http/httpcli_security_connector.c
  - src/core/lib/security/context/security_context.c
  - src/core/lib/security/credentials/composite/composite_credentials.c
  - src/core/lib/security/credentials/credentials.c
  - src/core/lib/security/credentials/credentials_metadata.c
  - src/core/lib/security/credentials/fake/fake_credentials.c
  - src/core/lib/security/credentials/google_default/credentials_posix.c
  - src/core/lib/security/credentials/google_default/credentials_windows.c
  - src/core/lib/security/credentials/google_default/google_default_credentials.c
  - src/core/lib/security/credentials/iam/iam_credentials.c
  - src/core/lib/security/credentials/jwt/json_token.c
  - src/core/lib/security/credentials/jwt/jwt_credentials.c
  - src/core/lib/security/credentials/jwt/jwt_verifier.c
  - src/core/lib/security/credentials/oauth2/oauth2_credentials.c
  - src/core/lib/security/credentials/plugin/plugin_credentials.c
  - src/core/lib/security/credentials/ssl/ssl_credentials.c
  - src/core/lib/security/transport/client_auth_filter.c
  - src/core/lib/security/transport/handshake.c
  - src/core/lib/security/transport/secure_endpoint.c
  - src/core/lib/security/transport/security_connector.c
  - src/core/lib/security/transport/server_auth_filter.c
  - src/core/lib/security/transport/tsi_error.c
  - src/core/lib/security/util/b64.c
  - src/core/lib/security/util/json_util.c
  - src/core/lib/surface/init_secure.c
  secure: true
  uses:
  - grpc_base
  - grpc_transport_chttp2_alpn
  - tsi
- name: grpc_test_util_base
  build: test
  headers:
  - test/core/end2end/cq_verifier.h
  - test/core/end2end/fixtures/proxy.h
  - test/core/iomgr/endpoint_tests.h
  - test/core/util/grpc_profiler.h
  - test/core/util/memory_counters.h
  - test/core/util/mock_endpoint.h
  - test/core/util/parse_hexstring.h
  - test/core/util/passthru_endpoint.h
  - test/core/util/port.h
  - test/core/util/port_server_client.h
  - test/core/util/slice_splitter.h
  src:
  - test/core/end2end/cq_verifier.c
  - test/core/end2end/fixtures/proxy.c
  - test/core/iomgr/endpoint_tests.c
  - test/core/util/grpc_profiler.c
  - test/core/util/memory_counters.c
  - test/core/util/mock_endpoint.c
  - test/core/util/parse_hexstring.c
  - test/core/util/passthru_endpoint.c
  - test/core/util/port_posix.c
  - test/core/util/port_server_client.c
  - test/core/util/port_windows.c
  - test/core/util/slice_splitter.c
  deps:
  - grpc
  - gpr_test_util
- name: grpc_transport_chttp2
  headers:
  - src/core/ext/transport/chttp2/transport/bin_decoder.h
  - src/core/ext/transport/chttp2/transport/bin_encoder.h
  - src/core/ext/transport/chttp2/transport/chttp2_transport.h
  - src/core/ext/transport/chttp2/transport/frame.h
  - src/core/ext/transport/chttp2/transport/frame_data.h
  - src/core/ext/transport/chttp2/transport/frame_goaway.h
  - src/core/ext/transport/chttp2/transport/frame_ping.h
  - src/core/ext/transport/chttp2/transport/frame_rst_stream.h
  - src/core/ext/transport/chttp2/transport/frame_settings.h
  - src/core/ext/transport/chttp2/transport/frame_window_update.h
  - src/core/ext/transport/chttp2/transport/hpack_encoder.h
  - src/core/ext/transport/chttp2/transport/hpack_parser.h
  - src/core/ext/transport/chttp2/transport/hpack_table.h
  - src/core/ext/transport/chttp2/transport/http2_errors.h
  - src/core/ext/transport/chttp2/transport/huffsyms.h
  - src/core/ext/transport/chttp2/transport/incoming_metadata.h
  - src/core/ext/transport/chttp2/transport/internal.h
  - src/core/ext/transport/chttp2/transport/status_conversion.h
  - src/core/ext/transport/chttp2/transport/stream_map.h
  - src/core/ext/transport/chttp2/transport/varint.h
  src:
  - src/core/ext/transport/chttp2/transport/bin_decoder.c
  - src/core/ext/transport/chttp2/transport/bin_encoder.c
  - src/core/ext/transport/chttp2/transport/chttp2_plugin.c
  - src/core/ext/transport/chttp2/transport/chttp2_transport.c
  - src/core/ext/transport/chttp2/transport/frame_data.c
  - src/core/ext/transport/chttp2/transport/frame_goaway.c
  - src/core/ext/transport/chttp2/transport/frame_ping.c
  - src/core/ext/transport/chttp2/transport/frame_rst_stream.c
  - src/core/ext/transport/chttp2/transport/frame_settings.c
  - src/core/ext/transport/chttp2/transport/frame_window_update.c
  - src/core/ext/transport/chttp2/transport/hpack_encoder.c
  - src/core/ext/transport/chttp2/transport/hpack_parser.c
  - src/core/ext/transport/chttp2/transport/hpack_table.c
  - src/core/ext/transport/chttp2/transport/huffsyms.c
  - src/core/ext/transport/chttp2/transport/incoming_metadata.c
  - src/core/ext/transport/chttp2/transport/parsing.c
  - src/core/ext/transport/chttp2/transport/status_conversion.c
  - src/core/ext/transport/chttp2/transport/stream_lists.c
  - src/core/ext/transport/chttp2/transport/stream_map.c
  - src/core/ext/transport/chttp2/transport/varint.c
  - src/core/ext/transport/chttp2/transport/writing.c
  plugin: grpc_chttp2_plugin
  uses:
  - grpc_base
  - grpc_transport_chttp2_alpn
- name: grpc_transport_chttp2_alpn
  headers:
  - src/core/ext/transport/chttp2/alpn/alpn.h
  src:
  - src/core/ext/transport/chttp2/alpn/alpn.c
  deps:
  - gpr
- name: grpc_transport_chttp2_client_insecure
  src:
  - src/core/ext/transport/chttp2/client/insecure/channel_create.c
  - src/core/ext/transport/chttp2/client/insecure/channel_create_posix.c
  uses:
  - grpc_transport_chttp2
  - grpc_base
  - grpc_client_config
- name: grpc_transport_chttp2_client_secure
  src:
  - src/core/ext/transport/chttp2/client/secure/secure_channel_create.c
  uses:
  - grpc_transport_chttp2
  - grpc_base
  - grpc_client_config
  - grpc_secure
- name: grpc_transport_chttp2_server_insecure
  src:
  - src/core/ext/transport/chttp2/server/insecure/server_chttp2.c
  - src/core/ext/transport/chttp2/server/insecure/server_chttp2_posix.c
  uses:
  - grpc_transport_chttp2
  - grpc_base
- name: grpc_transport_chttp2_server_secure
  src:
  - src/core/ext/transport/chttp2/server/secure/server_secure_chttp2.c
  uses:
  - grpc_transport_chttp2
  - grpc_base
  - grpc_secure
- name: grpc_transport_cronet_client_secure
  public_headers:
  - include/grpc/grpc_cronet.h
  - include/grpc/grpc_security.h
  - include/grpc/grpc_security_constants.h
  headers:
  - third_party/objective_c/Cronet/cronet_c_for_grpc.h
  src:
  - src/core/ext/transport/cronet/client/secure/cronet_channel_create.c
  - src/core/ext/transport/cronet/transport/cronet_api_dummy.c
  - src/core/ext/transport/cronet/transport/cronet_transport.c
  filegroups:
  - grpc_base
  - grpc_transport_chttp2
- name: nanopb
  headers:
  - third_party/nanopb/pb.h
  - third_party/nanopb/pb_common.h
  - third_party/nanopb/pb_decode.h
  - third_party/nanopb/pb_encode.h
  src:
  - third_party/nanopb/pb_common.c
  - third_party/nanopb/pb_decode.c
  - third_party/nanopb/pb_encode.c
- name: tsi
  headers:
  - src/core/lib/tsi/fake_transport_security.h
  - src/core/lib/tsi/ssl_transport_security.h
  - src/core/lib/tsi/ssl_types.h
  - src/core/lib/tsi/transport_security.h
  - src/core/lib/tsi/transport_security_interface.h
  src:
  - src/core/lib/tsi/fake_transport_security.c
  - src/core/lib/tsi/ssl_transport_security.c
  - src/core/lib/tsi/transport_security.c
  deps:
  - gpr
  secure: true
- name: grpc++_base
  language: c++
  public_headers:
  - include/grpc++/alarm.h
  - include/grpc++/channel.h
  - include/grpc++/client_context.h
  - include/grpc++/completion_queue.h
  - include/grpc++/create_channel.h
  - include/grpc++/create_channel_posix.h
  - include/grpc++/generic/async_generic_service.h
  - include/grpc++/generic/generic_stub.h
  - include/grpc++/grpc++.h
  - include/grpc++/impl/call.h
  - include/grpc++/impl/client_unary_call.h
  - include/grpc++/impl/codegen/core_codegen.h
  - include/grpc++/impl/grpc_library.h
  - include/grpc++/impl/method_handler_impl.h
  - include/grpc++/impl/rpc_method.h
  - include/grpc++/impl/rpc_service_method.h
  - include/grpc++/impl/serialization_traits.h
  - include/grpc++/impl/server_builder_option.h
  - include/grpc++/impl/server_builder_plugin.h
  - include/grpc++/impl/server_initializer.h
  - include/grpc++/impl/service_type.h
  - include/grpc++/impl/sync.h
  - include/grpc++/impl/sync_cxx11.h
  - include/grpc++/impl/sync_no_cxx11.h
  - include/grpc++/impl/thd.h
  - include/grpc++/impl/thd_cxx11.h
  - include/grpc++/impl/thd_no_cxx11.h
  - include/grpc++/security/auth_context.h
  - include/grpc++/security/auth_metadata_processor.h
  - include/grpc++/security/credentials.h
  - include/grpc++/security/server_credentials.h
  - include/grpc++/server.h
  - include/grpc++/server_builder.h
  - include/grpc++/server_context.h
  - include/grpc++/server_posix.h
  - include/grpc++/support/async_stream.h
  - include/grpc++/support/async_unary_call.h
  - include/grpc++/support/byte_buffer.h
  - include/grpc++/support/channel_arguments.h
  - include/grpc++/support/config.h
  - include/grpc++/support/slice.h
  - include/grpc++/support/status.h
  - include/grpc++/support/status_code_enum.h
  - include/grpc++/support/string_ref.h
  - include/grpc++/support/stub_options.h
  - include/grpc++/support/sync_stream.h
  - include/grpc++/support/time.h
  headers:
  - src/cpp/client/create_channel_internal.h
  - src/cpp/common/channel_filter.h
  - src/cpp/server/dynamic_thread_pool.h
  - src/cpp/server/thread_pool_interface.h
  src:
  - src/cpp/client/channel_cc.cc
  - src/cpp/client/client_context.cc
  - src/cpp/client/create_channel.cc
  - src/cpp/client/create_channel_internal.cc
  - src/cpp/client/create_channel_posix.cc
  - src/cpp/client/credentials_cc.cc
  - src/cpp/client/generic_stub.cc
  - src/cpp/common/channel_arguments.cc
<<<<<<< HEAD
  - src/cpp/common/channel_filter.cc
  - src/cpp/common/completion_queue.cc
=======
  - src/cpp/common/completion_queue_cc.cc
>>>>>>> 7a209ace
  - src/cpp/common/core_codegen.cc
  - src/cpp/common/rpc_method.cc
  - src/cpp/server/async_generic_service.cc
  - src/cpp/server/create_default_thread_pool.cc
  - src/cpp/server/dynamic_thread_pool.cc
  - src/cpp/server/server_builder.cc
  - src/cpp/server/server_cc.cc
  - src/cpp/server/server_context.cc
  - src/cpp/server/server_credentials.cc
  - src/cpp/server/server_posix.cc
  - src/cpp/util/byte_buffer_cc.cc
  - src/cpp/util/slice_cc.cc
  - src/cpp/util/status.cc
  - src/cpp/util/string_ref.cc
  - src/cpp/util/time_cc.cc
  uses:
  - grpc_base
  - grpc++_codegen_base
- name: grpc++_codegen_base
  language: c++
  public_headers:
  - include/grpc++/impl/codegen/async_stream.h
  - include/grpc++/impl/codegen/async_unary_call.h
  - include/grpc++/impl/codegen/call.h
  - include/grpc++/impl/codegen/call_hook.h
  - include/grpc++/impl/codegen/channel_interface.h
  - include/grpc++/impl/codegen/client_context.h
  - include/grpc++/impl/codegen/client_unary_call.h
  - include/grpc++/impl/codegen/completion_queue.h
  - include/grpc++/impl/codegen/completion_queue_tag.h
  - include/grpc++/impl/codegen/config.h
  - include/grpc++/impl/codegen/core_codegen_interface.h
  - include/grpc++/impl/codegen/create_auth_context.h
  - include/grpc++/impl/codegen/grpc_library.h
  - include/grpc++/impl/codegen/method_handler_impl.h
  - include/grpc++/impl/codegen/rpc_method.h
  - include/grpc++/impl/codegen/rpc_service_method.h
  - include/grpc++/impl/codegen/security/auth_context.h
  - include/grpc++/impl/codegen/serialization_traits.h
  - include/grpc++/impl/codegen/server_context.h
  - include/grpc++/impl/codegen/server_interface.h
  - include/grpc++/impl/codegen/service_type.h
  - include/grpc++/impl/codegen/status.h
  - include/grpc++/impl/codegen/status_code_enum.h
  - include/grpc++/impl/codegen/string_ref.h
  - include/grpc++/impl/codegen/stub_options.h
  - include/grpc++/impl/codegen/sync.h
  - include/grpc++/impl/codegen/sync_cxx11.h
  - include/grpc++/impl/codegen/sync_no_cxx11.h
  - include/grpc++/impl/codegen/sync_stream.h
  - include/grpc++/impl/codegen/time.h
  uses:
  - grpc_codegen
- name: grpc++_codegen_base_src
  language: c++
  src:
  - src/cpp/codegen/codegen_init.cc
  uses:
  - grpc++_codegen_base
- name: grpc++_codegen_proto
  language: c++
  public_headers:
  - include/grpc++/impl/codegen/proto_utils.h
  uses:
  - grpc++_codegen_base
  - grpc++_config_proto
- name: grpc++_config_proto
  language: c++
  public_headers:
  - include/grpc++/impl/codegen/config_protobuf.h
- name: grpc++_reflection_proto
  language: c++
  public_headers:
  - include/grpc++/ext/reflection.grpc.pb.h
  - include/grpc++/ext/reflection.pb.h
  src:
  - src/cpp/ext/reflection.grpc.pb.cc
  - src/cpp/ext/reflection.pb.cc
  uses:
  - grpc++_codegen_proto
- name: thrift_util
  language: c++
  public_headers:
  - include/grpc++/impl/codegen/thrift_serializer.h
  - include/grpc++/impl/codegen/thrift_utils.h
  uses:
  - grpc++_codegen_base
libs:
- name: gpr
  build: all
  language: c
  filegroups:
  - gpr_base
  secure: false
  vs_project_guid: '{B23D3D1A-9438-4EDA-BEB6-9A0A03D17792}'
- name: gpr_test_util
  build: private
  language: c
  headers:
  - test/core/util/test_config.h
  src:
  - test/core/util/test_config.c
  deps:
  - gpr
  secure: false
  vs_project_guid: '{EAB0A629-17A9-44DB-B5FF-E91A721FE037}'
- name: grpc
  build: all
  language: c
  src:
  - src/core/lib/surface/init.c
  baselib: true
  deps_linkage: static
  dll: true
  filegroups:
  - grpc_base
  - grpc_transport_chttp2_server_secure
  - grpc_transport_chttp2_client_secure
  - grpc_transport_chttp2_server_insecure
  - grpc_transport_chttp2_client_insecure
  - grpc_lb_policy_grpclb
  - grpc_lb_policy_pick_first
  - grpc_lb_policy_round_robin
  - grpc_resolver_dns_native
  - grpc_resolver_sockaddr
  - grpc_load_reporting
  - grpc_secure
  - census
  generate_plugin_registry: true
  secure: true
  vs_packages:
  - grpc.dependencies.openssl
  - grpc.dependencies.zlib
  vs_project_guid: '{29D16885-7228-4C31-81ED-5F9187C7F2A9}'
- name: grpc_cronet
  build: all
  language: c
  src:
  - src/core/lib/surface/init.c
  baselib: true
  deps_linkage: static
  dll: true
  filegroups:
  - grpc_base
  - grpc_transport_cronet_client_secure
  - grpc_transport_chttp2_client_secure
  generate_plugin_registry: true
  platforms:
  - linux
  secure: true
- name: grpc_dll
  build: private
  language: c
  src: []
  deps:
  - gpr
  - grpc
  build_system:
  - visual_studio
  deps_linkage: static
  dll_def: grpc.def
  vs_config_type: DynamicLibrary
  vs_packages:
  - grpc.dependencies.openssl
  - grpc.dependencies.zlib
  vs_project_guid: '{A2F6CBBA-A553-41B3-A7DE-F26DECCC27F0}'
  vs_props:
  - zlib
  - openssl
  - winsock
  - global
- name: grpc_test_util
  build: private
  language: c
  headers:
  - test/core/end2end/data/ssl_test_data.h
  - test/core/security/oauth2_utils.h
  src:
  - test/core/end2end/data/client_certs.c
  - test/core/end2end/data/server1_cert.c
  - test/core/end2end/data/server1_key.c
  - test/core/end2end/data/test_root_cert.c
  - test/core/security/oauth2_utils.c
  deps:
  - gpr_test_util
  - gpr
  - grpc
  filegroups:
  - grpc_test_util_base
  - grpc_base
  vs_project_guid: '{17BCAFC0-5FDC-4C94-AEB9-95F3E220614B}'
- name: grpc_test_util_unsecure
  build: private
  language: c
  deps:
  - gpr
  - gpr_test_util
  - grpc_unsecure
  filegroups:
  - grpc_test_util_base
  secure: false
  vs_project_guid: '{0A7E7F92-FDEA-40F1-A9EC-3BA484F98BBF}'
- name: grpc_unsecure
  build: all
  language: c
  src:
  - src/core/lib/surface/init.c
  - src/core/lib/surface/init_unsecure.c
  baselib: true
  deps_linkage: static
  dll: true
  filegroups:
  - grpc_base
  - grpc_transport_chttp2_server_insecure
  - grpc_transport_chttp2_client_insecure
  - grpc_resolver_dns_native
  - grpc_resolver_sockaddr
  - grpc_load_reporting
  - grpc_lb_policy_grpclb
  - grpc_lb_policy_pick_first
  - grpc_lb_policy_round_robin
  - census
  generate_plugin_registry: true
  secure: false
  vs_project_guid: '{46CEDFFF-9692-456A-AA24-38B5D6BCF4C5}'
- name: reconnect_server
  build: private
  language: c
  headers:
  - test/core/util/reconnect_server.h
  src:
  - test/core/util/reconnect_server.c
  deps:
  - test_tcp_server
  - grpc_test_util
  - grpc
  - gpr_test_util
  - gpr
- name: test_tcp_server
  build: private
  language: c
  headers:
  - test/core/util/test_tcp_server.h
  src:
  - test/core/util/test_tcp_server.c
  deps:
  - grpc_test_util
  - grpc
  - gpr_test_util
  - gpr
- name: grpc++
  build: all
  language: c++
  headers:
  - include/grpc++/impl/codegen/core_codegen.h
  - src/cpp/client/secure_credentials.h
  - src/cpp/common/secure_auth_context.h
  - src/cpp/server/secure_server_credentials.h
  src:
  - src/cpp/client/insecure_credentials.cc
  - src/cpp/client/secure_credentials.cc
  - src/cpp/common/auth_property_iterator.cc
  - src/cpp/common/secure_auth_context.cc
  - src/cpp/common/secure_channel_arguments.cc
  - src/cpp/common/secure_create_auth_context.cc
  - src/cpp/server/insecure_server_credentials.cc
  - src/cpp/server/secure_server_credentials.cc
  deps:
  - grpc
  baselib: true
  dll: true
  filegroups:
  - grpc++_base
  - grpc++_codegen_base
  - grpc++_codegen_base_src
  secure: check
  vs_project_guid: '{C187A093-A0FE-489D-A40A-6E33DE0F9FEB}'
- name: grpc++_reflection
  build: all
  language: c++
  public_headers:
  - include/grpc++/ext/proto_server_reflection_plugin.h
  headers:
  - src/cpp/ext/proto_server_reflection.h
  src:
  - src/cpp/ext/proto_server_reflection.cc
  - src/cpp/ext/proto_server_reflection_plugin.cc
  deps:
  - grpc++
  filegroups:
  - grpc++_reflection_proto
- name: grpc++_reflection_codegen
  build: private
  language: c++
  src:
  - src/proto/grpc/reflection/v1alpha/reflection.proto
- name: grpc++_test_config
  build: private
  language: c++
  headers:
  - test/cpp/util/test_config.h
  src:
  - test/cpp/util/test_config_cc.cc
- name: grpc++_test_util
  build: private
  language: c++
  headers:
  - test/cpp/end2end/test_service_impl.h
  - test/cpp/util/byte_buffer_proto_helper.h
  - test/cpp/util/create_test_channel.h
  - test/cpp/util/string_ref_helper.h
  - test/cpp/util/subprocess.h
  - test/cpp/util/test_credentials_provider.h
  src:
  - src/proto/grpc/testing/echo_messages.proto
  - src/proto/grpc/testing/echo.proto
  - src/proto/grpc/testing/duplicate/echo_duplicate.proto
  - test/cpp/end2end/test_service_impl.cc
  - test/cpp/util/byte_buffer_proto_helper.cc
  - test/cpp/util/create_test_channel.cc
  - test/cpp/util/string_ref_helper.cc
  - test/cpp/util/subprocess.cc
  - test/cpp/util/test_credentials_provider.cc
  deps:
  - grpc++
  - grpc_test_util
  filegroups:
  - grpc++_codegen_base
  - grpc++_codegen_base_src
  - grpc++_codegen_proto
  - grpc++_config_proto
  - thrift_util
- name: grpc++_unsecure
  build: all
  language: c++
  src:
  - src/cpp/client/insecure_credentials.cc
  - src/cpp/common/insecure_create_auth_context.cc
  - src/cpp/server/insecure_server_credentials.cc
  deps:
  - gpr
  - grpc_unsecure
  baselib: true
  dll: true
  filegroups:
  - grpc++_base
  - grpc++_codegen_base
  - grpc++_codegen_base_src
  secure: false
  vs_project_guid: '{6EE56155-DF7C-4F6E-BFC4-F6F776BEB211}'
- name: grpc_cli_libs
  build: private
  language: c++
  headers:
  - test/cpp/util/cli_call.h
  - test/cpp/util/cli_credentials.h
  - test/cpp/util/config_grpc_cli.h
  - test/cpp/util/grpc_tool.h
  - test/cpp/util/proto_file_parser.h
  - test/cpp/util/proto_reflection_descriptor_database.h
  src:
  - test/cpp/util/cli_call.cc
  - test/cpp/util/cli_credentials.cc
  - test/cpp/util/grpc_tool.cc
  - test/cpp/util/proto_file_parser.cc
  - test/cpp/util/proto_reflection_descriptor_database.cc
  deps:
  - grpc++_reflection
  - grpc++
  - grpc++_test_config
- name: grpc_plugin_support
  build: protoc
  language: c++
  headers:
  - src/compiler/config.h
  - src/compiler/cpp_generator.h
  - src/compiler/cpp_generator_helpers.h
  - src/compiler/csharp_generator.h
  - src/compiler/csharp_generator_helpers.h
  - src/compiler/generator_helpers.h
  - src/compiler/node_generator.h
  - src/compiler/node_generator_helpers.h
  - src/compiler/objective_c_generator.h
  - src/compiler/objective_c_generator_helpers.h
  - src/compiler/python_generator.h
  - src/compiler/ruby_generator.h
  - src/compiler/ruby_generator_helpers-inl.h
  - src/compiler/ruby_generator_map-inl.h
  - src/compiler/ruby_generator_string-inl.h
  src:
  - src/compiler/cpp_generator.cc
  - src/compiler/csharp_generator.cc
  - src/compiler/node_generator.cc
  - src/compiler/objective_c_generator.cc
  - src/compiler/python_generator.cc
  - src/compiler/ruby_generator.cc
  filegroups:
  - grpc++_config_proto
  secure: false
  vs_project_guid: '{B6E81D84-2ACB-41B8-8781-493A944C7817}'
  vs_props:
  - protoc
- name: interop_client_helper
  build: private
  language: c++
  headers:
  - test/cpp/interop/client_helper.h
  src:
  - src/proto/grpc/testing/messages.proto
  - test/cpp/interop/client_helper.cc
  deps:
  - grpc++_test_util
  - grpc_test_util
  - grpc++
  - grpc
  - gpr
- name: interop_client_main
  build: private
  language: c++
  headers:
  - test/cpp/interop/interop_client.h
  src:
  - src/proto/grpc/testing/empty.proto
  - src/proto/grpc/testing/messages.proto
  - src/proto/grpc/testing/test.proto
  - test/cpp/interop/client.cc
  - test/cpp/interop/interop_client.cc
  deps:
  - interop_client_helper
  - grpc++_test_util
  - grpc_test_util
  - grpc++
  - grpc
  - gpr_test_util
  - gpr
  - grpc++_test_config
- name: interop_server_helper
  build: private
  language: c++
  headers:
  - test/cpp/interop/server_helper.h
  src:
  - test/cpp/interop/server_helper.cc
  deps:
  - grpc_test_util
  - grpc++
  - grpc
  - gpr
- name: interop_server_lib
  build: private
  language: c++
  src:
  - src/proto/grpc/testing/empty.proto
  - src/proto/grpc/testing/messages.proto
  - src/proto/grpc/testing/test.proto
  - test/cpp/interop/interop_server.cc
  deps:
  - interop_server_helper
  - grpc++_test_util
  - grpc_test_util
  - grpc++
  - grpc
  - gpr_test_util
  - gpr
  - grpc++_test_config
- name: interop_server_main
  build: private
  language: c++
  src:
  - test/cpp/interop/interop_server_bootstrap.cc
  deps:
  - interop_server_lib
- name: qps
  build: private
  language: c++
  headers:
  - test/cpp/qps/client.h
  - test/cpp/qps/driver.h
  - test/cpp/qps/histogram.h
  - test/cpp/qps/interarrival.h
  - test/cpp/qps/limit_cores.h
  - test/cpp/qps/parse_json.h
  - test/cpp/qps/qps_worker.h
  - test/cpp/qps/report.h
  - test/cpp/qps/server.h
  - test/cpp/qps/stats.h
  - test/cpp/qps/usage_timer.h
  - test/cpp/util/benchmark_config.h
  src:
  - src/proto/grpc/testing/messages.proto
  - src/proto/grpc/testing/payloads.proto
  - src/proto/grpc/testing/stats.proto
  - src/proto/grpc/testing/control.proto
  - src/proto/grpc/testing/services.proto
  - test/cpp/qps/client_async.cc
  - test/cpp/qps/client_sync.cc
  - test/cpp/qps/driver.cc
  - test/cpp/qps/limit_cores.cc
  - test/cpp/qps/parse_json.cc
  - test/cpp/qps/qps_worker.cc
  - test/cpp/qps/report.cc
  - test/cpp/qps/server_async.cc
  - test/cpp/qps/server_sync.cc
  - test/cpp/qps/usage_timer.cc
  - test/cpp/util/benchmark_config.cc
  deps:
  - grpc_test_util
  - grpc++_test_util
  - grpc++
- name: grpc_csharp_ext
  build: all
  language: csharp
  src:
  - src/csharp/ext/grpc_csharp_ext.c
  deps:
  - grpc
  - gpr
  LDFLAGS: $(if $(subst Linux,,$(SYSTEM)),,-Wl$(comma)-wrap$(comma)memcpy)
  deps_linkage: static
  dll: only
  vs_config_type: DynamicLibrary
  vs_packages:
  - grpc.dependencies.openssl
  - grpc.dependencies.zlib
  vs_project_guid: '{D64C6D63-4458-4A88-AB38-35678384A7E4}'
  vs_props:
  - zlib
  - openssl
  - winsock
  - global
targets:
- name: alarm_test
  build: test
  language: c
  src:
  - test/core/surface/alarm_test.c
  deps:
  - grpc_test_util
  - grpc
  - gpr_test_util
  - gpr
- name: algorithm_test
  build: test
  language: c
  src:
  - test/core/compression/algorithm_test.c
  deps:
  - grpc_test_util
  - grpc
  - gpr_test_util
  - gpr
- name: alloc_test
  build: test
  language: c
  src:
  - test/core/support/alloc_test.c
  deps:
  - gpr_test_util
  - gpr
- name: alpn_test
  build: test
  language: c
  src:
  - test/core/transport/chttp2/alpn_test.c
  deps:
  - grpc_test_util
  - grpc
  - gpr_test_util
  - gpr
- name: api_fuzzer
  build: fuzzer
  language: c
  src:
  - test/core/end2end/fuzzers/api_fuzzer.c
  deps:
  - grpc_test_util
  - grpc
  - gpr_test_util
  - gpr
  corpus_dirs:
  - test/core/end2end/fuzzers/api_fuzzer_corpus
  dict: test/core/end2end/fuzzers/api_fuzzer.dictionary
  maxlen: 2048
- name: bad_server_response_test
  build: test
  language: c
  src:
  - test/core/end2end/bad_server_response_test.c
  deps:
  - test_tcp_server
  - grpc_test_util
  - grpc
  - gpr_test_util
  - gpr
- name: bin_decoder_test
  build: test
  language: c
  src:
  - test/core/transport/chttp2/bin_decoder_test.c
  deps:
  - grpc_test_util
  - grpc
- name: bin_encoder_test
  build: test
  language: c
  src:
  - test/core/transport/chttp2/bin_encoder_test.c
  deps:
  - grpc_test_util
  - grpc
- name: census_context_test
  build: test
  language: c
  src:
  - test/core/census/context_test.c
  deps:
  - grpc_test_util
  - grpc
  - gpr_test_util
  - gpr
- name: census_resource_test
  build: test
  language: c
  src:
  - test/core/census/resource_test.c
  deps:
  - grpc_test_util
  - grpc
  - gpr_test_util
  - gpr
- name: channel_create_test
  build: test
  language: c
  src:
  - test/core/surface/channel_create_test.c
  deps:
  - grpc_test_util
  - grpc
  - gpr_test_util
  - gpr
- name: chttp2_hpack_encoder_test
  build: test
  language: c
  src:
  - test/core/transport/chttp2/hpack_encoder_test.c
  deps:
  - grpc_test_util
  - grpc
  - gpr_test_util
  - gpr
- name: chttp2_status_conversion_test
  build: test
  language: c
  src:
  - test/core/transport/chttp2/status_conversion_test.c
  deps:
  - grpc_test_util
  - grpc
  - gpr_test_util
  - gpr
- name: chttp2_stream_map_test
  build: test
  language: c
  src:
  - test/core/transport/chttp2/stream_map_test.c
  deps:
  - grpc_test_util
  - grpc
  - gpr_test_util
  - gpr
- name: chttp2_varint_test
  build: test
  language: c
  src:
  - test/core/transport/chttp2/varint_test.c
  deps:
  - grpc_test_util
  - grpc
  - gpr_test_util
  - gpr
- name: client_fuzzer
  build: fuzzer
  language: c
  src:
  - test/core/end2end/fuzzers/client_fuzzer.c
  deps:
  - grpc_test_util
  - grpc
  - gpr_test_util
  - gpr
  corpus_dirs:
  - test/core/end2end/fuzzers/client_fuzzer_corpus
  dict: test/core/end2end/fuzzers/hpack.dictionary
  maxlen: 2048
- name: compression_test
  build: test
  language: c
  src:
  - test/core/compression/compression_test.c
  deps:
  - grpc_test_util
  - grpc
  - gpr_test_util
  - gpr
- name: concurrent_connectivity_test
  build: test
  language: c
  src:
  - test/core/surface/concurrent_connectivity_test.c
  deps:
  - grpc_test_util
  - grpc
  - gpr_test_util
  - gpr
- name: dns_resolver_connectivity_test
  cpu_cost: 0.1
  build: test
  language: c
  src:
  - test/core/client_config/resolvers/dns_resolver_connectivity_test.c
  deps:
  - grpc_test_util
  - grpc
  - gpr_test_util
  - gpr
- name: dns_resolver_test
  build: test
  language: c
  src:
  - test/core/client_config/resolvers/dns_resolver_test.c
  deps:
  - grpc_test_util
  - grpc
  - gpr_test_util
  - gpr
- name: dualstack_socket_test
  cpu_cost: 0.1
  build: test
  language: c
  src:
  - test/core/end2end/dualstack_socket_test.c
  deps:
  - grpc_test_util
  - grpc
  - gpr_test_util
  - gpr
  platforms:
  - mac
  - linux
  - posix
- name: endpoint_pair_test
  build: test
  language: c
  src:
  - test/core/iomgr/endpoint_pair_test.c
  deps:
  - grpc_test_util
  - grpc
  - gpr_test_util
  - gpr
- name: ev_epoll_linux_test
  build: test
  language: c
  src:
  - test/core/iomgr/ev_epoll_linux_test.c
  deps:
  - grpc_test_util
  - grpc
  - gpr_test_util
  - gpr
  platforms:
  - linux
- name: fd_conservation_posix_test
  build: test
  language: c
  src:
  - test/core/iomgr/fd_conservation_posix_test.c
  deps:
  - grpc_test_util
  - grpc
  - gpr_test_util
  - gpr
  platforms:
  - mac
  - linux
  - posix
- name: fd_posix_test
  build: test
  language: c
  src:
  - test/core/iomgr/fd_posix_test.c
  deps:
  - grpc_test_util
  - grpc
  - gpr_test_util
  - gpr
  platforms:
  - mac
  - linux
  - posix
- name: fling_client
  build: test
  run: false
  language: c
  src:
  - test/core/fling/client.c
  deps:
  - grpc_test_util
  - grpc
  - gpr_test_util
  - gpr
- name: fling_server
  build: test
  run: false
  language: c
  src:
  - test/core/fling/server.c
  deps:
  - grpc_test_util
  - grpc
  - gpr_test_util
  - gpr
- name: fling_stream_test
  cpu_cost: 1.5
  build: test
  language: c
  src:
  - test/core/fling/fling_stream_test.c
  deps:
  - grpc_test_util
  - grpc
  - gpr_test_util
  - gpr
  platforms:
  - mac
  - linux
  - posix
- name: fling_test
  cpu_cost: 1.5
  build: test
  language: c
  src:
  - test/core/fling/fling_test.c
  deps:
  - grpc_test_util
  - grpc
  - gpr_test_util
  - gpr
  platforms:
  - mac
  - linux
  - posix
- name: gen_hpack_tables
  build: tool
  language: c
  src:
  - tools/codegen/core/gen_hpack_tables.c
  deps:
  - gpr
  - grpc
- name: gen_legal_metadata_characters
  build: tool
  language: c
  src:
  - tools/codegen/core/gen_legal_metadata_characters.c
  deps: []
- name: gen_percent_encoding_tables
  build: tool
  language: c
  src:
  - tools/codegen/core/gen_percent_encoding_tables.c
  deps: []
- name: goaway_server_test
  cpu_cost: 0.1
  build: test
  language: c
  src:
  - test/core/end2end/goaway_server_test.c
  deps:
  - grpc_test_util
  - grpc
  - gpr_test_util
  - gpr
  platforms:
  - mac
  - linux
  - posix
- name: gpr_avl_test
  build: test
  language: c
  src:
  - test/core/support/avl_test.c
  deps:
  - gpr_test_util
  - gpr
- name: gpr_backoff_test
  build: test
  language: c
  src:
  - test/core/support/backoff_test.c
  deps:
  - gpr_test_util
  - gpr
- name: gpr_cmdline_test
  build: test
  language: c
  src:
  - test/core/support/cmdline_test.c
  deps:
  - gpr_test_util
  - gpr
- name: gpr_cpu_test
  build: test
  language: c
  src:
  - test/core/support/cpu_test.c
  deps:
  - gpr_test_util
  - gpr
- name: gpr_env_test
  build: test
  language: c
  src:
  - test/core/support/env_test.c
  deps:
  - gpr_test_util
  - gpr
- name: gpr_histogram_test
  build: test
  language: c
  src:
  - test/core/support/histogram_test.c
  deps:
  - gpr_test_util
  - gpr
- name: gpr_host_port_test
  build: test
  language: c
  src:
  - test/core/support/host_port_test.c
  deps:
  - gpr_test_util
  - gpr
- name: gpr_log_test
  build: test
  language: c
  src:
  - test/core/support/log_test.c
  deps:
  - gpr_test_util
  - gpr
- name: gpr_percent_encoding_test
  build: test
  language: c
  src:
  - test/core/support/percent_encoding_test.c
  deps:
  - gpr_test_util
  - gpr
- name: gpr_slice_buffer_test
  build: test
  language: c
  src:
  - test/core/support/slice_buffer_test.c
  deps:
  - gpr_test_util
  - gpr
- name: gpr_slice_test
  build: test
  language: c
  src:
  - test/core/support/slice_test.c
  deps:
  - gpr_test_util
  - gpr
- name: gpr_stack_lockfree_test
  cpu_cost: 7
  build: test
  language: c
  src:
  - test/core/support/stack_lockfree_test.c
  deps:
  - gpr_test_util
  - gpr
- name: gpr_string_test
  build: test
  language: c
  src:
  - test/core/support/string_test.c
  deps:
  - gpr_test_util
  - gpr
- name: gpr_sync_test
  cpu_cost: 10
  build: test
  language: c
  src:
  - test/core/support/sync_test.c
  deps:
  - gpr_test_util
  - gpr
- name: gpr_thd_test
  cpu_cost: 10
  build: test
  language: c
  src:
  - test/core/support/thd_test.c
  deps:
  - gpr_test_util
  - gpr
- name: gpr_time_test
  build: test
  language: c
  src:
  - test/core/support/time_test.c
  deps:
  - gpr_test_util
  - gpr
- name: gpr_tls_test
  build: test
  language: c
  src:
  - test/core/support/tls_test.c
  deps:
  - gpr_test_util
  - gpr
- name: gpr_useful_test
  build: test
  language: c
  src:
  - test/core/support/useful_test.c
  deps:
  - gpr_test_util
  - gpr
- name: grpc_auth_context_test
  build: test
  language: c
  src:
  - test/core/security/auth_context_test.c
  deps:
  - grpc_test_util
  - grpc
  - gpr_test_util
  - gpr
- name: grpc_b64_test
  build: test
  language: c
  src:
  - test/core/security/b64_test.c
  deps:
  - grpc_test_util
  - grpc
  - gpr_test_util
  - gpr
- name: grpc_byte_buffer_reader_test
  build: test
  language: c
  src:
  - test/core/surface/byte_buffer_reader_test.c
  deps:
  - grpc_test_util
  - grpc
  - gpr_test_util
  - gpr
- name: grpc_channel_args_test
  build: test
  language: c
  src:
  - test/core/channel/channel_args_test.c
  deps:
  - grpc_test_util
  - grpc
  - gpr_test_util
  - gpr
- name: grpc_channel_stack_test
  build: test
  language: c
  src:
  - test/core/channel/channel_stack_test.c
  deps:
  - grpc_test_util
  - grpc
  - gpr_test_util
  - gpr
- name: grpc_completion_queue_test
  build: test
  language: c
  src:
  - test/core/surface/completion_queue_test.c
  deps:
  - grpc_test_util
  - grpc
  - gpr_test_util
  - gpr
- name: grpc_create_jwt
  build: tool
  language: c
  src:
  - test/core/security/create_jwt.c
  deps:
  - grpc
  - gpr
  secure: true
- name: grpc_credentials_test
  build: test
  language: c
  src:
  - test/core/security/credentials_test.c
  deps:
  - grpc_test_util
  - grpc
  - gpr_test_util
  - gpr
- name: grpc_fetch_oauth2
  build: test
  run: false
  language: c
  src:
  - test/core/security/fetch_oauth2.c
  deps:
  - grpc_test_util
  - grpc
  - gpr_test_util
  - gpr
- name: grpc_invalid_channel_args_test
  build: test
  language: c
  src:
  - test/core/surface/invalid_channel_args_test.c
  deps:
  - grpc_test_util
  - grpc
  - gpr_test_util
  - gpr
- name: grpc_json_token_test
  build: test
  language: c
  src:
  - test/core/security/json_token_test.c
  deps:
  - grpc_test_util
  - grpc
  - gpr_test_util
  - gpr
  platforms:
  - linux
  - posix
  - mac
- name: grpc_jwt_verifier_test
  build: test
  language: c
  src:
  - test/core/security/jwt_verifier_test.c
  deps:
  - grpc_test_util
  - grpc
  - gpr_test_util
  - gpr
- name: grpc_print_google_default_creds_token
  build: tool
  language: c
  src:
  - test/core/security/print_google_default_creds_token.c
  deps:
  - grpc
  - gpr
- name: grpc_security_connector_test
  build: test
  language: c
  src:
  - test/core/security/security_connector_test.c
  deps:
  - grpc_test_util
  - grpc
  - gpr_test_util
  - gpr
- name: grpc_verify_jwt
  build: tool
  language: c
  src:
  - test/core/security/verify_jwt.c
  deps:
  - grpc
  - gpr
- name: hpack_parser_fuzzer_test
  build: fuzzer
  language: c
  src:
  - test/core/transport/chttp2/hpack_parser_fuzzer_test.c
  deps:
  - grpc_test_util
  - grpc
  - gpr_test_util
  - gpr
  corpus_dirs:
  - test/core/transport/chttp2/hpack_parser_corpus
  dict: test/core/end2end/fuzzers/hpack.dictionary
  maxlen: 512
- name: hpack_parser_test
  build: test
  language: c
  src:
  - test/core/transport/chttp2/hpack_parser_test.c
  deps:
  - grpc_test_util
  - grpc
  - gpr_test_util
  - gpr
- name: hpack_table_test
  build: test
  language: c
  src:
  - test/core/transport/chttp2/hpack_table_test.c
  deps:
  - grpc_test_util
  - grpc
  - gpr_test_util
  - gpr
- name: http_parser_test
  build: test
  language: c
  src:
  - test/core/http/parser_test.c
  deps:
  - grpc_test_util
  - grpc
  - gpr_test_util
  - gpr
- name: http_request_fuzzer_test
  build: fuzzer
  language: c
  src:
  - test/core/http/request_fuzzer.c
  deps:
  - grpc_test_util
  - grpc
  - gpr_test_util
  - gpr
  corpus_dirs:
  - test/core/http/corpus
  maxlen: 2048
- name: http_response_fuzzer_test
  build: fuzzer
  language: c
  src:
  - test/core/http/response_fuzzer.c
  deps:
  - grpc_test_util
  - grpc
  - gpr_test_util
  - gpr
  corpus_dirs:
  - test/core/http/corpus
  maxlen: 2048
- name: httpcli_format_request_test
  build: test
  language: c
  src:
  - test/core/http/format_request_test.c
  deps:
  - grpc_test_util
  - grpc
  - gpr_test_util
  - gpr
- name: httpcli_test
  cpu_cost: 0.5
  build: test
  language: c
  src:
  - test/core/http/httpcli_test.c
  deps:
  - grpc_test_util
  - grpc
  - gpr_test_util
  - gpr
  platforms:
  - mac
  - linux
  - posix
- name: httpscli_test
  cpu_cost: 0.5
  build: test
  language: c
  src:
  - test/core/http/httpscli_test.c
  deps:
  - grpc_test_util
  - grpc
  - gpr_test_util
  - gpr
  platforms:
  - linux
- name: init_test
  build: test
  language: c
  src:
  - test/core/surface/init_test.c
  deps:
  - grpc_test_util
  - grpc
  - gpr_test_util
  - gpr
- name: internal_api_canary_iomgr_test
  build: test
  run: false
  language: c
  src:
  - test/core/internal_api_canaries/iomgr.c
  deps:
  - grpc_test_util
  - grpc
  - gpr_test_util
  - gpr
- name: internal_api_canary_support_test
  build: test
  run: false
  language: c
  src:
  - test/core/internal_api_canaries/iomgr.c
  deps:
  - grpc_test_util
  - grpc
  - gpr_test_util
  - gpr
- name: internal_api_canary_transport_test
  build: test
  run: false
  language: c
  src:
  - test/core/internal_api_canaries/iomgr.c
  deps:
  - grpc_test_util
  - grpc
  - gpr_test_util
  - gpr
- name: invalid_call_argument_test
  cpu_cost: 0.1
  build: test
  language: c
  src:
  - test/core/end2end/invalid_call_argument_test.c
  deps:
  - grpc_test_util
  - grpc
  - gpr_test_util
  - gpr
- name: json_fuzzer_test
  build: fuzzer
  language: c
  src:
  - test/core/json/fuzzer.c
  deps:
  - grpc_test_util
  - grpc
  - gpr_test_util
  - gpr
  corpus_dirs:
  - test/core/json/corpus
  maxlen: 512
- name: json_rewrite
  build: test
  run: false
  language: c
  src:
  - test/core/json/json_rewrite.c
  deps:
  - grpc
  - gpr
- name: json_rewrite_test
  build: test
  language: c
  src:
  - test/core/json/json_rewrite_test.c
  deps:
  - grpc_test_util
  - grpc
  - gpr_test_util
  - gpr
- name: json_stream_error_test
  build: test
  language: c
  src:
  - test/core/json/json_stream_error_test.c
  deps:
  - grpc_test_util
  - grpc
  - gpr_test_util
  - gpr
- name: json_test
  build: test
  language: c
  src:
  - test/core/json/json_test.c
  deps:
  - grpc_test_util
  - grpc
  - gpr_test_util
  - gpr
- name: lame_client_test
  build: test
  language: c
  src:
  - test/core/surface/lame_client_test.c
  deps:
  - grpc_test_util
  - grpc
  - gpr_test_util
  - gpr
- name: lb_policies_test
  cpu_cost: 0.1
  flaky: true
  build: test
  language: c
  src:
  - test/core/client_config/lb_policies_test.c
  deps:
  - grpc_test_util
  - grpc
  - gpr_test_util
  - gpr
- name: load_file_test
  build: test
  language: c
  src:
  - test/core/iomgr/load_file_test.c
  deps:
  - grpc_test_util
  - grpc
  - gpr_test_util
  - gpr
- name: low_level_ping_pong_benchmark
  build: benchmark
  language: c
  src:
  - test/core/network_benchmarks/low_level_ping_pong.c
  deps:
  - grpc_test_util
  - grpc
  - gpr_test_util
  - gpr
  platforms:
  - mac
  - linux
  - posix
- name: message_compress_test
  build: test
  language: c
  src:
  - test/core/compression/message_compress_test.c
  deps:
  - grpc_test_util
  - grpc
  - gpr_test_util
  - gpr
- name: mlog_test
  flaky: true
  build: test
  language: c
  src:
  - test/core/census/mlog_test.c
  deps:
  - grpc_test_util
  - grpc
  - gpr_test_util
  - gpr
- name: multiple_server_queues_test
  build: test
  language: c
  src:
  - test/core/end2end/multiple_server_queues_test.c
  deps:
  - grpc_test_util
  - grpc
  - gpr_test_util
  - gpr
- name: murmur_hash_test
  build: test
  language: c
  src:
  - test/core/support/murmur_hash_test.c
  deps:
  - gpr_test_util
  - gpr
- name: nanopb_fuzzer_response_test
  build: fuzzer
  language: c
  src:
  - test/core/nanopb/fuzzer_response.c
  deps:
  - grpc_test_util
  - grpc
  - gpr_test_util
  - gpr
  corpus_dirs:
  - test/core/nanopb/corpus_response
  maxlen: 128
- name: nanopb_fuzzer_serverlist_test
  build: fuzzer
  language: c
  src:
  - test/core/nanopb/fuzzer_serverlist.c
  deps:
  - grpc_test_util
  - grpc
  - gpr_test_util
  - gpr
  corpus_dirs:
  - test/core/nanopb/corpus_serverlist
  maxlen: 128
- name: no_server_test
  cpu_cost: 0.1
  build: test
  language: c
  src:
  - test/core/end2end/no_server_test.c
  deps:
  - grpc_test_util
  - grpc
  - gpr_test_util
  - gpr
- name: percent_decode_fuzzer
  build: fuzzer
  language: c
  src:
  - test/core/support/percent_decode_fuzzer.c
  deps:
  - grpc_test_util
  - grpc
  - gpr_test_util
  - gpr
  corpus_dirs:
  - test/core/support/percent_decode_corpus
  maxlen: 32
- name: percent_encode_fuzzer
  build: fuzzer
  language: c
  src:
  - test/core/support/percent_encode_fuzzer.c
  deps:
  - grpc_test_util
  - grpc
  - gpr_test_util
  - gpr
  corpus_dirs:
  - test/core/support/percent_encode_corpus
  maxlen: 32
- name: resolve_address_test
  build: test
  language: c
  src:
  - test/core/iomgr/resolve_address_test.c
  deps:
  - grpc_test_util
  - grpc
  - gpr_test_util
  - gpr
- name: secure_channel_create_test
  build: test
  language: c
  src:
  - test/core/surface/secure_channel_create_test.c
  deps:
  - grpc_test_util
  - grpc
  - gpr_test_util
  - gpr
- name: secure_endpoint_test
  build: test
  language: c
  src:
  - test/core/security/secure_endpoint_test.c
  deps:
  - grpc_test_util
  - grpc
  - gpr_test_util
  - gpr
- name: sequential_connectivity_test
  build: test
  language: c
  src:
  - test/core/surface/sequential_connectivity_test.c
  deps:
  - grpc_test_util
  - grpc
  - gpr_test_util
  - gpr
- name: server_chttp2_test
  build: test
  language: c
  src:
  - test/core/surface/server_chttp2_test.c
  deps:
  - grpc_test_util
  - grpc
  - gpr_test_util
  - gpr
- name: server_fuzzer
  build: fuzzer
  language: c
  src:
  - test/core/end2end/fuzzers/server_fuzzer.c
  deps:
  - grpc_test_util
  - grpc
  - gpr_test_util
  - gpr
  corpus_dirs:
  - test/core/end2end/fuzzers/server_fuzzer_corpus
  dict: test/core/end2end/fuzzers/hpack.dictionary
  maxlen: 2048
- name: server_test
  build: test
  language: c
  src:
  - test/core/surface/server_test.c
  deps:
  - grpc_test_util
  - grpc
  - gpr_test_util
  - gpr
- name: set_initial_connect_string_test
  cpu_cost: 0.1
  build: test
  language: c
  src:
  - test/core/client_config/set_initial_connect_string_test.c
  deps:
  - test_tcp_server
  - grpc_test_util
  - grpc
  - gpr_test_util
  - gpr
- name: sockaddr_resolver_test
  build: test
  language: c
  src:
  - test/core/client_config/resolvers/sockaddr_resolver_test.c
  deps:
  - grpc_test_util
  - grpc
  - gpr_test_util
  - gpr
- name: sockaddr_utils_test
  build: test
  language: c
  src:
  - test/core/iomgr/sockaddr_utils_test.c
  deps:
  - grpc_test_util
  - grpc
  - gpr_test_util
  - gpr
- name: socket_utils_test
  build: test
  language: c
  src:
  - test/core/iomgr/socket_utils_test.c
  deps:
  - grpc_test_util
  - grpc
  - gpr_test_util
  - gpr
  platforms:
  - mac
  - linux
  - posix
- name: tcp_client_posix_test
  cpu_cost: 0.5
  build: test
  language: c
  src:
  - test/core/iomgr/tcp_client_posix_test.c
  deps:
  - grpc_test_util
  - grpc
  - gpr_test_util
  - gpr
  platforms:
  - mac
  - linux
  - posix
- name: tcp_posix_test
  cpu_cost: 0.2
  build: test
  language: c
  src:
  - test/core/iomgr/tcp_posix_test.c
  deps:
  - grpc_test_util
  - grpc
  - gpr_test_util
  - gpr
  platforms:
  - mac
  - linux
  - posix
- name: tcp_server_posix_test
  build: test
  language: c
  src:
  - test/core/iomgr/tcp_server_posix_test.c
  deps:
  - grpc_test_util
  - grpc
  - gpr_test_util
  - gpr
  platforms:
  - mac
  - linux
  - posix
- name: time_averaged_stats_test
  build: test
  language: c
  src:
  - test/core/iomgr/time_averaged_stats_test.c
  deps:
  - grpc_test_util
  - grpc
  - gpr_test_util
  - gpr
- name: timeout_encoding_test
  build: test
  language: c
  src:
  - test/core/transport/timeout_encoding_test.c
  deps:
  - grpc_test_util
  - grpc
  - gpr_test_util
  - gpr
- name: timer_heap_test
  build: test
  language: c
  src:
  - test/core/iomgr/timer_heap_test.c
  deps:
  - grpc_test_util
  - grpc
  - gpr_test_util
  - gpr
- name: timer_list_test
  build: test
  language: c
  src:
  - test/core/iomgr/timer_list_test.c
  deps:
  - grpc_test_util
  - grpc
  - gpr_test_util
  - gpr
- name: transport_connectivity_state_test
  build: test
  language: c
  src:
  - test/core/transport/connectivity_state_test.c
  deps:
  - grpc_test_util
  - grpc
  - gpr_test_util
  - gpr
- name: transport_metadata_test
  build: test
  language: c
  src:
  - test/core/transport/metadata_test.c
  deps:
  - grpc_test_util
  - grpc
  - gpr_test_util
  - gpr
- name: transport_security_test
  build: test
  language: c
  src:
  - test/core/tsi/transport_security_test.c
  deps:
  - grpc_test_util
  - grpc
  - gpr_test_util
  - gpr
  platforms:
  - linux
  - posix
  - mac
- name: udp_server_test
  build: test
  language: c
  src:
  - test/core/iomgr/udp_server_test.c
  deps:
  - grpc_test_util
  - grpc
  - gpr_test_util
  - gpr
  platforms:
  - mac
  - linux
  - posix
- name: uri_fuzzer_test
  build: fuzzer
  language: c
  src:
  - test/core/client_config/uri_fuzzer_test.c
  deps:
  - grpc_test_util
  - grpc
  - gpr_test_util
  - gpr
  corpus_dirs:
  - test/core/client_config/uri_corpus
  maxlen: 128
- name: uri_parser_test
  build: test
  language: c
  src:
  - test/core/client_config/uri_parser_test.c
  deps:
  - grpc_test_util
  - grpc
  - gpr_test_util
  - gpr
- name: alarm_cpp_test
  gtest: true
  build: test
  language: c++
  src:
  - test/cpp/common/alarm_cpp_test.cc
  deps:
  - grpc++_test_util
  - grpc_test_util
  - grpc++
  - grpc
  - gpr_test_util
  - gpr
- name: async_end2end_test
  gtest: true
  build: test
  language: c++
  src:
  - test/cpp/end2end/async_end2end_test.cc
  deps:
  - grpc++_test_util
  - grpc_test_util
  - grpc++
  - grpc
  - gpr_test_util
  - gpr
- name: auth_property_iterator_test
  gtest: true
  build: test
  language: c++
  src:
  - test/cpp/common/auth_property_iterator_test.cc
  deps:
  - grpc++_test_util
  - grpc_test_util
  - grpc++
  - grpc
  - gpr_test_util
  - gpr
- name: channel_arguments_test
  gtest: true
  build: test
  language: c++
  src:
  - test/cpp/common/channel_arguments_test.cc
  deps:
  - grpc++
  - grpc
  - gpr
- name: cli_call_test
  gtest: true
  build: test
  language: c++
  src:
  - test/cpp/util/cli_call_test.cc
  deps:
  - grpc_cli_libs
  - grpc++_test_util
  - grpc_test_util
  - grpc++
  - grpc
  - gpr_test_util
  - gpr
- name: client_crash_test
  gtest: true
  cpu_cost: 0.1
  build: test
  language: c++
  src:
  - test/cpp/end2end/client_crash_test.cc
  deps:
  - grpc++_test_util
  - grpc_test_util
  - grpc++
  - grpc
  - gpr_test_util
  - gpr
  platforms:
  - mac
  - linux
  - posix
- name: client_crash_test_server
  build: test
  run: false
  language: c++
  src:
  - test/cpp/end2end/client_crash_test_server.cc
  deps:
  - grpc++_test_util
  - grpc_test_util
  - grpc++
  - grpc
  - gpr_test_util
  - gpr
- name: codegen_test_full
  gtest: true
  build: test
  language: c++
  src:
  - src/proto/grpc/testing/control.proto
  - src/proto/grpc/testing/messages.proto
  - src/proto/grpc/testing/payloads.proto
  - src/proto/grpc/testing/services.proto
  - src/proto/grpc/testing/stats.proto
  - test/cpp/codegen/codegen_test_full.cc
  deps:
  - grpc++
  - grpc
  - gpr
  filegroups:
  - grpc++_codegen_base
- name: codegen_test_minimal
  gtest: true
  build: test
  language: c++
  src:
  - src/proto/grpc/testing/control.proto
  - src/proto/grpc/testing/messages.proto
  - src/proto/grpc/testing/payloads.proto
  - src/proto/grpc/testing/services.proto
  - src/proto/grpc/testing/stats.proto
  - test/cpp/codegen/codegen_test_minimal.cc
  filegroups:
  - grpc++_codegen_base
  - grpc++_codegen_base_src
- name: credentials_test
  gtest: true
  build: test
  language: c++
  src:
  - test/cpp/client/credentials_test.cc
  deps:
  - grpc++
  - grpc
  - gpr
- name: cxx_byte_buffer_test
  gtest: true
  build: test
  language: c++
  src:
  - test/cpp/util/byte_buffer_test.cc
  deps:
  - grpc_test_util
  - grpc++
  - grpc
  - gpr_test_util
  - gpr
- name: cxx_slice_test
  gtest: true
  build: test
  language: c++
  src:
  - test/cpp/util/slice_test.cc
  deps:
  - grpc_test_util
  - grpc++
  - grpc
  - gpr_test_util
  - gpr
- name: cxx_string_ref_test
  gtest: true
  build: test
  language: c++
  src:
  - test/cpp/util/string_ref_test.cc
  deps:
  - grpc++
- name: cxx_time_test
  gtest: true
  build: test
  language: c++
  src:
  - test/cpp/util/time_test.cc
  deps:
  - grpc_test_util
  - grpc++
  - grpc
  - gpr_test_util
  - gpr
- name: end2end_test
  gtest: true
  cpu_cost: 0.5
  build: test
  language: c++
  src:
  - test/cpp/end2end/end2end_test.cc
  deps:
  - grpc++_test_util
  - grpc_test_util
  - grpc++
  - grpc
  - gpr_test_util
  - gpr
- name: filter_end2end_test
  gtest: true
  build: test
  language: c++
  src:
  - test/cpp/end2end/filter_end2end_test.cc
  deps:
  - grpc++_test_util
  - grpc_test_util
  - grpc++
  - grpc
  - gpr_test_util
  - gpr
- name: generic_end2end_test
  gtest: true
  build: test
  language: c++
  src:
  - test/cpp/end2end/generic_end2end_test.cc
  deps:
  - grpc++_test_util
  - grpc_test_util
  - grpc++
  - grpc
  - gpr_test_util
  - gpr
- name: golden_file_test
  gtest: true
  build: test
  language: c++
  src:
  - src/proto/grpc/testing/compiler_test.proto
  - test/cpp/codegen/golden_file_test.cc
  deps:
  - grpc++
  - grpc
  - gpr
- name: grpc_cli
  build: test
  run: false
  language: c++
  src:
  - test/cpp/util/grpc_cli.cc
  deps:
  - grpc_cli_libs
  - grpc++_reflection
  - grpc++
  - grpc
  - gpr
  - grpc++_test_config
- name: grpc_cpp_plugin
  build: protoc
  language: c++
  src:
  - src/compiler/cpp_plugin.cc
  deps:
  - grpc_plugin_support
  secure: false
  vs_config_type: Application
  vs_project_guid: '{7E51A25F-AC59-488F-906C-C60FAAE706AA}'
- name: grpc_csharp_plugin
  build: protoc
  language: c++
  src:
  - src/compiler/csharp_plugin.cc
  deps:
  - grpc_plugin_support
  secure: false
  vs_config_type: Application
  vs_project_guid: '{3C813052-A49A-4662-B90A-1ADBEC7EE453}'
- name: grpc_node_plugin
  build: protoc
  language: c++
  src:
  - src/compiler/node_plugin.cc
  deps:
  - grpc_plugin_support
  secure: false
  vs_config_type: Application
- name: grpc_objective_c_plugin
  build: protoc
  language: c++
  src:
  - src/compiler/objective_c_plugin.cc
  deps:
  - grpc_plugin_support
  secure: false
  vs_config_type: Application
  vs_project_guid: '{19564640-CEE6-4921-ABA5-676ED79A36F6}'
- name: grpc_python_plugin
  build: protoc
  language: c++
  src:
  - src/compiler/python_plugin.cc
  deps:
  - grpc_plugin_support
  secure: false
  vs_config_type: Application
  vs_project_guid: '{DF52D501-A6CF-4E6F-BA38-6EBE2E8DAFB2}'
- name: grpc_ruby_plugin
  build: protoc
  language: c++
  src:
  - src/compiler/ruby_plugin.cc
  deps:
  - grpc_plugin_support
  secure: false
  vs_config_type: Application
  vs_project_guid: '{069E9D05-B78B-4751-9252-D21EBAE7DE8E}'
- name: grpc_tool_test
  gtest: true
  build: test
  language: c++
  headers:
  - test/cpp/util/string_ref_helper.h
  src:
  - src/proto/grpc/testing/echo.proto
  - src/proto/grpc/testing/echo_messages.proto
  - test/cpp/util/grpc_tool_test.cc
  - test/cpp/util/string_ref_helper.cc
  deps:
  - grpc_cli_libs
  - grpc++_reflection
  - grpc_test_util
  - grpc++
  - grpc
  - gpr_test_util
  - gpr
  filegroups:
  - grpc++_codegen_proto
  - grpc++_config_proto
- name: grpclb_api_test
  gtest: true
  build: test
  language: c++
  src:
  - src/proto/grpc/lb/v1/load_balancer.proto
  - test/cpp/grpclb/grpclb_api_test.cc
  deps:
  - grpc++_test_util
  - grpc_test_util
  - grpc++
  - grpc
- name: grpclb_test
  gtest: false
  build: test
  language: c++
  src:
  - src/proto/grpc/lb/v1/load_balancer.proto
  - test/cpp/grpclb/grpclb_test.cc
  deps:
  - gpr
  - gpr_test_util
  - grpc
  - grpc++
  - grpc++_test_util
  - grpc_test_util
- name: hybrid_end2end_test
  gtest: true
  build: test
  language: c++
  src:
  - test/cpp/end2end/hybrid_end2end_test.cc
  deps:
  - grpc++_test_util
  - grpc_test_util
  - grpc++
  - grpc
  - gpr_test_util
  - gpr
- name: interop_client
  build: test
  run: false
  language: c++
  src: []
  deps:
  - interop_client_main
  - interop_client_helper
  - grpc++_test_util
  - grpc_test_util
  - grpc++
  - grpc
  - gpr_test_util
  - gpr
  - grpc++_test_config
  platforms:
  - mac
  - linux
  - posix
- name: interop_server
  build: test
  run: false
  language: c++
  src: []
  deps:
  - interop_server_main
  - interop_server_helper
  - interop_server_lib
  - grpc++_test_util
  - grpc_test_util
  - grpc++
  - grpc
  - gpr_test_util
  - gpr
  - grpc++_test_config
  platforms:
  - mac
  - linux
  - posix
- name: interop_test
  cpu_cost: 0.1
  build: test
  language: c++
  src:
  - test/cpp/interop/interop_test.cc
  deps:
  - grpc_test_util
  - grpc
  - gpr_test_util
  - gpr
  platforms:
  - mac
  - linux
  - posix
- name: json_run_localhost
  build: test
  run: false
  language: c++
  src:
  - test/cpp/qps/json_run_localhost.cc
  deps:
  - grpc++_test_util
  - grpc_test_util
  - grpc++
  - grpc
  - gpr_test_util
  - gpr
  - grpc++_test_config
- name: metrics_client
  build: test
  run: false
  language: c++
  headers:
  - test/cpp/util/metrics_server.h
  src:
  - src/proto/grpc/testing/metrics.proto
  - test/cpp/interop/metrics_client.cc
  deps:
  - grpc++
  - grpc
  - gpr
  - grpc++_test_config
- name: mock_test
  gtest: true
  build: test
  language: c++
  src:
  - test/cpp/end2end/mock_test.cc
  deps:
  - grpc++_test_util
  - grpc_test_util
  - grpc++
  - grpc
  - gpr_test_util
  - gpr
- name: proto_server_reflection_test
  gtest: true
  build: test
  language: c++
  headers:
  - test/cpp/util/proto_reflection_descriptor_database.h
  src:
  - test/cpp/end2end/proto_server_reflection_test.cc
  - test/cpp/util/proto_reflection_descriptor_database.cc
  deps:
  - grpc++_reflection
  - grpc++_test_util
  - grpc_test_util
  - grpc++
  - grpc
  - gpr_test_util
  - gpr
- name: qps_interarrival_test
  build: test
  run: false
  language: c++
  src:
  - test/cpp/qps/qps_interarrival_test.cc
  deps:
  - qps
  - grpc++_test_util
  - grpc_test_util
  - grpc++
  - grpc
  - gpr_test_util
  - gpr
  platforms:
  - mac
  - linux
  - posix
- name: qps_json_driver
  build: test
  run: false
  language: c++
  src:
  - test/cpp/qps/qps_json_driver.cc
  deps:
  - qps
  - grpc++_test_util
  - grpc_test_util
  - grpc++
  - grpc
  - gpr_test_util
  - gpr
  - grpc++_test_config
- name: qps_openloop_test
  cpu_cost: 0.5
  build: test
  language: c++
  src:
  - test/cpp/qps/qps_openloop_test.cc
  deps:
  - qps
  - grpc++_test_util
  - grpc_test_util
  - grpc++
  - grpc
  - gpr_test_util
  - gpr
  - grpc++_test_config
  platforms:
  - mac
  - linux
  - posix
- name: qps_worker
  build: test
  run: false
  language: c++
  headers:
  - test/cpp/qps/client.h
  - test/cpp/qps/server.h
  src:
  - test/cpp/qps/worker.cc
  deps:
  - qps
  - grpc++_test_util
  - grpc_test_util
  - grpc++
  - grpc
  - gpr_test_util
  - gpr
  - grpc++_test_config
- name: reconnect_interop_client
  build: test
  run: false
  language: c++
  src:
  - src/proto/grpc/testing/empty.proto
  - src/proto/grpc/testing/messages.proto
  - src/proto/grpc/testing/test.proto
  - test/cpp/interop/reconnect_interop_client.cc
  deps:
  - grpc++_test_util
  - grpc_test_util
  - grpc++
  - grpc
  - gpr_test_util
  - gpr
  - grpc++_test_config
- name: reconnect_interop_server
  build: test
  run: false
  language: c++
  src:
  - src/proto/grpc/testing/empty.proto
  - src/proto/grpc/testing/messages.proto
  - src/proto/grpc/testing/test.proto
  - test/cpp/interop/reconnect_interop_server.cc
  deps:
  - reconnect_server
  - test_tcp_server
  - grpc++_test_util
  - grpc_test_util
  - grpc++
  - grpc
  - gpr_test_util
  - gpr
  - grpc++_test_config
- name: secure_auth_context_test
  gtest: true
  build: test
  language: c++
  src:
  - test/cpp/common/secure_auth_context_test.cc
  deps:
  - grpc++_test_util
  - grpc_test_util
  - grpc++
  - grpc
  - gpr_test_util
  - gpr
- name: secure_sync_unary_ping_pong_test
  build: test
  language: c++
  src:
  - test/cpp/qps/secure_sync_unary_ping_pong_test.cc
  deps:
  - qps
  - grpc++_test_util
  - grpc_test_util
  - grpc++
  - grpc
  - gpr_test_util
  - gpr
  platforms:
  - mac
  - linux
  - posix
- name: server_builder_plugin_test
  gtest: true
  build: test
  language: c++
  src:
  - test/cpp/end2end/server_builder_plugin_test.cc
  deps:
  - grpc++_test_util
  - grpc_test_util
  - grpc++
  - grpc
  - gpr_test_util
  - gpr
- name: server_crash_test
  gtest: true
  cpu_cost: 0.1
  build: test
  language: c++
  src:
  - test/cpp/end2end/server_crash_test.cc
  deps:
  - grpc++_test_util
  - grpc_test_util
  - grpc++
  - grpc
  - gpr_test_util
  - gpr
  platforms:
  - mac
  - linux
  - posix
- name: server_crash_test_client
  build: test
  run: false
  language: c++
  src:
  - test/cpp/end2end/server_crash_test_client.cc
  deps:
  - grpc++_test_util
  - grpc_test_util
  - grpc++
  - grpc
  - gpr_test_util
  - gpr
- name: shutdown_test
  gtest: true
  build: test
  language: c++
  src:
  - test/cpp/end2end/shutdown_test.cc
  deps:
  - grpc++_test_util
  - grpc_test_util
  - grpc++
  - grpc
  - gpr_test_util
  - gpr
- name: status_test
  build: test
  language: c++
  src:
  - test/cpp/util/status_test.cc
  deps:
  - grpc_test_util
  - grpc++
  - grpc
  - gpr_test_util
  - gpr
- name: streaming_throughput_test
  gtest: true
  build: test
  language: c++
  src:
  - test/cpp/end2end/streaming_throughput_test.cc
  deps:
  - grpc++_test_util
  - grpc_test_util
  - grpc++
  - grpc
  - gpr_test_util
  - gpr
  platforms:
  - mac
  - linux
  - posix
- name: stress_test
  build: test
  run: false
  language: c++
  headers:
  - test/cpp/interop/client_helper.h
  - test/cpp/interop/interop_client.h
  - test/cpp/interop/stress_interop_client.h
  - test/cpp/util/metrics_server.h
  src:
  - src/proto/grpc/testing/empty.proto
  - src/proto/grpc/testing/messages.proto
  - src/proto/grpc/testing/metrics.proto
  - src/proto/grpc/testing/test.proto
  - test/cpp/interop/interop_client.cc
  - test/cpp/interop/stress_interop_client.cc
  - test/cpp/interop/stress_test.cc
  - test/cpp/util/metrics_server.cc
  deps:
  - grpc++_test_util
  - grpc_test_util
  - grpc++
  - grpc
  - gpr_test_util
  - gpr
  - grpc++_test_config
- name: thread_stress_test
  gtest: true
  cpu_cost: 100
  build: test
  language: c++
  src:
  - test/cpp/end2end/thread_stress_test.cc
  deps:
  - grpc++_test_util
  - grpc_test_util
  - grpc++
  - grpc
  - gpr_test_util
  - gpr
- name: public_headers_must_be_c89
  build: test
  language: c89
  src:
  - test/core/surface/public_headers_must_be_c89.c
  deps:
  - grpc
  - gpr
vspackages:
- linkage: static
  name: grpc.dependencies.zlib
  props: false
  redist: true
  version: 1.2.8.10
- linkage: static
  name: grpc.dependencies.openssl
  props: true
  redist: true
  version: 1.0.204.1
- name: gflags
  props: false
  redist: false
  version: 2.1.2.1
- name: gtest
  props: false
  redist: false
  version: 1.7.0.1
configs:
  asan:
    CC: clang
    CPPFLAGS: -O0 -fsanitize-coverage=edge -fsanitize=address -fno-omit-frame-pointer
      -Wno-unused-command-line-argument -DGPR_NO_DIRECT_SYSCALLS
    CXX: clang++
    LD: clang
    LDFLAGS: -fsanitize=address
    LDXX: clang++
    compile_the_world: true
    test_environ:
      ASAN_OPTIONS: detect_leaks=1:color=always
      LSAN_OPTIONS: suppressions=tools/lsan_suppressions.txt:report_objects=1
    timeout_multiplier: 3
  asan-noleaks:
    CC: clang
    CPPFLAGS: -O0 -fsanitize-coverage=edge -fsanitize=address -fno-omit-frame-pointer
      -Wno-unused-command-line-argument -DGPR_NO_DIRECT_SYSCALLS
    CXX: clang++
    LD: clang
    LDFLAGS: -fsanitize=address
    LDXX: clang++
    compile_the_world: true
    test_environ:
      ASAN_OPTIONS: detect_leaks=0:color=always
    timeout_multiplier: 3
  asan-trace-cmp:
    CC: clang
    CPPFLAGS: -O0 -fsanitize-coverage=edge -fsanitize-coverage=trace-cmp -fsanitize=address
      -fno-omit-frame-pointer -Wno-unused-command-line-argument -DGPR_NO_DIRECT_SYSCALLS
    CXX: clang++
    LD: clang
    LDFLAGS: -fsanitize=address
    LDXX: clang++
    compile_the_world: true
    test_environ:
      ASAN_OPTIONS: detect_leaks=1:color=always
      LSAN_OPTIONS: suppressions=tools/lsan_suppressions.txt:report_objects=1
    timeout_multiplier: 3
  basicprof:
    CPPFLAGS: -O2 -DGRPC_BASIC_PROFILER -DGRPC_TIMERS_RDTSC
    DEFINES: NDEBUG
  dbg:
    CPPFLAGS: -O0
    DEFINES: _DEBUG DEBUG
  easan:
    CC: clang
    CPPFLAGS: -O0 -fsanitize-coverage=edge -fsanitize=address -fno-omit-frame-pointer
      -Wno-unused-command-line-argument -DGPR_NO_DIRECT_SYSCALLS
    CXX: clang++
    DEFINES: _DEBUG DEBUG GRPC_EXECUTION_CONTEXT_SANITIZER
    LD: clang
    LDFLAGS: -fsanitize=address
    LDXX: clang++
    compile_the_world: true
    test_environ:
      ASAN_OPTIONS: detect_leaks=1:color=always
      LSAN_OPTIONS: suppressions=tools/lsan_suppressions.txt:report_objects=1
    timeout_multiplier: 3
  edbg:
    CPPFLAGS: -O0
    DEFINES: _DEBUG DEBUG GRPC_EXECUTION_CONTEXT_SANITIZER
  etsan:
    CC: clang
    CPPFLAGS: -O0 -fsanitize=thread -fno-omit-frame-pointer -Wno-unused-command-line-argument
      -DGPR_NO_DIRECT_SYSCALLS
    CXX: clang++
    DEFINES: _DEBUG DEBUG GRPC_EXECUTION_CONTEXT_SANITIZER
    LD: clang
    LDFLAGS: -fsanitize=thread
    LDXX: clang++
    compile_the_world: true
    test_environ:
      TSAN_OPTIONS: suppressions=tools/tsan_suppressions.txt:halt_on_error=1:second_deadlock_stack=1
    timeout_multiplier: 5
  gcov:
    CC: gcc
    CPPFLAGS: -O0 -fprofile-arcs -ftest-coverage -Wno-return-type
    CXX: g++
    DEFINES: _DEBUG DEBUG GPR_GCOV
    LD: gcc
    LDFLAGS: -fprofile-arcs -ftest-coverage -rdynamic
    LDXX: g++
  helgrind:
    CPPFLAGS: -O0
    DEFINES: _DEBUG DEBUG
    LDFLAGS: -rdynamic
    timeout_multiplier: 20
    valgrind: --tool=helgrind
  memcheck:
    CPPFLAGS: -O0
    DEFINES: _DEBUG DEBUG
    LDFLAGS: -rdynamic
    timeout_multiplier: 10
    valgrind: --tool=memcheck --leak-check=full
  msan:
    CC: clang
    CPPFLAGS: -O0 -fsanitize-coverage=edge -fsanitize=memory -fsanitize-memory-track-origins
      -fno-omit-frame-pointer -DGTEST_HAS_TR1_TUPLE=0 -DGTEST_USE_OWN_TR1_TUPLE=1
      -Wno-unused-command-line-argument -fPIE -pie -DGPR_NO_DIRECT_SYSCALLS
    CXX: clang++
    DEFINES: NDEBUG
    LD: clang
    LDFLAGS: -fsanitize=memory -DGTEST_HAS_TR1_TUPLE=0 -DGTEST_USE_OWN_TR1_TUPLE=1
      -fPIE -pie $(if $(JENKINS_BUILD),-Wl$(comma)-Ttext-segment=0x7e0000000000,)
    LDXX: clang++
    compile_the_world: true
    timeout_multiplier: 4
  mutrace:
    CPPFLAGS: -O3 -fno-omit-frame-pointer
    DEFINES: NDEBUG
    LDFLAGS: -rdynamic
  opt:
    CPPFLAGS: -O2
    DEFINES: NDEBUG
  stapprof:
    CPPFLAGS: -O2 -DGRPC_STAP_PROFILER
    DEFINES: NDEBUG
  tsan:
    CC: clang
    CPPFLAGS: -O0 -fsanitize=thread -fno-omit-frame-pointer -Wno-unused-command-line-argument
      -DGPR_NO_DIRECT_SYSCALLS
    CXX: clang++
    DEFINES: GRPC_TSAN
    LD: clang
    LDFLAGS: -fsanitize=thread
    LDXX: clang++
    compile_the_world: true
    test_environ:
      TSAN_OPTIONS: suppressions=tools/tsan_suppressions.txt:halt_on_error=1:second_deadlock_stack=1
    timeout_multiplier: 5
  ubsan:
    CC: clang
    CPPFLAGS: -O0 -fsanitize-coverage=edge -fsanitize=undefined,unsigned-integer-overflow
      -fno-omit-frame-pointer -Wno-unused-command-line-argument -Wvarargs
    CXX: clang++
    DEFINES: NDEBUG
    LD: clang
    LDFLAGS: -fsanitize=undefined,unsigned-integer-overflow
    LDXX: clang++
    compile_the_world: true
    test_environ:
      UBSAN_OPTIONS: halt_on_error=1:print_stacktrace=1
    timeout_multiplier: 1.5
defaults:
  boringssl:
    CFLAGS: -Wno-sign-conversion -Wno-conversion -Wno-unused-value -Wno-unknown-pragmas
      -Wno-implicit-function-declaration -Wno-unused-variable -Wno-sign-compare $(NO_W_EXTRA_SEMI)
    CPPFLAGS: -Ithird_party/boringssl/include -fvisibility=hidden -DOPENSSL_NO_ASM
      -D_GNU_SOURCE -DWIN32_LEAN_AND_MEAN -D_HAS_EXCEPTIONS=0 -DNOMINMAX
  global:
    CPPFLAGS: -g -Wall -Wextra -Werror -Wno-long-long -Wno-unused-parameter
    LDFLAGS: -g
  zlib:
    CFLAGS: -Wno-sign-conversion -Wno-conversion -Wno-unused-value -Wno-implicit-function-declaration
      $(W_NO_SHIFT_NEGATIVE_VALUE) -fvisibility=hidden
node_modules:
- deps:
  - grpc
  - gpr
  - boringssl
  - z
  headers:
  - src/node/ext/byte_buffer.h
  - src/node/ext/call.h
  - src/node/ext/call_credentials.h
  - src/node/ext/channel.h
  - src/node/ext/channel_credentials.h
  - src/node/ext/completion_queue_async_worker.h
  - src/node/ext/server.h
  - src/node/ext/server_credentials.h
  - src/node/ext/timeval.h
  js:
  - src/node/index.js
  - src/node/src/client.js
  - src/node/src/common.js
  - src/node/src/credentials.js
  - src/node/src/grpc_extension.js
  - src/node/src/metadata.js
  - src/node/src/server.js
  name: grpc_node
  src:
  - src/node/ext/byte_buffer.cc
  - src/node/ext/call.cc
  - src/node/ext/call_credentials.cc
  - src/node/ext/channel.cc
  - src/node/ext/channel_credentials.cc
  - src/node/ext/completion_queue_async_worker.cc
  - src/node/ext/node_grpc.cc
  - src/node/ext/server.cc
  - src/node/ext/server_credentials.cc
  - src/node/ext/timeval.cc
openssl_fallback:
  base_uri: https://openssl.org/source/old/1.0.2/
  extraction_dir: openssl-1.0.2f
  tarball: openssl-1.0.2f.tar.gz
php_config_m4:
  deps:
  - grpc
  - gpr
  - boringssl
  headers:
  - src/php/ext/grpc/byte_buffer.h
  - src/php/ext/grpc/call.h
  - src/php/ext/grpc/call_credentials.h
  - src/php/ext/grpc/channel.h
  - src/php/ext/grpc/channel_credentials.h
  - src/php/ext/grpc/completion_queue.h
  - src/php/ext/grpc/php7_wrapper.h
  - src/php/ext/grpc/php_grpc.h
  - src/php/ext/grpc/server.h
  - src/php/ext/grpc/server_credentials.h
  - src/php/ext/grpc/timeval.h
  src:
  - src/php/ext/grpc/byte_buffer.c
  - src/php/ext/grpc/call.c
  - src/php/ext/grpc/call_credentials.c
  - src/php/ext/grpc/channel.c
  - src/php/ext/grpc/channel_credentials.c
  - src/php/ext/grpc/completion_queue.c
  - src/php/ext/grpc/php_grpc.c
  - src/php/ext/grpc/server.c
  - src/php/ext/grpc/server_credentials.c
  - src/php/ext/grpc/timeval.c
python_dependencies:
  deps:
  - grpc
  - gpr
  - boringssl
  - z
ruby_gem:
  deps:
  - grpc
  - gpr
  - boringssl
  - z<|MERGE_RESOLUTION|>--- conflicted
+++ resolved
@@ -712,12 +712,8 @@
   - src/cpp/client/credentials_cc.cc
   - src/cpp/client/generic_stub.cc
   - src/cpp/common/channel_arguments.cc
-<<<<<<< HEAD
   - src/cpp/common/channel_filter.cc
-  - src/cpp/common/completion_queue.cc
-=======
   - src/cpp/common/completion_queue_cc.cc
->>>>>>> 7a209ace
   - src/cpp/common/core_codegen.cc
   - src/cpp/common/rpc_method.cc
   - src/cpp/server/async_generic_service.cc
