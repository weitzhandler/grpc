--- conflicted
+++ resolved
@@ -56,12 +56,8 @@
   grpc_init();
   grpc_exec_ctx exec_ctx = GRPC_EXEC_CTX_INIT;
 
-<<<<<<< HEAD
-  grpc_resource_quota *resource_quota = grpc_resource_quota_create("server_fuzzer");
-=======
   grpc_resource_quota *resource_quota =
       grpc_resource_quota_create("server_fuzzer");
->>>>>>> 91d0093e
   grpc_endpoint *mock_endpoint =
       grpc_mock_endpoint_create(discard_write, resource_quota);
   grpc_resource_quota_internal_unref(&exec_ctx, resource_quota);
