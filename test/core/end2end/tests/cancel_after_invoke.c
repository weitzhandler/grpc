--- conflicted
+++ resolved
@@ -110,12 +110,8 @@
   grpc_op ops[6];
   grpc_op *op;
   grpc_call *c;
-<<<<<<< HEAD
-  grpc_end2end_test_fixture f = begin_test(config, __FUNCTION__, mode, NULL, NULL);
-=======
   grpc_end2end_test_fixture f =
       begin_test(config, __FUNCTION__, mode, NULL, NULL);
->>>>>>> fba54764
   gpr_timespec deadline = five_seconds_time();
   cq_verifier *v_client = cq_verifier_create(f.client_cq);
   grpc_metadata_array initial_metadata_recv;
