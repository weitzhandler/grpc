/*
 *
 * Copyright 2015 gRPC authors.
 *
 * Licensed under the Apache License, Version 2.0 (the "License");
 * you may not use this file except in compliance with the License.
 * You may obtain a copy of the License at
 *
 *     http://www.apache.org/licenses/LICENSE-2.0
 *
 * Unless required by applicable law or agreed to in writing, software
 * distributed under the License is distributed on an "AS IS" BASIS,
 * WITHOUT WARRANTIES OR CONDITIONS OF ANY KIND, either express or implied.
 * See the License for the specific language governing permissions and
 * limitations under the License.
 *
 */

#include "test/core/end2end/end2end_tests.h"

#include <stdio.h>
#include <string.h>

#include <grpc/byte_buffer.h>
#include <grpc/byte_buffer_reader.h>
#include <grpc/compression.h>
#include <grpc/support/alloc.h>
#include <grpc/support/log.h>
#include <grpc/support/string_util.h>
#include <grpc/support/time.h>
#include <grpc/support/useful.h>

#include "src/core/lib/channel/channel_args.h"
#include "src/core/lib/surface/call.h"
#include "src/core/lib/surface/call_test_only.h"
#include "src/core/lib/transport/static_metadata.h"
#include "test/core/end2end/cq_verifier.h"

static void* tag(intptr_t t) { return (void*)t; }

static grpc_end2end_test_fixture begin_test(grpc_end2end_test_config config,
                                            const char* test_name,
                                            grpc_channel_args* client_args,
                                            grpc_channel_args* server_args) {
  grpc_end2end_test_fixture f;
  gpr_log(GPR_INFO, "Running test: %s/%s", test_name, config.name);
  f = config.create_fixture(client_args, server_args);
  config.init_server(&f, server_args);
  config.init_client(&f, client_args);
  return f;
}

static gpr_timespec n_seconds_from_now(int n) {
  return grpc_timeout_seconds_to_deadline(n);
}

static gpr_timespec five_seconds_from_now(void) {
  return n_seconds_from_now(5);
}

static void drain_cq(grpc_completion_queue* cq) {
  grpc_event ev;
  do {
    ev = grpc_completion_queue_next(cq, five_seconds_from_now(), nullptr);
  } while (ev.type != GRPC_QUEUE_SHUTDOWN);
}

static void shutdown_server(grpc_end2end_test_fixture* f) {
  if (!f->server) return;
  grpc_server_shutdown_and_notify(f->server, f->shutdown_cq, tag(1000));
  GPR_ASSERT(grpc_completion_queue_pluck(f->shutdown_cq, tag(1000),
                                         grpc_timeout_seconds_to_deadline(5),
                                         nullptr)
                 .type == GRPC_OP_COMPLETE);
  grpc_server_destroy(f->server);
  f->server = nullptr;
}

static void shutdown_client(grpc_end2end_test_fixture* f) {
  if (!f->client) return;
  grpc_channel_destroy(f->client);
  f->client = nullptr;
}

static void end_test(grpc_end2end_test_fixture* f) {
  shutdown_server(f);
  shutdown_client(f);

  grpc_completion_queue_shutdown(f->cq);
  drain_cq(f->cq);
  grpc_completion_queue_destroy(f->cq);
  grpc_completion_queue_destroy(f->shutdown_cq);
}

static void request_for_disabled_algorithm(
    grpc_end2end_test_config config, const char* test_name,
    uint32_t send_flags_bitmask,
    grpc_compression_algorithm algorithm_to_disable,
    grpc_compression_algorithm requested_client_compression_algorithm,
    grpc_status_code expected_error, grpc_metadata* client_metadata) {
  grpc_call* c;
  grpc_call* s;
  grpc_slice request_payload_slice;
  grpc_byte_buffer* request_payload;
  grpc_channel_args* client_args;
  grpc_channel_args* server_args;
  grpc_end2end_test_fixture f;
  grpc_op ops[6];
  grpc_op* op;
  grpc_metadata_array initial_metadata_recv;
  grpc_metadata_array trailing_metadata_recv;
  grpc_metadata_array request_metadata_recv;
  grpc_byte_buffer* request_payload_recv = nullptr;
  grpc_call_details call_details;
  grpc_status_code status;
  grpc_call_error error;
  grpc_slice details;
  int was_cancelled = 2;
  cq_verifier* cqv;
  char str[1024];

  memset(str, 'x', 1023);
  str[1023] = '\0';
  request_payload_slice = grpc_slice_from_copied_string(str);
  request_payload = grpc_raw_byte_buffer_create(&request_payload_slice, 1);

  client_args = grpc_channel_args_set_compression_algorithm(
      nullptr, requested_client_compression_algorithm);
  server_args =
      grpc_channel_args_set_compression_algorithm(nullptr, GRPC_COMPRESS_NONE);
  {
<<<<<<< HEAD
    grpc_exec_ctx exec_ctx = GRPC_EXEC_CTX_INIT;
    server_args = grpc_channel_args_compression_algorithm_set_state(
        &exec_ctx, &server_args, algorithm_to_disable, false);
    grpc_exec_ctx_finish(&exec_ctx);
=======
    grpc_core::ExecCtx exec_ctx;
    server_args = grpc_channel_args_stream_compression_algorithm_set_state(
        &server_args, algorithm_to_disable, false);
>>>>>>> 94e676e1
  }

  f = begin_test(config, test_name, client_args, server_args);
  cqv = cq_verifier_create(f.cq);

  gpr_timespec deadline = five_seconds_from_now();
  c = grpc_channel_create_call(
      f.client, nullptr, GRPC_PROPAGATE_DEFAULTS, f.cq,
      grpc_slice_from_static_string("/foo"),
      get_host_override_slice("foo.test.google.fr:1234", config), deadline,
      nullptr);
  GPR_ASSERT(c);

  grpc_metadata_array_init(&initial_metadata_recv);
  grpc_metadata_array_init(&trailing_metadata_recv);
  grpc_metadata_array_init(&request_metadata_recv);
  grpc_call_details_init(&call_details);

  error =
      grpc_server_request_call(f.server, &s, &call_details,
                               &request_metadata_recv, f.cq, f.cq, tag(101));
  GPR_ASSERT(GRPC_CALL_OK == error);

  memset(ops, 0, sizeof(ops));
  op = ops;
  op->op = GRPC_OP_SEND_INITIAL_METADATA;
  if (client_metadata != nullptr) {
    op->data.send_initial_metadata.count = 1;
    op->data.send_initial_metadata.metadata = client_metadata;
  } else {
    op->data.send_initial_metadata.count = 0;
  }
  op->flags = 0;
  op->reserved = nullptr;
  op++;
  op->op = GRPC_OP_SEND_MESSAGE;
  op->data.send_message.send_message = request_payload;
  op->flags = send_flags_bitmask;
  op->reserved = nullptr;
  op++;
  op->op = GRPC_OP_SEND_CLOSE_FROM_CLIENT;
  op->flags = 0;
  op->reserved = nullptr;
  op++;
  op->op = GRPC_OP_RECV_INITIAL_METADATA;
  op->data.recv_initial_metadata.recv_initial_metadata = &initial_metadata_recv;
  op->flags = 0;
  op->reserved = nullptr;
  op++;
  op->op = GRPC_OP_RECV_STATUS_ON_CLIENT;
  op->data.recv_status_on_client.trailing_metadata = &trailing_metadata_recv;
  op->data.recv_status_on_client.status = &status;
  op->data.recv_status_on_client.status_details = &details;
  op->flags = 0;
  op->reserved = nullptr;
  op++;
  error = grpc_call_start_batch(c, ops, (size_t)(op - ops), tag(1), nullptr);
  GPR_ASSERT(GRPC_CALL_OK == error);

  CQ_EXPECT_COMPLETION(cqv, tag(101), true);
  CQ_EXPECT_COMPLETION(cqv, tag(1), true);
  cq_verify(cqv);

  op = ops;
  op->op = GRPC_OP_SEND_INITIAL_METADATA;
  op->data.send_initial_metadata.count = 0;
  op->flags = 0;
  op->reserved = nullptr;
  op++;
  op->op = GRPC_OP_RECV_MESSAGE;
  op->data.recv_message.recv_message = &request_payload_recv;
  op->flags = 0;
  op->reserved = nullptr;
  op++;
  error = grpc_call_start_batch(s, ops, (size_t)(op - ops), tag(102), nullptr);
  GPR_ASSERT(GRPC_CALL_OK == error);

  CQ_EXPECT_COMPLETION(cqv, tag(102), false);

  op = ops;
  op->op = GRPC_OP_RECV_CLOSE_ON_SERVER;
  op->data.recv_close_on_server.cancelled = &was_cancelled;
  op->flags = 0;
  op->reserved = nullptr;
  op++;
  error = grpc_call_start_batch(s, ops, (size_t)(op - ops), tag(103), nullptr);
  GPR_ASSERT(GRPC_CALL_OK == error);

  CQ_EXPECT_COMPLETION(cqv, tag(103), true);
  cq_verify(cqv);

  /* call was cancelled (closed) ... */
  GPR_ASSERT(was_cancelled != 0);
  /* with a certain error */
  GPR_ASSERT(status == expected_error);

  const char* algo_name = nullptr;
  GPR_ASSERT(grpc_compression_algorithm_name(algorithm_to_disable, &algo_name));
  char* expected_details = nullptr;
  gpr_asprintf(&expected_details, "Compression algorithm '%s' is disabled.",
               algo_name);
  /* and we expect a specific reason for it */
  GPR_ASSERT(0 == grpc_slice_str_cmp(details, expected_details));
  gpr_free(expected_details);
  GPR_ASSERT(0 == grpc_slice_str_cmp(call_details.method, "/foo"));
  validate_host_override_string("foo.test.google.fr:1234", call_details.host,
                                config);

  grpc_slice_unref(details);
  grpc_metadata_array_destroy(&initial_metadata_recv);
  grpc_metadata_array_destroy(&trailing_metadata_recv);
  grpc_metadata_array_destroy(&request_metadata_recv);
  grpc_call_details_destroy(&call_details);

  grpc_call_unref(c);
  grpc_call_unref(s);

  cq_verifier_destroy(cqv);

  grpc_slice_unref(request_payload_slice);
  grpc_byte_buffer_destroy(request_payload);
  grpc_byte_buffer_destroy(request_payload_recv);

  {
    grpc_core::ExecCtx exec_ctx;
    grpc_channel_args_destroy(client_args);
    grpc_channel_args_destroy(server_args);
  }

  end_test(&f);
  config.tear_down_data(&f);
}

static void request_with_payload_template(
    grpc_end2end_test_config config, const char* test_name,
    uint32_t client_send_flags_bitmask,
    grpc_compression_algorithm default_client_channel_compression_algorithm,
    grpc_compression_algorithm default_server_channel_compression_algorithm,
    grpc_compression_algorithm expected_client_compression_algorithm,
    grpc_compression_algorithm expected_server_compression_algorithm,
    grpc_metadata* client_init_metadata, bool set_server_level,
    grpc_compression_level server_compression_level,
    bool send_message_before_initial_metadata,
    bool set_default_server_message_compression_algorithm,
    grpc_compression_algorithm default_server_message_compression_algorithm) {
  grpc_call* c;
  grpc_call* s;
  grpc_slice request_payload_slice;
  grpc_byte_buffer* request_payload = nullptr;
  grpc_channel_args* client_args;
  grpc_channel_args* server_args;
  grpc_end2end_test_fixture f;
  grpc_op ops[6];
  grpc_op* op;
  grpc_metadata_array initial_metadata_recv;
  grpc_metadata_array trailing_metadata_recv;
  grpc_metadata_array request_metadata_recv;
  grpc_byte_buffer* request_payload_recv = nullptr;
  grpc_byte_buffer* response_payload;
  grpc_byte_buffer* response_payload_recv;
  grpc_call_details call_details;
  grpc_status_code status;
  grpc_call_error error;
  grpc_slice details;
  int was_cancelled = 2;
  cq_verifier* cqv;
  char request_str[1024];
  char response_str[1024];

  memset(request_str, 'x', 1023);
  request_str[1023] = '\0';

  memset(response_str, 'y', 1023);
  response_str[1023] = '\0';

  request_payload_slice = grpc_slice_from_copied_string(request_str);
  grpc_slice response_payload_slice =
      grpc_slice_from_copied_string(response_str);

  client_args = grpc_channel_args_set_compression_algorithm(
      nullptr, default_client_channel_compression_algorithm);
  if (set_default_server_message_compression_algorithm) {
    server_args = grpc_channel_args_set_compression_algorithm(
        nullptr, default_server_message_compression_algorithm);
  } else {
    server_args = grpc_channel_args_set_compression_algorithm(
        nullptr, default_server_channel_compression_algorithm);
  }

  f = begin_test(config, test_name, client_args, server_args);
  cqv = cq_verifier_create(f.cq);

  gpr_timespec deadline = five_seconds_from_now();
  c = grpc_channel_create_call(
      f.client, nullptr, GRPC_PROPAGATE_DEFAULTS, f.cq,
      grpc_slice_from_static_string("/foo"),
      get_host_override_slice("foo.test.google.fr:1234", config), deadline,
      nullptr);
  GPR_ASSERT(c);

  grpc_metadata_array_init(&initial_metadata_recv);
  grpc_metadata_array_init(&trailing_metadata_recv);
  grpc_metadata_array_init(&request_metadata_recv);
  grpc_call_details_init(&call_details);

  if (send_message_before_initial_metadata) {
    request_payload = grpc_raw_byte_buffer_create(&request_payload_slice, 1);
    memset(ops, 0, sizeof(ops));
    op = ops;
    op->op = GRPC_OP_SEND_MESSAGE;
    op->data.send_message.send_message = request_payload;
    op->flags = client_send_flags_bitmask;
    op->reserved = nullptr;
    op++;
    error = grpc_call_start_batch(c, ops, (size_t)(op - ops), tag(2), nullptr);
    GPR_ASSERT(GRPC_CALL_OK == error);
    CQ_EXPECT_COMPLETION(cqv, tag(2), true);
  }

  memset(ops, 0, sizeof(ops));
  op = ops;
  op->op = GRPC_OP_SEND_INITIAL_METADATA;
  if (client_init_metadata != nullptr) {
    op->data.send_initial_metadata.count = 1;
    op->data.send_initial_metadata.metadata = client_init_metadata;
  } else {
    op->data.send_initial_metadata.count = 0;
  }
  op->flags = 0;
  op->reserved = nullptr;
  op++;
  op->op = GRPC_OP_RECV_INITIAL_METADATA;
  op->data.recv_initial_metadata.recv_initial_metadata = &initial_metadata_recv;
  op->flags = 0;
  op->reserved = nullptr;
  op++;
  op->op = GRPC_OP_RECV_STATUS_ON_CLIENT;
  op->data.recv_status_on_client.trailing_metadata = &trailing_metadata_recv;
  op->data.recv_status_on_client.status = &status;
  op->data.recv_status_on_client.status_details = &details;
  op->flags = 0;
  op->reserved = nullptr;
  op++;
  error = grpc_call_start_batch(c, ops, (size_t)(op - ops), tag(1), nullptr);
  GPR_ASSERT(GRPC_CALL_OK == error);

  error =
      grpc_server_request_call(f.server, &s, &call_details,
                               &request_metadata_recv, f.cq, f.cq, tag(100));
  GPR_ASSERT(GRPC_CALL_OK == error);
  CQ_EXPECT_COMPLETION(cqv, tag(100), true);
  cq_verify(cqv);

  GPR_ASSERT(GPR_BITCOUNT(grpc_call_test_only_get_encodings_accepted_by_peer(
                 s)) == GRPC_COMPRESS_ALGORITHMS_COUNT);
  GPR_ASSERT(GPR_BITGET(grpc_call_test_only_get_encodings_accepted_by_peer(s),
                        GRPC_COMPRESS_NONE) != 0);
  GPR_ASSERT(GPR_BITGET(grpc_call_test_only_get_encodings_accepted_by_peer(s),
                        GRPC_COMPRESS_MESSAGE_DEFLATE) != 0);
  GPR_ASSERT(GPR_BITGET(grpc_call_test_only_get_encodings_accepted_by_peer(s),
                        GRPC_COMPRESS_MESSAGE_GZIP) != 0);
  GPR_ASSERT(GPR_BITGET(grpc_call_test_only_get_encodings_accepted_by_peer(s),
                        GRPC_COMPRESS_STREAM_GZIP) != 0);
  GPR_ASSERT(GPR_BITCOUNT(grpc_call_test_only_get_encodings_accepted_by_peer(
                 s)) == GRPC_COMPRESS_ALGORITHMS_COUNT);

  memset(ops, 0, sizeof(ops));
  op = ops;
  op->op = GRPC_OP_SEND_INITIAL_METADATA;
  op->data.send_initial_metadata.count = 0;
  if (set_server_level) {
    op->data.send_initial_metadata.maybe_compression_level.is_set = true;
    op->data.send_initial_metadata.maybe_compression_level.level =
        server_compression_level;
  }
  op->flags = 0;
  op->reserved = nullptr;
  op++;
  op->op = GRPC_OP_RECV_CLOSE_ON_SERVER;
  op->data.recv_close_on_server.cancelled = &was_cancelled;
  op->flags = 0;
  op->reserved = nullptr;
  op++;
  error = grpc_call_start_batch(s, ops, (size_t)(op - ops), tag(101), nullptr);
  GPR_ASSERT(GRPC_CALL_OK == error);

  for (int i = 0; i < 2; i++) {
    response_payload = grpc_raw_byte_buffer_create(&response_payload_slice, 1);

    if (i > 0 || !send_message_before_initial_metadata) {
      request_payload = grpc_raw_byte_buffer_create(&request_payload_slice, 1);
      memset(ops, 0, sizeof(ops));
      op = ops;
      op->op = GRPC_OP_SEND_MESSAGE;
      op->data.send_message.send_message = request_payload;
      op->flags = client_send_flags_bitmask;
      op->reserved = nullptr;
      op++;
      error =
          grpc_call_start_batch(c, ops, (size_t)(op - ops), tag(2), nullptr);
      GPR_ASSERT(GRPC_CALL_OK == error);
      CQ_EXPECT_COMPLETION(cqv, tag(2), 1);
    }

    memset(ops, 0, sizeof(ops));
    op = ops;
    op->op = GRPC_OP_RECV_MESSAGE;
    op->data.recv_message.recv_message = &request_payload_recv;
    op->flags = 0;
    op->reserved = nullptr;
    op++;
    error =
        grpc_call_start_batch(s, ops, (size_t)(op - ops), tag(102), nullptr);
    GPR_ASSERT(GRPC_CALL_OK == error);

    CQ_EXPECT_COMPLETION(cqv, tag(102), 1);
    cq_verify(cqv);

    GPR_ASSERT(request_payload_recv->type == GRPC_BB_RAW);
    GPR_ASSERT(byte_buffer_eq_string(request_payload_recv, request_str));

    memset(ops, 0, sizeof(ops));
    op = ops;
    op->op = GRPC_OP_SEND_MESSAGE;
    op->data.send_message.send_message = response_payload;
    op->flags = 0;
    op->reserved = nullptr;
    op++;
    error =
        grpc_call_start_batch(s, ops, (size_t)(op - ops), tag(103), nullptr);
    GPR_ASSERT(GRPC_CALL_OK == error);

    memset(ops, 0, sizeof(ops));
    op = ops;
    op->op = GRPC_OP_RECV_MESSAGE;
    op->data.recv_message.recv_message = &response_payload_recv;
    op->flags = 0;
    op->reserved = nullptr;
    op++;
    error = grpc_call_start_batch(c, ops, (size_t)(op - ops), tag(3), nullptr);
    GPR_ASSERT(GRPC_CALL_OK == error);

    CQ_EXPECT_COMPLETION(cqv, tag(103), 1);
    CQ_EXPECT_COMPLETION(cqv, tag(3), 1);
    cq_verify(cqv);

    GPR_ASSERT(response_payload_recv->type == GRPC_BB_RAW);
    GPR_ASSERT(byte_buffer_eq_string(response_payload_recv, response_str));

    grpc_byte_buffer_destroy(request_payload);
    grpc_byte_buffer_destroy(response_payload);
    grpc_byte_buffer_destroy(request_payload_recv);
    grpc_byte_buffer_destroy(response_payload_recv);
  }

  grpc_slice_unref(request_payload_slice);
  grpc_slice_unref(response_payload_slice);

  memset(ops, 0, sizeof(ops));
  op = ops;
  op->op = GRPC_OP_SEND_CLOSE_FROM_CLIENT;
  op->flags = 0;
  op->reserved = nullptr;
  op++;
  error = grpc_call_start_batch(c, ops, (size_t)(op - ops), tag(4), nullptr);
  GPR_ASSERT(GRPC_CALL_OK == error);

  memset(ops, 0, sizeof(ops));
  op = ops;
  op->op = GRPC_OP_SEND_STATUS_FROM_SERVER;
  op->data.send_status_from_server.trailing_metadata_count = 0;
  op->data.send_status_from_server.status = GRPC_STATUS_OK;
  grpc_slice status_details = grpc_slice_from_static_string("xyz");
  op->data.send_status_from_server.status_details = &status_details;
  op->flags = 0;
  op->reserved = nullptr;
  op++;
  error = grpc_call_start_batch(s, ops, (size_t)(op - ops), tag(104), nullptr);
  GPR_ASSERT(GRPC_CALL_OK == error);

  CQ_EXPECT_COMPLETION(cqv, tag(1), 1);
  CQ_EXPECT_COMPLETION(cqv, tag(4), 1);
  CQ_EXPECT_COMPLETION(cqv, tag(101), 1);
  CQ_EXPECT_COMPLETION(cqv, tag(104), 1);
  cq_verify(cqv);

  GPR_ASSERT(status == GRPC_STATUS_OK);
  GPR_ASSERT(0 == grpc_slice_str_cmp(details, "xyz"));
  GPR_ASSERT(0 == grpc_slice_str_cmp(call_details.method, "/foo"));
  validate_host_override_string("foo.test.google.fr:1234", call_details.host,
                                config);
  GPR_ASSERT(was_cancelled == 0);

  grpc_slice_unref(details);
  grpc_metadata_array_destroy(&initial_metadata_recv);
  grpc_metadata_array_destroy(&trailing_metadata_recv);
  grpc_metadata_array_destroy(&request_metadata_recv);
  grpc_call_details_destroy(&call_details);

  grpc_call_unref(c);
  grpc_call_unref(s);

  cq_verifier_destroy(cqv);

  {
    grpc_core::ExecCtx exec_ctx;
    grpc_channel_args_destroy(client_args);
    grpc_channel_args_destroy(server_args);
  }

  end_test(&f);
  config.tear_down_data(&f);
}

static void test_invoke_request_with_compressed_payload(
    grpc_end2end_test_config config) {
  request_with_payload_template(
      config, "test_invoke_request_with_compressed_payload", 0,
      GRPC_COMPRESS_STREAM_GZIP, GRPC_COMPRESS_STREAM_GZIP,
      GRPC_COMPRESS_STREAM_GZIP, GRPC_COMPRESS_STREAM_GZIP, nullptr,
      false, /* ignored */
      GRPC_COMPRESS_LEVEL_NONE, false, false, GRPC_COMPRESS_NONE);
}

static void test_invoke_request_with_send_message_before_initial_metadata(
    grpc_end2end_test_config config) {
  request_with_payload_template(
      config, "test_invoke_request_with_send_message_before_initial_metadata",
      0, GRPC_COMPRESS_STREAM_GZIP, GRPC_COMPRESS_STREAM_GZIP,
      GRPC_COMPRESS_STREAM_GZIP, GRPC_COMPRESS_STREAM_GZIP, nullptr,
      false, /* ignored */
      GRPC_COMPRESS_LEVEL_NONE, true, false, GRPC_COMPRESS_NONE);
}

static void test_invoke_request_with_compressed_payload_md_override(
    grpc_end2end_test_config config) {
  grpc_metadata gzip_compression_override;
  grpc_metadata identity_compression_override;

  gzip_compression_override.key =
      GRPC_MDSTR_GRPC_INTERNAL_STREAM_ENCODING_REQUEST;
  gzip_compression_override.value =
      grpc_slice_from_static_string("stream/gzip");
  memset(&gzip_compression_override.internal_data, 0,
         sizeof(gzip_compression_override.internal_data));

  identity_compression_override.key =
      GRPC_MDSTR_GRPC_INTERNAL_STREAM_ENCODING_REQUEST;
  identity_compression_override.value =
      grpc_slice_from_static_string("identity");
  memset(&identity_compression_override.internal_data, 0,
         sizeof(identity_compression_override.internal_data));

  /* Channel default NONE (aka IDENTITY), call override to stream GZIP */
  request_with_payload_template(
      config, "test_invoke_request_with_compressed_payload_md_override_1", 0,
      GRPC_COMPRESS_NONE, GRPC_COMPRESS_NONE, GRPC_COMPRESS_STREAM_GZIP,
      GRPC_COMPRESS_NONE, &gzip_compression_override, false,
      /*ignored*/ GRPC_COMPRESS_LEVEL_NONE, false, false, GRPC_COMPRESS_NONE);

  /* Channel default stream GZIP, call override to NONE (aka IDENTITY) */
  request_with_payload_template(
      config, "test_invoke_request_with_compressed_payload_md_override_3", 0,
      GRPC_COMPRESS_STREAM_GZIP, GRPC_COMPRESS_NONE, GRPC_COMPRESS_NONE,
      GRPC_COMPRESS_NONE, &identity_compression_override, false,
      /*ignored*/ GRPC_COMPRESS_LEVEL_NONE, false, false, GRPC_COMPRESS_NONE);
}

static void test_invoke_request_with_disabled_algorithm(
    grpc_end2end_test_config config) {
  request_for_disabled_algorithm(
      config, "test_invoke_request_with_disabled_algorithm", 0,
      GRPC_COMPRESS_STREAM_GZIP, GRPC_COMPRESS_STREAM_GZIP,
      GRPC_STATUS_UNIMPLEMENTED, nullptr);
}

void stream_compression_compressed_payload(grpc_end2end_test_config config) {
  test_invoke_request_with_compressed_payload(config);
  test_invoke_request_with_send_message_before_initial_metadata(config);
  test_invoke_request_with_compressed_payload_md_override(config);
  test_invoke_request_with_disabled_algorithm(config);
}

void stream_compression_compressed_payload_pre_init(void) {}<|MERGE_RESOLUTION|>--- conflicted
+++ resolved
@@ -129,16 +129,9 @@
   server_args =
       grpc_channel_args_set_compression_algorithm(nullptr, GRPC_COMPRESS_NONE);
   {
-<<<<<<< HEAD
-    grpc_exec_ctx exec_ctx = GRPC_EXEC_CTX_INIT;
+    grpc_core::ExecCtx exec_ctx;
     server_args = grpc_channel_args_compression_algorithm_set_state(
-        &exec_ctx, &server_args, algorithm_to_disable, false);
-    grpc_exec_ctx_finish(&exec_ctx);
-=======
-    grpc_core::ExecCtx exec_ctx;
-    server_args = grpc_channel_args_stream_compression_algorithm_set_state(
         &server_args, algorithm_to_disable, false);
->>>>>>> 94e676e1
   }
 
   f = begin_test(config, test_name, client_args, server_args);
