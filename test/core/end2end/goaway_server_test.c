--- conflicted
+++ resolved
@@ -79,11 +79,7 @@
   gpr_mu_lock(&g_mu);
   if (g_resolve_port < 0) {
     gpr_mu_unlock(&g_mu);
-<<<<<<< HEAD
-    error = GRPC_ERROR_CREATE("Forced Failure");
-=======
-    return GRPC_ERROR_CREATE_FROM_STATIC_STRING("Forced Failure");
->>>>>>> 6f1e443a
+    error = GRPC_ERROR_CREATE_FROM_STATIC_STRING("Forced Failure");
   } else {
     *addrs = gpr_malloc(sizeof(**addrs));
     (*addrs)->naddrs = 1;
