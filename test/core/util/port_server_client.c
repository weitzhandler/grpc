/*
 *
 * Copyright 2015, Google Inc.
 * All rights reserved.
 *
 * Redistribution and use in source and binary forms, with or without
 * modification, are permitted provided that the following conditions are
 * met:
 *
 *     * Redistributions of source code must retain the above copyright
 * notice, this list of conditions and the following disclaimer.
 *     * Redistributions in binary form must reproduce the above
 * copyright notice, this list of conditions and the following disclaimer
 * in the documentation and/or other materials provided with the
 * distribution.
 *     * Neither the name of Google Inc. nor the names of its
 * contributors may be used to endorse or promote products derived from
 * this software without specific prior written permission.
 *
 * THIS SOFTWARE IS PROVIDED BY THE COPYRIGHT HOLDERS AND CONTRIBUTORS
 * "AS IS" AND ANY EXPRESS OR IMPLIED WARRANTIES, INCLUDING, BUT NOT
 * LIMITED TO, THE IMPLIED WARRANTIES OF MERCHANTABILITY AND FITNESS FOR
 * A PARTICULAR PURPOSE ARE DISCLAIMED. IN NO EVENT SHALL THE COPYRIGHT
 * OWNER OR CONTRIBUTORS BE LIABLE FOR ANY DIRECT, INDIRECT, INCIDENTAL,
 * SPECIAL, EXEMPLARY, OR CONSEQUENTIAL DAMAGES (INCLUDING, BUT NOT
 * LIMITED TO, PROCUREMENT OF SUBSTITUTE GOODS OR SERVICES; LOSS OF USE,
 * DATA, OR PROFITS; OR BUSINESS INTERRUPTION) HOWEVER CAUSED AND ON ANY
 * THEORY OF LIABILITY, WHETHER IN CONTRACT, STRICT LIABILITY, OR TORT
 * (INCLUDING NEGLIGENCE OR OTHERWISE) ARISING IN ANY WAY OUT OF THE USE
 * OF THIS SOFTWARE, EVEN IF ADVISED OF THE POSSIBILITY OF SUCH DAMAGE.
 *
 */

#include <grpc/support/port_platform.h>
#include "test/core/util/test_config.h"

#ifdef GRPC_TEST_PICK_PORT
#include "test/core/util/port_server_client.h"

#include <math.h>
#include <string.h>

#include <grpc/grpc.h>
#include <grpc/support/alloc.h>
#include <grpc/support/log.h>
#include <grpc/support/string_util.h>
#include <grpc/support/sync.h>
#include <grpc/support/time.h>

#include "src/core/lib/http/httpcli.h"

typedef struct freereq {
  gpr_mu *mu;
  grpc_polling_entity pops;
  int done;
} freereq;

static void destroy_pops_and_shutdown(grpc_exec_ctx *exec_ctx, void *p,
                                      grpc_error *error) {
  grpc_pollset *pollset = grpc_polling_entity_pollset(p);
  grpc_pollset_destroy(pollset);
  gpr_free(pollset);
  grpc_shutdown();
}

static void freed_port_from_server(grpc_exec_ctx *exec_ctx, void *arg,
                                   grpc_error *error) {
  freereq *pr = arg;
  gpr_mu_lock(pr->mu);
  pr->done = 1;
  GRPC_LOG_IF_ERROR(
      "pollset_kick",
      grpc_pollset_kick(grpc_polling_entity_pollset(&pr->pops), NULL));
  gpr_mu_unlock(pr->mu);
}

void grpc_free_port_using_server(char *server, int port) {
  grpc_httpcli_context context;
  grpc_httpcli_request req;
  grpc_httpcli_response rsp;
  freereq pr;
  char *path;
  grpc_exec_ctx exec_ctx = GRPC_EXEC_CTX_INIT;
  grpc_closure *shutdown_closure;

  grpc_init();

  memset(&pr, 0, sizeof(pr));
  memset(&req, 0, sizeof(req));
  memset(&rsp, 0, sizeof(rsp));

  grpc_pollset *pollset = gpr_malloc(grpc_pollset_size());
  grpc_pollset_init(pollset, &pr.mu);
  pr.pops = grpc_polling_entity_create_from_pollset(pollset);
  shutdown_closure = grpc_closure_create(destroy_pops_and_shutdown, &pr.pops,
                                         grpc_schedule_on_exec_ctx);

  req.host = server;
  gpr_asprintf(&path, "/drop/%d", port);
  req.http.path = path;

  grpc_httpcli_context_init(&context);
  grpc_resource_quota *resource_quota =
      grpc_resource_quota_create("port_server_client/free");
  grpc_httpcli_get(&exec_ctx, &context, &pr.pops, resource_quota, &req,
                   GRPC_TIMEOUT_SECONDS_TO_DEADLINE(10),
<<<<<<< HEAD
                   grpc_closure_create(freed_port_from_server, &pr), &rsp);
  grpc_resource_quota_unref_internal(&exec_ctx, resource_quota);
=======
                   grpc_closure_create(freed_port_from_server, &pr,
                                       grpc_schedule_on_exec_ctx),
                   &rsp);
  grpc_resource_quota_internal_unref(&exec_ctx, resource_quota);
>>>>>>> aef521c6
  gpr_mu_lock(pr.mu);
  while (!pr.done) {
    grpc_pollset_worker *worker = NULL;
    if (!GRPC_LOG_IF_ERROR(
            "pollset_work",
            grpc_pollset_work(&exec_ctx, grpc_polling_entity_pollset(&pr.pops),
                              &worker, gpr_now(GPR_CLOCK_MONOTONIC),
                              GRPC_TIMEOUT_SECONDS_TO_DEADLINE(1)))) {
      pr.done = 1;
    }
  }
  gpr_mu_unlock(pr.mu);

  grpc_httpcli_context_destroy(&context);
  grpc_exec_ctx_finish(&exec_ctx);
  grpc_pollset_shutdown(&exec_ctx, grpc_polling_entity_pollset(&pr.pops),
                        shutdown_closure);
  grpc_exec_ctx_finish(&exec_ctx);
  gpr_free(path);
  grpc_http_response_destroy(&rsp);
}

typedef struct portreq {
  gpr_mu *mu;
  grpc_polling_entity pops;
  int port;
  int retries;
  char *server;
  grpc_httpcli_context *ctx;
  grpc_httpcli_response response;
} portreq;

static void got_port_from_server(grpc_exec_ctx *exec_ctx, void *arg,
                                 grpc_error *error) {
  size_t i;
  int port = 0;
  portreq *pr = arg;
  int failed = 0;
  grpc_httpcli_response *response = &pr->response;

  if (error != GRPC_ERROR_NONE) {
    failed = 1;
    const char *msg = grpc_error_string(error);
    gpr_log(GPR_DEBUG, "failed port pick from server: retrying [%s]", msg);
    grpc_error_free_string(msg);
  } else if (response->status != 200) {
    failed = 1;
    gpr_log(GPR_DEBUG, "failed port pick from server: status=%d",
            response->status);
  }

  if (failed) {
    grpc_httpcli_request req;
    memset(&req, 0, sizeof(req));
    GPR_ASSERT(pr->retries < 10);
    gpr_sleep_until(gpr_time_add(
        gpr_now(GPR_CLOCK_REALTIME),
        gpr_time_from_millis(
            (int64_t)(1000.0 * (1 + pow(1.3, pr->retries) * rand() / RAND_MAX)),
            GPR_TIMESPAN)));
    pr->retries++;
    req.host = pr->server;
    req.http.path = "/get";
    grpc_http_response_destroy(&pr->response);
    memset(&pr->response, 0, sizeof(pr->response));
    grpc_resource_quota *resource_quota =
        grpc_resource_quota_create("port_server_client/pick_retry");
    grpc_httpcli_get(exec_ctx, pr->ctx, &pr->pops, resource_quota, &req,
                     GRPC_TIMEOUT_SECONDS_TO_DEADLINE(10),
                     grpc_closure_create(got_port_from_server, pr,
                                         grpc_schedule_on_exec_ctx),
                     &pr->response);
    grpc_resource_quota_unref_internal(exec_ctx, resource_quota);
    return;
  }
  GPR_ASSERT(response);
  GPR_ASSERT(response->status == 200);
  for (i = 0; i < response->body_length; i++) {
    GPR_ASSERT(response->body[i] >= '0' && response->body[i] <= '9');
    port = port * 10 + response->body[i] - '0';
  }
  GPR_ASSERT(port > 1024);
  gpr_mu_lock(pr->mu);
  pr->port = port;
  GRPC_LOG_IF_ERROR(
      "pollset_kick",
      grpc_pollset_kick(grpc_polling_entity_pollset(&pr->pops), NULL));
  gpr_mu_unlock(pr->mu);
}

int grpc_pick_port_using_server(char *server) {
  grpc_httpcli_context context;
  grpc_httpcli_request req;
  portreq pr;
  grpc_exec_ctx exec_ctx = GRPC_EXEC_CTX_INIT;
  grpc_closure *shutdown_closure;

  grpc_init();

  memset(&pr, 0, sizeof(pr));
  memset(&req, 0, sizeof(req));
  grpc_pollset *pollset = gpr_malloc(grpc_pollset_size());
  grpc_pollset_init(pollset, &pr.mu);
  pr.pops = grpc_polling_entity_create_from_pollset(pollset);
  shutdown_closure = grpc_closure_create(destroy_pops_and_shutdown, &pr.pops,
                                         grpc_schedule_on_exec_ctx);
  pr.port = -1;
  pr.server = server;
  pr.ctx = &context;

  req.host = server;
  req.http.path = "/get";

  grpc_httpcli_context_init(&context);
  grpc_resource_quota *resource_quota =
      grpc_resource_quota_create("port_server_client/pick");
<<<<<<< HEAD
  grpc_httpcli_get(&exec_ctx, &context, &pr.pops, resource_quota, &req,
                   GRPC_TIMEOUT_SECONDS_TO_DEADLINE(10),
                   grpc_closure_create(got_port_from_server, &pr),
                   &pr.response);
  grpc_resource_quota_unref_internal(&exec_ctx, resource_quota);
=======
  grpc_httpcli_get(
      &exec_ctx, &context, &pr.pops, resource_quota, &req,
      GRPC_TIMEOUT_SECONDS_TO_DEADLINE(10),
      grpc_closure_create(got_port_from_server, &pr, grpc_schedule_on_exec_ctx),
      &pr.response);
  grpc_resource_quota_internal_unref(&exec_ctx, resource_quota);
>>>>>>> aef521c6
  grpc_exec_ctx_finish(&exec_ctx);
  gpr_mu_lock(pr.mu);
  while (pr.port == -1) {
    grpc_pollset_worker *worker = NULL;
    if (!GRPC_LOG_IF_ERROR(
            "pollset_work",
            grpc_pollset_work(&exec_ctx, grpc_polling_entity_pollset(&pr.pops),
                              &worker, gpr_now(GPR_CLOCK_MONOTONIC),
                              GRPC_TIMEOUT_SECONDS_TO_DEADLINE(1)))) {
      pr.port = 0;
    }
  }
  gpr_mu_unlock(pr.mu);

  grpc_http_response_destroy(&pr.response);
  grpc_httpcli_context_destroy(&context);
  grpc_pollset_shutdown(&exec_ctx, grpc_polling_entity_pollset(&pr.pops),
                        shutdown_closure);
  grpc_exec_ctx_finish(&exec_ctx);

  return pr.port;
}

#endif  // GRPC_TEST_PICK_PORT<|MERGE_RESOLUTION|>--- conflicted
+++ resolved
@@ -104,15 +104,10 @@
       grpc_resource_quota_create("port_server_client/free");
   grpc_httpcli_get(&exec_ctx, &context, &pr.pops, resource_quota, &req,
                    GRPC_TIMEOUT_SECONDS_TO_DEADLINE(10),
-<<<<<<< HEAD
-                   grpc_closure_create(freed_port_from_server, &pr), &rsp);
-  grpc_resource_quota_unref_internal(&exec_ctx, resource_quota);
-=======
                    grpc_closure_create(freed_port_from_server, &pr,
                                        grpc_schedule_on_exec_ctx),
                    &rsp);
-  grpc_resource_quota_internal_unref(&exec_ctx, resource_quota);
->>>>>>> aef521c6
+  grpc_resource_quota_unref_internal(&exec_ctx, resource_quota);
   gpr_mu_lock(pr.mu);
   while (!pr.done) {
     grpc_pollset_worker *worker = NULL;
@@ -229,20 +224,12 @@
   grpc_httpcli_context_init(&context);
   grpc_resource_quota *resource_quota =
       grpc_resource_quota_create("port_server_client/pick");
-<<<<<<< HEAD
-  grpc_httpcli_get(&exec_ctx, &context, &pr.pops, resource_quota, &req,
-                   GRPC_TIMEOUT_SECONDS_TO_DEADLINE(10),
-                   grpc_closure_create(got_port_from_server, &pr),
-                   &pr.response);
-  grpc_resource_quota_unref_internal(&exec_ctx, resource_quota);
-=======
   grpc_httpcli_get(
       &exec_ctx, &context, &pr.pops, resource_quota, &req,
       GRPC_TIMEOUT_SECONDS_TO_DEADLINE(10),
       grpc_closure_create(got_port_from_server, &pr, grpc_schedule_on_exec_ctx),
       &pr.response);
-  grpc_resource_quota_internal_unref(&exec_ctx, resource_quota);
->>>>>>> aef521c6
+  grpc_resource_quota_unref_internal(&exec_ctx, resource_quota);
   grpc_exec_ctx_finish(&exec_ctx);
   gpr_mu_lock(pr.mu);
   while (pr.port == -1) {
