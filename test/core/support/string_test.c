/*
 *
 * Copyright 2015, Google Inc.
 * All rights reserved.
 *
 * Redistribution and use in source and binary forms, with or without
 * modification, are permitted provided that the following conditions are
 * met:
 *
 *     * Redistributions of source code must retain the above copyright
 * notice, this list of conditions and the following disclaimer.
 *     * Redistributions in binary form must reproduce the above
 * copyright notice, this list of conditions and the following disclaimer
 * in the documentation and/or other materials provided with the
 * distribution.
 *     * Neither the name of Google Inc. nor the names of its
 * contributors may be used to endorse or promote products derived from
 * this software without specific prior written permission.
 *
 * THIS SOFTWARE IS PROVIDED BY THE COPYRIGHT HOLDERS AND CONTRIBUTORS
 * "AS IS" AND ANY EXPRESS OR IMPLIED WARRANTIES, INCLUDING, BUT NOT
 * LIMITED TO, THE IMPLIED WARRANTIES OF MERCHANTABILITY AND FITNESS FOR
 * A PARTICULAR PURPOSE ARE DISCLAIMED. IN NO EVENT SHALL THE COPYRIGHT
 * OWNER OR CONTRIBUTORS BE LIABLE FOR ANY DIRECT, INDIRECT, INCIDENTAL,
 * SPECIAL, EXEMPLARY, OR CONSEQUENTIAL DAMAGES (INCLUDING, BUT NOT
 * LIMITED TO, PROCUREMENT OF SUBSTITUTE GOODS OR SERVICES; LOSS OF USE,
 * DATA, OR PROFITS; OR BUSINESS INTERRUPTION) HOWEVER CAUSED AND ON ANY
 * THEORY OF LIABILITY, WHETHER IN CONTRACT, STRICT LIABILITY, OR TORT
 * (INCLUDING NEGLIGENCE OR OTHERWISE) ARISING IN ANY WAY OUT OF THE USE
 * OF THIS SOFTWARE, EVEN IF ADVISED OF THE POSSIBILITY OF SUCH DAMAGE.
 *
 */

#include "src/core/support/string.h"

#include <stddef.h>
#include <stdlib.h>
#include <string.h>

#include <grpc/support/alloc.h>
#include <grpc/support/log.h>
#include <grpc/support/string_util.h>
#include <grpc/support/useful.h>
#include "test/core/util/test_config.h"

#define LOG_TEST_NAME(x) gpr_log(GPR_INFO, "%s", x)

static void test_strdup(void) {
  static const char *src1 = "hello world";
  char *dst1;

  LOG_TEST_NAME("test_strdup");

  dst1 = gpr_strdup(src1);
  GPR_ASSERT(0 == strcmp(src1, dst1));
  gpr_free(dst1);

  GPR_ASSERT(NULL == gpr_strdup(NULL));
}

static void expect_dump(const char *buf, size_t len, gpr_uint32 flags,
                        const char *result) {
  char *got = gpr_dump(buf, len, flags);
  GPR_ASSERT(0 == strcmp(got, result));
  gpr_free(got);
}

static void test_dump(void) {
  LOG_TEST_NAME("test_dump");
  expect_dump("\x01", 1, GPR_DUMP_HEX, "01");
  expect_dump("\x01", 1, GPR_DUMP_HEX | GPR_DUMP_ASCII, "01 '.'");
  expect_dump("\x01\x02", 2, GPR_DUMP_HEX, "01 02");
  expect_dump("\x01\x23\x45\x67\x89\xab\xcd\xef", 8, GPR_DUMP_HEX,
                 "01 23 45 67 89 ab cd ef");
  expect_dump("ab", 2, GPR_DUMP_HEX | GPR_DUMP_ASCII, "61 62 'ab'");
}

static void expect_slice_dump(gpr_slice slice, gpr_uint32 flags,
                              const char *result) {
  char *got = gpr_dump_slice(slice, flags);
  GPR_ASSERT(0 == strcmp(got, result));
  gpr_free(got);
  gpr_slice_unref(slice);
}

static void test_dump_slice(void) {
  static const char *text = "HELLO WORLD!";
  static const char *long_text =
      "It was a bright cold day in April, and the clocks were striking "
      "thirteen. Winston Smith, his chin nuzzled into his breast in an effort "
      "to escape the vile wind, slipped quickly through the glass doors of "
      "Victory Mansions, though not quickly enough to prevent a swirl of "
      "gritty dust from entering along with him.";

  LOG_TEST_NAME("test_dump_slice");

  expect_slice_dump(gpr_slice_from_copied_string(text), GPR_DUMP_ASCII, text);
  expect_slice_dump(gpr_slice_from_copied_string(long_text), GPR_DUMP_ASCII,
                    long_text);
  expect_slice_dump(gpr_slice_from_copied_buffer("\x01", 1), GPR_DUMP_HEX,
                    "01");
  expect_slice_dump(gpr_slice_from_copied_buffer("\x01", 1),
                    GPR_DUMP_HEX | GPR_DUMP_ASCII, "01 '.'");
}

static void test_pu32_fail(const char *s) {
  gpr_uint32 out;
  GPR_ASSERT(!gpr_parse_bytes_to_uint32(s, strlen(s), &out));
}

static void test_pu32_succeed(const char *s, gpr_uint32 want) {
  gpr_uint32 out;
  GPR_ASSERT(gpr_parse_bytes_to_uint32(s, strlen(s), &out));
  GPR_ASSERT(out == want);
}

static void test_parse_uint32(void) {
  LOG_TEST_NAME("test_parse_uint32");

  test_pu32_fail("-1");
  test_pu32_fail("a");
  test_pu32_fail("");
  test_pu32_succeed("0", 0);
  test_pu32_succeed("1", 1);
  test_pu32_succeed("2", 2);
  test_pu32_succeed("3", 3);
  test_pu32_succeed("4", 4);
  test_pu32_succeed("5", 5);
  test_pu32_succeed("6", 6);
  test_pu32_succeed("7", 7);
  test_pu32_succeed("8", 8);
  test_pu32_succeed("9", 9);
  test_pu32_succeed("10", 10);
  test_pu32_succeed("11", 11);
  test_pu32_succeed("12", 12);
  test_pu32_succeed("13", 13);
  test_pu32_succeed("14", 14);
  test_pu32_succeed("15", 15);
  test_pu32_succeed("16", 16);
  test_pu32_succeed("17", 17);
  test_pu32_succeed("18", 18);
  test_pu32_succeed("19", 19);
  test_pu32_succeed("1234567890", 1234567890);
  test_pu32_succeed("4294967295", 4294967295u);
  test_pu32_fail("4294967296");
  test_pu32_fail("4294967297");
  test_pu32_fail("4294967298");
  test_pu32_fail("4294967299");
}

static void test_asprintf(void) {
  char *buf;
  int i, j;

  LOG_TEST_NAME("test_asprintf");

  /* Print an empty string. */
  GPR_ASSERT(gpr_asprintf(&buf, "") == 0);
  GPR_ASSERT(buf[0] == '\0');
  gpr_free(buf);

  /* Print strings of various lengths. */
  for (i = 1; i < 100; i++) {
    GPR_ASSERT(gpr_asprintf(&buf, "%0*d", i, 1) == i);

    /* The buffer should resemble "000001\0". */
    for (j = 0; j < i - 2; j++) {
      GPR_ASSERT(buf[j] == '0');
    }
    GPR_ASSERT(buf[i - 1] == '1');
    GPR_ASSERT(buf[i] == '\0');
    gpr_free(buf);
  }
}

static void test_strjoin(void) {
  const char *parts[4] = {"one", "two", "three", "four"};
  size_t joined_len;
  char *joined;

  LOG_TEST_NAME("test_strjoin");

  joined = gpr_strjoin(parts, 4, &joined_len);
  GPR_ASSERT(0 == strcmp("onetwothreefour", joined));
  gpr_free(joined);

  joined = gpr_strjoin(parts, 0, &joined_len);
  GPR_ASSERT(0 == strcmp("", joined));
  gpr_free(joined);

  joined = gpr_strjoin(parts, 1, &joined_len);
  GPR_ASSERT(0 == strcmp("one", joined));
  gpr_free(joined);
}

static void test_strjoin_sep(void) {
  const char *parts[4] = {"one", "two", "three", "four"};
  size_t joined_len;
  char *joined;

  LOG_TEST_NAME("test_strjoin_sep");

  joined = gpr_strjoin_sep(parts, 4, ", ", &joined_len);
  GPR_ASSERT(0 == strcmp("one, two, three, four", joined));
  gpr_free(joined);

  /* empty separator */
  joined = gpr_strjoin_sep(parts, 4, "", &joined_len);
  GPR_ASSERT(0 == strcmp("onetwothreefour", joined));
  gpr_free(joined);

  /* degenerated case specifying zero input parts */
  joined = gpr_strjoin_sep(parts, 0, ", ", &joined_len);
  GPR_ASSERT(0 == strcmp("", joined));
  gpr_free(joined);

  /* single part should have no separator */
  joined = gpr_strjoin_sep(parts, 1, ", ", &joined_len);
  GPR_ASSERT(0 == strcmp("one", joined));
  gpr_free(joined);
}

<<<<<<< HEAD
=======
static void test_strsplit(void) {
  gpr_slice_buffer* parts;
  gpr_slice str;
  gpr_slice sep;

  LOG_TEST_NAME("test_strsplit");

  parts = gpr_malloc(sizeof(gpr_slice_buffer));
  gpr_slice_buffer_init(parts);

  str = gpr_slice_from_copied_string("one, two, three, four");
  sep = gpr_slice_from_copied_string(", ");
  gpr_slice_split(str, sep, parts);
  GPR_ASSERT(4 == parts->count);
  GPR_ASSERT(0 == gpr_slice_str_cmp(parts->slices[0], "one"));
  GPR_ASSERT(0 == gpr_slice_str_cmp(parts->slices[1], "two"));
  GPR_ASSERT(0 == gpr_slice_str_cmp(parts->slices[2], "three"));
  GPR_ASSERT(0 == gpr_slice_str_cmp(parts->slices[3], "four"));
  gpr_slice_buffer_reset_and_unref(parts);
  gpr_slice_unref(str);

  /* separator not present in string */
  str = gpr_slice_from_copied_string("one two three four");
  gpr_slice_split(str, sep, parts);
  GPR_ASSERT(1 == parts->count);
  GPR_ASSERT(0 == gpr_slice_str_cmp(parts->slices[0], "one two three four"));
  gpr_slice_buffer_reset_and_unref(parts);
  gpr_slice_unref(str);

  /* separator at the end */
  str = gpr_slice_from_copied_string("foo, ");
  gpr_slice_split(str, sep, parts);
  GPR_ASSERT(2 == parts->count);
  GPR_ASSERT(0 == gpr_slice_str_cmp(parts->slices[0], "foo"));
  GPR_ASSERT(0 == gpr_slice_str_cmp(parts->slices[1], ""));
  gpr_slice_buffer_reset_and_unref(parts);
  gpr_slice_unref(str);

  /* separator at the beginning */
  str = gpr_slice_from_copied_string(", foo");
  gpr_slice_split(str, sep, parts);
  GPR_ASSERT(2 == parts->count);
  GPR_ASSERT(0 == gpr_slice_str_cmp(parts->slices[0], ""));
  GPR_ASSERT(0 == gpr_slice_str_cmp(parts->slices[1], "foo"));
  gpr_slice_buffer_reset_and_unref(parts);
  gpr_slice_unref(str);

  /* standalone separator */
  str = gpr_slice_from_copied_string(", ");
  gpr_slice_split(str, sep, parts);
  GPR_ASSERT(2 == parts->count);
  GPR_ASSERT(0 == gpr_slice_str_cmp(parts->slices[0], ""));
  GPR_ASSERT(0 == gpr_slice_str_cmp(parts->slices[1], ""));
  gpr_slice_buffer_reset_and_unref(parts);
  gpr_slice_unref(str);

  /* empty input */
  str = gpr_slice_from_copied_string("");
  gpr_slice_split(str, sep, parts);
  GPR_ASSERT(1 == parts->count);
  GPR_ASSERT(0 == gpr_slice_str_cmp(parts->slices[0], ""));
  gpr_slice_buffer_reset_and_unref(parts);
  gpr_slice_unref(str);

  gpr_slice_unref(sep);
  gpr_slice_buffer_destroy(parts);
  gpr_free(parts);
}

>>>>>>> e35ed082
int main(int argc, char **argv) {
  grpc_test_init(argc, argv);
  test_strdup();
  test_dump();
  test_dump_slice();
  test_parse_uint32();
  test_asprintf();
  test_strjoin();
  test_strjoin_sep();
<<<<<<< HEAD
=======
  test_strsplit();
>>>>>>> e35ed082
  return 0;
}<|MERGE_RESOLUTION|>--- conflicted
+++ resolved
@@ -220,8 +220,6 @@
   gpr_free(joined);
 }
 
-<<<<<<< HEAD
-=======
 static void test_strsplit(void) {
   gpr_slice_buffer* parts;
   gpr_slice str;
@@ -291,7 +289,6 @@
   gpr_free(parts);
 }
 
->>>>>>> e35ed082
 int main(int argc, char **argv) {
   grpc_test_init(argc, argv);
   test_strdup();
@@ -301,9 +298,6 @@
   test_asprintf();
   test_strjoin();
   test_strjoin_sep();
-<<<<<<< HEAD
-=======
   test_strsplit();
->>>>>>> e35ed082
   return 0;
 }