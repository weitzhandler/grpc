--- conflicted
+++ resolved
@@ -153,10 +153,6 @@
 
   ServerConfig server_config;
   server_config.set_server_type(server_type);
-<<<<<<< HEAD
-  server_config.set_host("::");  // Use the wildcard server address
-=======
->>>>>>> 86d8f5ca
   server_config.set_async_server_threads(FLAGS_async_server_threads);
 
   if (FLAGS_secure_test) {
