/*
 *
 * Copyright 2018 gRPC authors.
 *
 * Licensed under the Apache License, Version 2.0 (the "License");
 * you may not use this file except in compliance with the License.
 * You may obtain a copy of the License at
 *
 *     http://www.apache.org/licenses/LICENSE-2.0
 *
 * Unless required by applicable law or agreed to in writing, software
 * distributed under the License is distributed on an "AS IS" BASIS,
 * WITHOUT WARRANTIES OR CONDITIONS OF ANY KIND, either express or implied.
 * See the License for the specific language governing permissions and
 * limitations under the License.
 *
 */

#include <memory>
#include <vector>

#include <grpcpp/channel.h>
#include <grpcpp/client_context.h>
#include <grpcpp/create_channel.h>
#include <grpcpp/generic/generic_stub.h>
#include <grpcpp/impl/codegen/proto_utils.h>
#include <grpcpp/server.h>
#include <grpcpp/server_builder.h>
#include <grpcpp/server_context.h>
#include <grpcpp/support/client_interceptor.h>

#include "src/proto/grpc/testing/echo.grpc.pb.h"
#include "test/core/util/port.h"
#include "test/core/util/test_config.h"
#include "test/cpp/end2end/interceptors_util.h"
#include "test/cpp/end2end/test_service_impl.h"
#include "test/cpp/util/byte_buffer_proto_helper.h"
#include "test/cpp/util/string_ref_helper.h"

#include <gtest/gtest.h>

namespace grpc {
namespace testing {
namespace {

/* Hijacks Echo RPC and fills in the expected values */
class HijackingInterceptor : public experimental::Interceptor {
 public:
  HijackingInterceptor(experimental::ClientRpcInfo* info) {
    info_ = info;
    // Make sure it is the right method
    EXPECT_EQ(strcmp("/grpc.testing.EchoTestService/Echo", info->method()), 0);
    EXPECT_EQ(info->type(), experimental::ClientRpcInfo::Type::UNARY);
  }

  virtual void Intercept(experimental::InterceptorBatchMethods* methods) {
    bool hijack = false;
    if (methods->QueryInterceptionHookPoint(
            experimental::InterceptionHookPoints::PRE_SEND_INITIAL_METADATA)) {
      auto* map = methods->GetSendInitialMetadata();
      // Check that we can see the test metadata
      ASSERT_EQ(map->size(), static_cast<unsigned>(1));
      auto iterator = map->begin();
      EXPECT_EQ("testkey", iterator->first);
      EXPECT_EQ("testvalue", iterator->second);
      hijack = true;
    }
    if (methods->QueryInterceptionHookPoint(
            experimental::InterceptionHookPoints::PRE_SEND_MESSAGE)) {
      EchoRequest req;
      auto* buffer = methods->GetSerializedSendMessage();
      auto copied_buffer = *buffer;
      EXPECT_TRUE(
          SerializationTraits<EchoRequest>::Deserialize(&copied_buffer, &req)
              .ok());
      EXPECT_EQ(req.message(), "Hello");
    }
    if (methods->QueryInterceptionHookPoint(
            experimental::InterceptionHookPoints::PRE_SEND_CLOSE)) {
      // Got nothing to do here for now
    }
    if (methods->QueryInterceptionHookPoint(
            experimental::InterceptionHookPoints::POST_RECV_INITIAL_METADATA)) {
      auto* map = methods->GetRecvInitialMetadata();
      // Got nothing better to do here for now
      EXPECT_EQ(map->size(), static_cast<unsigned>(0));
    }
    if (methods->QueryInterceptionHookPoint(
            experimental::InterceptionHookPoints::POST_RECV_MESSAGE)) {
      EchoResponse* resp =
          static_cast<EchoResponse*>(methods->GetRecvMessage());
      // Check that we got the hijacked message, and re-insert the expected
      // message
      EXPECT_EQ(resp->message(), "Hello1");
      resp->set_message("Hello");
    }
    if (methods->QueryInterceptionHookPoint(
            experimental::InterceptionHookPoints::POST_RECV_STATUS)) {
      auto* map = methods->GetRecvTrailingMetadata();
      bool found = false;
      // Check that we received the metadata as an echo
      for (const auto& pair : *map) {
        found = pair.first.starts_with("testkey") &&
                pair.second.starts_with("testvalue");
        if (found) break;
      }
      EXPECT_EQ(found, true);
      auto* status = methods->GetRecvStatus();
      EXPECT_EQ(status->ok(), true);
    }
    if (methods->QueryInterceptionHookPoint(
            experimental::InterceptionHookPoints::PRE_RECV_INITIAL_METADATA)) {
      auto* map = methods->GetRecvInitialMetadata();
      // Got nothing better to do here at the moment
      EXPECT_EQ(map->size(), static_cast<unsigned>(0));
    }
    if (methods->QueryInterceptionHookPoint(
            experimental::InterceptionHookPoints::PRE_RECV_MESSAGE)) {
      // Insert a different message than expected
      EchoResponse* resp =
          static_cast<EchoResponse*>(methods->GetRecvMessage());
      resp->set_message("Hello1");
    }
    if (methods->QueryInterceptionHookPoint(
            experimental::InterceptionHookPoints::PRE_RECV_STATUS)) {
      auto* map = methods->GetRecvTrailingMetadata();
      // insert the metadata that we want
      EXPECT_EQ(map->size(), static_cast<unsigned>(0));
      map->insert(std::make_pair("testkey", "testvalue"));
      auto* status = methods->GetRecvStatus();
      *status = Status(StatusCode::OK, "");
    }
    if (hijack) {
      methods->Hijack();
    } else {
      methods->Proceed();
    }
  }

 private:
  experimental::ClientRpcInfo* info_;
};

class HijackingInterceptorFactory
    : public experimental::ClientInterceptorFactoryInterface {
 public:
  virtual experimental::Interceptor* CreateClientInterceptor(
      experimental::ClientRpcInfo* info) override {
    return new HijackingInterceptor(info);
  }
};

class HijackingInterceptorMakesAnotherCall : public experimental::Interceptor {
 public:
  HijackingInterceptorMakesAnotherCall(experimental::ClientRpcInfo* info) {
    info_ = info;
    // Make sure it is the right method
    EXPECT_EQ(strcmp("/grpc.testing.EchoTestService/Echo", info->method()), 0);
  }

  virtual void Intercept(experimental::InterceptorBatchMethods* methods) {
    if (methods->QueryInterceptionHookPoint(
            experimental::InterceptionHookPoints::PRE_SEND_INITIAL_METADATA)) {
      auto* map = methods->GetSendInitialMetadata();
      // Check that we can see the test metadata
      ASSERT_EQ(map->size(), static_cast<unsigned>(1));
      auto iterator = map->begin();
      EXPECT_EQ("testkey", iterator->first);
      EXPECT_EQ("testvalue", iterator->second);
      // Make a copy of the map
      metadata_map_ = *map;
    }
    if (methods->QueryInterceptionHookPoint(
            experimental::InterceptionHookPoints::PRE_SEND_MESSAGE)) {
      EchoRequest req;
      auto* buffer = methods->GetSerializedSendMessage();
      auto copied_buffer = *buffer;
      EXPECT_TRUE(
          SerializationTraits<EchoRequest>::Deserialize(&copied_buffer, &req)
              .ok());
      EXPECT_EQ(req.message(), "Hello");
      req_ = req;
      stub_ = grpc::testing::EchoTestService::NewStub(
          methods->GetInterceptedChannel());
      ctx_.AddMetadata(metadata_map_.begin()->first,
                       metadata_map_.begin()->second);
      stub_->experimental_async()->Echo(&ctx_, &req_, &resp_,
                                        [this, methods](Status s) {
                                          EXPECT_EQ(s.ok(), true);
                                          EXPECT_EQ(resp_.message(), "Hello");
                                          methods->Hijack();
                                        });
      // There isn't going to be any other interesting operation in this batch,
      // so it is fine to return
      return;
    }
    if (methods->QueryInterceptionHookPoint(
            experimental::InterceptionHookPoints::PRE_SEND_CLOSE)) {
      // Got nothing to do here for now
    }
    if (methods->QueryInterceptionHookPoint(
            experimental::InterceptionHookPoints::POST_RECV_INITIAL_METADATA)) {
      auto* map = methods->GetRecvInitialMetadata();
      // Got nothing better to do here for now
      EXPECT_EQ(map->size(), static_cast<unsigned>(0));
    }
    if (methods->QueryInterceptionHookPoint(
            experimental::InterceptionHookPoints::POST_RECV_MESSAGE)) {
      EchoResponse* resp =
          static_cast<EchoResponse*>(methods->GetRecvMessage());
      // Check that we got the hijacked message, and re-insert the expected
      // message
      EXPECT_EQ(resp->message(), "Hello");
    }
    if (methods->QueryInterceptionHookPoint(
            experimental::InterceptionHookPoints::POST_RECV_STATUS)) {
      auto* map = methods->GetRecvTrailingMetadata();
      bool found = false;
      // Check that we received the metadata as an echo
      for (const auto& pair : *map) {
        found = pair.first.starts_with("testkey") &&
                pair.second.starts_with("testvalue");
        if (found) break;
      }
      EXPECT_EQ(found, true);
      auto* status = methods->GetRecvStatus();
      EXPECT_EQ(status->ok(), true);
    }
    if (methods->QueryInterceptionHookPoint(
            experimental::InterceptionHookPoints::PRE_RECV_INITIAL_METADATA)) {
      auto* map = methods->GetRecvInitialMetadata();
      // Got nothing better to do here at the moment
      EXPECT_EQ(map->size(), static_cast<unsigned>(0));
    }
    if (methods->QueryInterceptionHookPoint(
            experimental::InterceptionHookPoints::PRE_RECV_MESSAGE)) {
      // Insert a different message than expected
      EchoResponse* resp =
          static_cast<EchoResponse*>(methods->GetRecvMessage());
      resp->set_message(resp_.message());
    }
    if (methods->QueryInterceptionHookPoint(
            experimental::InterceptionHookPoints::PRE_RECV_STATUS)) {
      auto* map = methods->GetRecvTrailingMetadata();
      // insert the metadata that we want
      EXPECT_EQ(map->size(), static_cast<unsigned>(0));
      map->insert(std::make_pair("testkey", "testvalue"));
      auto* status = methods->GetRecvStatus();
      *status = Status(StatusCode::OK, "");
    }

    methods->Proceed();
  }

 private:
  experimental::ClientRpcInfo* info_;
  std::multimap<grpc::string, grpc::string> metadata_map_;
  ClientContext ctx_;
  EchoRequest req_;
  EchoResponse resp_;
  std::unique_ptr<grpc::testing::EchoTestService::Stub> stub_;
};

class HijackingInterceptorMakesAnotherCallFactory
    : public experimental::ClientInterceptorFactoryInterface {
 public:
  virtual experimental::Interceptor* CreateClientInterceptor(
      experimental::ClientRpcInfo* info) override {
    return new HijackingInterceptorMakesAnotherCall(info);
  }
};

<<<<<<< HEAD
class ServerStreamingRpcHijackingInterceptor
    : public experimental::Interceptor {
 public:
  ServerStreamingRpcHijackingInterceptor(experimental::ClientRpcInfo* info) {
=======
class BidiStreamingRpcHijackingInterceptor : public experimental::Interceptor {
 public:
  BidiStreamingRpcHijackingInterceptor(experimental::ClientRpcInfo* info) {
>>>>>>> 6de81f54
    info_ = info;
  }

  virtual void Intercept(experimental::InterceptorBatchMethods* methods) {
    bool hijack = false;
    if (methods->QueryInterceptionHookPoint(
            experimental::InterceptionHookPoints::PRE_SEND_INITIAL_METADATA)) {
<<<<<<< HEAD
      auto* map = methods->GetSendInitialMetadata();
      // Check that we can see the test metadata
      ASSERT_EQ(map->size(), static_cast<unsigned>(1));
      auto iterator = map->begin();
      EXPECT_EQ("testkey", iterator->first);
      EXPECT_EQ("testvalue", iterator->second);
=======
      CheckMetadata(*methods->GetSendInitialMetadata(), "testkey", "testvalue");
>>>>>>> 6de81f54
      hijack = true;
    }
    if (methods->QueryInterceptionHookPoint(
            experimental::InterceptionHookPoints::PRE_SEND_MESSAGE)) {
      EchoRequest req;
<<<<<<< HEAD
      auto* buffer = methods->GetSendMessage();
=======
      auto* buffer = methods->GetSerializedSendMessage();
>>>>>>> 6de81f54
      auto copied_buffer = *buffer;
      EXPECT_TRUE(
          SerializationTraits<EchoRequest>::Deserialize(&copied_buffer, &req)
              .ok());
<<<<<<< HEAD
      EXPECT_EQ(req.message(), "Hello");
=======
      EXPECT_EQ(req.message().find("Hello"), 0u);
      msg = req.message();
>>>>>>> 6de81f54
    }
    if (methods->QueryInterceptionHookPoint(
            experimental::InterceptionHookPoints::PRE_SEND_CLOSE)) {
      // Got nothing to do here for now
    }
    if (methods->QueryInterceptionHookPoint(
            experimental::InterceptionHookPoints::POST_RECV_STATUS)) {
<<<<<<< HEAD
      auto* map = methods->GetRecvTrailingMetadata();
      bool found = false;
      // Check that we received the metadata as an echo
      for (const auto& pair : *map) {
        found = pair.first.starts_with("testkey") &&
                pair.second.starts_with("testvalue");
        if (found) break;
      }
      EXPECT_EQ(found, true);
=======
      CheckMetadata(*methods->GetRecvTrailingMetadata(), "testkey",
                    "testvalue");
>>>>>>> 6de81f54
      auto* status = methods->GetRecvStatus();
      EXPECT_EQ(status->ok(), true);
    }
    if (methods->QueryInterceptionHookPoint(
            experimental::InterceptionHookPoints::PRE_RECV_MESSAGE)) {
<<<<<<< HEAD
      if (++count_ > 10) {
        methods->FailHijackedRecvMessage();
      }
      EchoResponse* resp =
          static_cast<EchoResponse*>(methods->GetRecvMessage());
      resp->set_message("Hello");
    }
    if (methods->QueryInterceptionHookPoint(
            experimental::InterceptionHookPoints::POST_RECV_MESSAGE)) {
      // Only the last message will be a failure
      EXPECT_FALSE(got_failed_message_);
      got_failed_message_ = methods->GetRecvMessage() == nullptr;
=======
      EchoResponse* resp =
          static_cast<EchoResponse*>(methods->GetRecvMessage());
      resp->set_message(msg);
    }
    if (methods->QueryInterceptionHookPoint(
            experimental::InterceptionHookPoints::POST_RECV_MESSAGE)) {
      EXPECT_EQ(static_cast<EchoResponse*>(methods->GetRecvMessage())
                    ->message()
                    .find("Hello"),
                0u);
>>>>>>> 6de81f54
    }
    if (methods->QueryInterceptionHookPoint(
            experimental::InterceptionHookPoints::PRE_RECV_STATUS)) {
      auto* map = methods->GetRecvTrailingMetadata();
      // insert the metadata that we want
      EXPECT_EQ(map->size(), static_cast<unsigned>(0));
      map->insert(std::make_pair("testkey", "testvalue"));
      auto* status = methods->GetRecvStatus();
      *status = Status(StatusCode::OK, "");
    }
    if (hijack) {
      methods->Hijack();
    } else {
      methods->Proceed();
    }
  }

<<<<<<< HEAD
  static bool GotFailedMessage() { return got_failed_message_; }

 private:
  experimental::ClientRpcInfo* info_;
  static bool got_failed_message_;
  int count_ = 0;
};

bool ServerStreamingRpcHijackingInterceptor::got_failed_message_ = false;

class ServerStreamingRpcHijackingInterceptorFactory
=======
 private:
  experimental::ClientRpcInfo* info_;
  grpc::string msg;
};

class ClientStreamingRpcHijackingInterceptor
    : public experimental::Interceptor {
 public:
  ClientStreamingRpcHijackingInterceptor(experimental::ClientRpcInfo* info) {
    info_ = info;
  }
  virtual void Intercept(experimental::InterceptorBatchMethods* methods) {
    bool hijack = false;
    if (methods->QueryInterceptionHookPoint(
            experimental::InterceptionHookPoints::PRE_SEND_INITIAL_METADATA)) {
      hijack = true;
    }
    if (methods->QueryInterceptionHookPoint(
            experimental::InterceptionHookPoints::PRE_SEND_MESSAGE)) {
      if (++count_ > 10) {
        methods->FailHijackedSendMessage();
      }
    }
    if (methods->QueryInterceptionHookPoint(
            experimental::InterceptionHookPoints::POST_SEND_MESSAGE)) {
      EXPECT_FALSE(got_failed_send_);
      got_failed_send_ = !methods->GetSendMessageStatus();
    }
    if (methods->QueryInterceptionHookPoint(
            experimental::InterceptionHookPoints::PRE_RECV_STATUS)) {
      auto* status = methods->GetRecvStatus();
      *status = Status(StatusCode::UNAVAILABLE, "Done sending 10 messages");
    }
    if (hijack) {
      methods->Hijack();
    } else {
      methods->Proceed();
    }
  }

  static bool GotFailedSend() { return got_failed_send_; }

 private:
  experimental::ClientRpcInfo* info_;
  int count_ = 0;
  static bool got_failed_send_;
};

bool ClientStreamingRpcHijackingInterceptor::got_failed_send_ = false;

class ClientStreamingRpcHijackingInterceptorFactory
    : public experimental::ClientInterceptorFactoryInterface {
 public:
  virtual experimental::Interceptor* CreateClientInterceptor(
      experimental::ClientRpcInfo* info) override {
    return new ClientStreamingRpcHijackingInterceptor(info);
  }
};

class BidiStreamingRpcHijackingInterceptorFactory
>>>>>>> 6de81f54
    : public experimental::ClientInterceptorFactoryInterface {
 public:
  virtual experimental::Interceptor* CreateClientInterceptor(
      experimental::ClientRpcInfo* info) override {
<<<<<<< HEAD
    return new ServerStreamingRpcHijackingInterceptor(info);
=======
    return new BidiStreamingRpcHijackingInterceptor(info);
>>>>>>> 6de81f54
  }
};

class LoggingInterceptor : public experimental::Interceptor {
 public:
  LoggingInterceptor(experimental::ClientRpcInfo* info) { info_ = info; }

  virtual void Intercept(experimental::InterceptorBatchMethods* methods) {
    if (methods->QueryInterceptionHookPoint(
            experimental::InterceptionHookPoints::PRE_SEND_INITIAL_METADATA)) {
      auto* map = methods->GetSendInitialMetadata();
      // Check that we can see the test metadata
      ASSERT_EQ(map->size(), static_cast<unsigned>(1));
      auto iterator = map->begin();
      EXPECT_EQ("testkey", iterator->first);
      EXPECT_EQ("testvalue", iterator->second);
    }
    if (methods->QueryInterceptionHookPoint(
            experimental::InterceptionHookPoints::PRE_SEND_MESSAGE)) {
      EchoRequest req;
      auto* buffer = methods->GetSerializedSendMessage();
      auto copied_buffer = *buffer;
      EXPECT_TRUE(
          SerializationTraits<EchoRequest>::Deserialize(&copied_buffer, &req)
              .ok());
      EXPECT_TRUE(req.message().find("Hello") == 0u);
      EXPECT_EQ(static_cast<const EchoRequest*>(methods->GetSendMessage())
                    ->message()
                    .find("Hello"),
                0u);
    }
    if (methods->QueryInterceptionHookPoint(
            experimental::InterceptionHookPoints::PRE_SEND_CLOSE)) {
      // Got nothing to do here for now
    }
    if (methods->QueryInterceptionHookPoint(
            experimental::InterceptionHookPoints::POST_RECV_INITIAL_METADATA)) {
      auto* map = methods->GetRecvInitialMetadata();
      // Got nothing better to do here for now
      EXPECT_EQ(map->size(), static_cast<unsigned>(0));
    }
    if (methods->QueryInterceptionHookPoint(
            experimental::InterceptionHookPoints::POST_RECV_MESSAGE)) {
      EchoResponse* resp =
          static_cast<EchoResponse*>(methods->GetRecvMessage());
      EXPECT_TRUE(resp->message().find("Hello") == 0u);
    }
    if (methods->QueryInterceptionHookPoint(
            experimental::InterceptionHookPoints::POST_RECV_STATUS)) {
      auto* map = methods->GetRecvTrailingMetadata();
      bool found = false;
      // Check that we received the metadata as an echo
      for (const auto& pair : *map) {
        found = pair.first.starts_with("testkey") &&
                pair.second.starts_with("testvalue");
        if (found) break;
      }
      EXPECT_EQ(found, true);
      auto* status = methods->GetRecvStatus();
      EXPECT_EQ(status->ok(), true);
    }
    methods->Proceed();
  }

 private:
  experimental::ClientRpcInfo* info_;
};

class LoggingInterceptorFactory
    : public experimental::ClientInterceptorFactoryInterface {
 public:
  virtual experimental::Interceptor* CreateClientInterceptor(
      experimental::ClientRpcInfo* info) override {
    return new LoggingInterceptor(info);
  }
};

class ClientInterceptorsEnd2endTest : public ::testing::Test {
 protected:
  ClientInterceptorsEnd2endTest() {
    int port = grpc_pick_unused_port_or_die();

    ServerBuilder builder;
    server_address_ = "localhost:" + std::to_string(port);
    builder.AddListeningPort(server_address_, InsecureServerCredentials());
    builder.RegisterService(&service_);
    server_ = builder.BuildAndStart();
  }

  ~ClientInterceptorsEnd2endTest() { server_->Shutdown(); }

  std::string server_address_;
  TestServiceImpl service_;
  std::unique_ptr<Server> server_;
};

TEST_F(ClientInterceptorsEnd2endTest, ClientInterceptorLoggingTest) {
  ChannelArguments args;
  DummyInterceptor::Reset();
  std::vector<std::unique_ptr<experimental::ClientInterceptorFactoryInterface>>
      creators;
  creators.push_back(std::unique_ptr<LoggingInterceptorFactory>(
      new LoggingInterceptorFactory()));
  // Add 20 dummy interceptors
  for (auto i = 0; i < 20; i++) {
    creators.push_back(std::unique_ptr<DummyInterceptorFactory>(
        new DummyInterceptorFactory()));
  }
  auto channel = experimental::CreateCustomChannelWithInterceptors(
      server_address_, InsecureChannelCredentials(), args, std::move(creators));
  MakeCall(channel);
  // Make sure all 20 dummy interceptors were run
  EXPECT_EQ(DummyInterceptor::GetNumTimesRun(), 20);
}

TEST_F(ClientInterceptorsEnd2endTest, ClientInterceptorHijackingTest) {
  ChannelArguments args;
  DummyInterceptor::Reset();
  std::vector<std::unique_ptr<experimental::ClientInterceptorFactoryInterface>>
      creators;
  // Add 20 dummy interceptors before hijacking interceptor
  creators.reserve(20);
  for (auto i = 0; i < 20; i++) {
    creators.push_back(std::unique_ptr<DummyInterceptorFactory>(
        new DummyInterceptorFactory()));
  }
  creators.push_back(std::unique_ptr<HijackingInterceptorFactory>(
      new HijackingInterceptorFactory()));
  // Add 20 dummy interceptors after hijacking interceptor
  for (auto i = 0; i < 20; i++) {
    creators.push_back(std::unique_ptr<DummyInterceptorFactory>(
        new DummyInterceptorFactory()));
  }
  auto channel = experimental::CreateCustomChannelWithInterceptors(
      server_address_, InsecureChannelCredentials(), args, std::move(creators));

  MakeCall(channel);
  // Make sure only 20 dummy interceptors were run
  EXPECT_EQ(DummyInterceptor::GetNumTimesRun(), 20);
}

TEST_F(ClientInterceptorsEnd2endTest, ClientInterceptorLogThenHijackTest) {
  ChannelArguments args;
  std::vector<std::unique_ptr<experimental::ClientInterceptorFactoryInterface>>
      creators;
  creators.push_back(std::unique_ptr<LoggingInterceptorFactory>(
      new LoggingInterceptorFactory()));
  creators.push_back(std::unique_ptr<HijackingInterceptorFactory>(
      new HijackingInterceptorFactory()));
  auto channel = experimental::CreateCustomChannelWithInterceptors(
      server_address_, InsecureChannelCredentials(), args, std::move(creators));

  MakeCall(channel);
}

TEST_F(ClientInterceptorsEnd2endTest,
       ClientInterceptorHijackingMakesAnotherCallTest) {
  ChannelArguments args;
  DummyInterceptor::Reset();
  std::vector<std::unique_ptr<experimental::ClientInterceptorFactoryInterface>>
      creators;
  // Add 5 dummy interceptors before hijacking interceptor
  creators.reserve(5);
  for (auto i = 0; i < 5; i++) {
    creators.push_back(std::unique_ptr<DummyInterceptorFactory>(
        new DummyInterceptorFactory()));
  }
  creators.push_back(
      std::unique_ptr<experimental::ClientInterceptorFactoryInterface>(
          new HijackingInterceptorMakesAnotherCallFactory()));
  // Add 7 dummy interceptors after hijacking interceptor
  for (auto i = 0; i < 7; i++) {
    creators.push_back(std::unique_ptr<DummyInterceptorFactory>(
        new DummyInterceptorFactory()));
  }
  auto channel = server_->experimental().InProcessChannelWithInterceptors(
      args, std::move(creators));

  MakeCall(channel);
  // Make sure all interceptors were run once, since the hijacking interceptor
  // makes an RPC on the intercepted channel
  EXPECT_EQ(DummyInterceptor::GetNumTimesRun(), 12);
}

TEST_F(ClientInterceptorsEnd2endTest,
       ClientInterceptorLoggingTestWithCallback) {
  ChannelArguments args;
  DummyInterceptor::Reset();
  std::vector<std::unique_ptr<experimental::ClientInterceptorFactoryInterface>>
      creators;
  creators.push_back(std::unique_ptr<LoggingInterceptorFactory>(
      new LoggingInterceptorFactory()));
  // Add 20 dummy interceptors
  for (auto i = 0; i < 20; i++) {
    creators.push_back(std::unique_ptr<DummyInterceptorFactory>(
        new DummyInterceptorFactory()));
  }
  auto channel = server_->experimental().InProcessChannelWithInterceptors(
      args, std::move(creators));
  MakeCallbackCall(channel);
  // Make sure all 20 dummy interceptors were run
  EXPECT_EQ(DummyInterceptor::GetNumTimesRun(), 20);
}

TEST_F(ClientInterceptorsEnd2endTest,
       ClientInterceptorFactoryAllowsNullptrReturn) {
  ChannelArguments args;
  DummyInterceptor::Reset();
  std::vector<std::unique_ptr<experimental::ClientInterceptorFactoryInterface>>
      creators;
  creators.push_back(std::unique_ptr<LoggingInterceptorFactory>(
      new LoggingInterceptorFactory()));
  // Add 20 dummy interceptors and 20 null interceptors
  for (auto i = 0; i < 20; i++) {
    creators.push_back(std::unique_ptr<DummyInterceptorFactory>(
        new DummyInterceptorFactory()));
    creators.push_back(
        std::unique_ptr<NullInterceptorFactory>(new NullInterceptorFactory()));
  }
  auto channel = server_->experimental().InProcessChannelWithInterceptors(
      args, std::move(creators));
  MakeCallbackCall(channel);
  // Make sure all 20 dummy interceptors were run
  EXPECT_EQ(DummyInterceptor::GetNumTimesRun(), 20);
}

class ClientInterceptorsStreamingEnd2endTest : public ::testing::Test {
 protected:
  ClientInterceptorsStreamingEnd2endTest() {
    int port = grpc_pick_unused_port_or_die();

    ServerBuilder builder;
    server_address_ = "localhost:" + std::to_string(port);
    builder.AddListeningPort(server_address_, InsecureServerCredentials());
    builder.RegisterService(&service_);
    server_ = builder.BuildAndStart();
  }

  ~ClientInterceptorsStreamingEnd2endTest() { server_->Shutdown(); }

  std::string server_address_;
  EchoTestServiceStreamingImpl service_;
  std::unique_ptr<Server> server_;
};

TEST_F(ClientInterceptorsStreamingEnd2endTest, ClientStreamingTest) {
  ChannelArguments args;
  DummyInterceptor::Reset();
  std::vector<std::unique_ptr<experimental::ClientInterceptorFactoryInterface>>
      creators;
  creators.push_back(std::unique_ptr<LoggingInterceptorFactory>(
      new LoggingInterceptorFactory()));
  // Add 20 dummy interceptors
  for (auto i = 0; i < 20; i++) {
    creators.push_back(std::unique_ptr<DummyInterceptorFactory>(
        new DummyInterceptorFactory()));
  }
  auto channel = experimental::CreateCustomChannelWithInterceptors(
      server_address_, InsecureChannelCredentials(), args, std::move(creators));
  MakeClientStreamingCall(channel);
  // Make sure all 20 dummy interceptors were run
  EXPECT_EQ(DummyInterceptor::GetNumTimesRun(), 20);
}

TEST_F(ClientInterceptorsStreamingEnd2endTest, ServerStreamingTest) {
  ChannelArguments args;
  DummyInterceptor::Reset();
  std::vector<std::unique_ptr<experimental::ClientInterceptorFactoryInterface>>
      creators;
  creators.push_back(std::unique_ptr<LoggingInterceptorFactory>(
      new LoggingInterceptorFactory()));
  // Add 20 dummy interceptors
  for (auto i = 0; i < 20; i++) {
    creators.push_back(std::unique_ptr<DummyInterceptorFactory>(
        new DummyInterceptorFactory()));
  }
  auto channel = experimental::CreateCustomChannelWithInterceptors(
      server_address_, InsecureChannelCredentials(), args, std::move(creators));
  MakeServerStreamingCall(channel);
  // Make sure all 20 dummy interceptors were run
  EXPECT_EQ(DummyInterceptor::GetNumTimesRun(), 20);
}

<<<<<<< HEAD
TEST_F(ClientInterceptorsStreamingEnd2endTest, ServerStreamingHijackingTest) {
=======
TEST_F(ClientInterceptorsStreamingEnd2endTest, ClientStreamingHijackingTest) {
  ChannelArguments args;
  std::vector<std::unique_ptr<experimental::ClientInterceptorFactoryInterface>>
      creators;
  creators.push_back(
      std::unique_ptr<ClientStreamingRpcHijackingInterceptorFactory>(
          new ClientStreamingRpcHijackingInterceptorFactory()));
  auto channel = experimental::CreateCustomChannelWithInterceptors(
      server_address_, InsecureChannelCredentials(), args, std::move(creators));

  auto stub = grpc::testing::EchoTestService::NewStub(channel);
  ClientContext ctx;
  EchoRequest req;
  EchoResponse resp;
  req.mutable_param()->set_echo_metadata(true);
  req.set_message("Hello");
  string expected_resp = "";
  auto writer = stub->RequestStream(&ctx, &resp);
  for (int i = 0; i < 10; i++) {
    EXPECT_TRUE(writer->Write(req));
    expected_resp += "Hello";
  }
  // The interceptor will reject the 11th message
  writer->Write(req);
  Status s = writer->Finish();
  EXPECT_EQ(s.ok(), false);
  EXPECT_TRUE(ClientStreamingRpcHijackingInterceptor::GotFailedSend());
}

TEST_F(ClientInterceptorsStreamingEnd2endTest, BidiStreamingHijackingTest) {
>>>>>>> 6de81f54
  ChannelArguments args;
  DummyInterceptor::Reset();
  std::vector<std::unique_ptr<experimental::ClientInterceptorFactoryInterface>>
      creators;
  creators.push_back(
<<<<<<< HEAD
      std::unique_ptr<ServerStreamingRpcHijackingInterceptorFactory>(
          new ServerStreamingRpcHijackingInterceptorFactory()));
  auto channel = experimental::CreateCustomChannelWithInterceptors(
      server_address_, InsecureChannelCredentials(), args, std::move(creators));
  MakeServerStreamingCall(channel);
  EXPECT_TRUE(ServerStreamingRpcHijackingInterceptor::GotFailedMessage());
=======
      std::unique_ptr<BidiStreamingRpcHijackingInterceptorFactory>(
          new BidiStreamingRpcHijackingInterceptorFactory()));
  auto channel = experimental::CreateCustomChannelWithInterceptors(
      server_address_, InsecureChannelCredentials(), args, std::move(creators));
  MakeBidiStreamingCall(channel);
>>>>>>> 6de81f54
}

TEST_F(ClientInterceptorsStreamingEnd2endTest, BidiStreamingTest) {
  ChannelArguments args;
  DummyInterceptor::Reset();
  std::vector<std::unique_ptr<experimental::ClientInterceptorFactoryInterface>>
      creators;
  creators.push_back(std::unique_ptr<LoggingInterceptorFactory>(
      new LoggingInterceptorFactory()));
  // Add 20 dummy interceptors
  for (auto i = 0; i < 20; i++) {
    creators.push_back(std::unique_ptr<DummyInterceptorFactory>(
        new DummyInterceptorFactory()));
  }
  auto channel = experimental::CreateCustomChannelWithInterceptors(
      server_address_, InsecureChannelCredentials(), args, std::move(creators));
  MakeBidiStreamingCall(channel);
  // Make sure all 20 dummy interceptors were run
  EXPECT_EQ(DummyInterceptor::GetNumTimesRun(), 20);
}

class ClientGlobalInterceptorEnd2endTest : public ::testing::Test {
 protected:
  ClientGlobalInterceptorEnd2endTest() {
    int port = grpc_pick_unused_port_or_die();

    ServerBuilder builder;
    server_address_ = "localhost:" + std::to_string(port);
    builder.AddListeningPort(server_address_, InsecureServerCredentials());
    builder.RegisterService(&service_);
    server_ = builder.BuildAndStart();
  }

  ~ClientGlobalInterceptorEnd2endTest() { server_->Shutdown(); }

  std::string server_address_;
  TestServiceImpl service_;
  std::unique_ptr<Server> server_;
};

TEST_F(ClientGlobalInterceptorEnd2endTest, DummyGlobalInterceptor) {
  // We should ideally be registering a global interceptor only once per
  // process, but for the purposes of testing, it should be fine to modify the
  // registered global interceptor when there are no ongoing gRPC operations
  DummyInterceptorFactory global_factory;
  experimental::RegisterGlobalClientInterceptorFactory(&global_factory);
  ChannelArguments args;
  DummyInterceptor::Reset();
  std::vector<std::unique_ptr<experimental::ClientInterceptorFactoryInterface>>
      creators;
  // Add 20 dummy interceptors
  creators.reserve(20);
  for (auto i = 0; i < 20; i++) {
    creators.push_back(std::unique_ptr<DummyInterceptorFactory>(
        new DummyInterceptorFactory()));
  }
  auto channel = experimental::CreateCustomChannelWithInterceptors(
      server_address_, InsecureChannelCredentials(), args, std::move(creators));
  MakeCall(channel);
  // Make sure all 20 dummy interceptors were run with the global interceptor
  EXPECT_EQ(DummyInterceptor::GetNumTimesRun(), 21);
  // Reset the global interceptor. This is again 'safe' because there are no
  // other ongoing gRPC operations
  experimental::RegisterGlobalClientInterceptorFactory(nullptr);
}

TEST_F(ClientGlobalInterceptorEnd2endTest, LoggingGlobalInterceptor) {
  // We should ideally be registering a global interceptor only once per
  // process, but for the purposes of testing, it should be fine to modify the
  // registered global interceptor when there are no ongoing gRPC operations
  LoggingInterceptorFactory global_factory;
  experimental::RegisterGlobalClientInterceptorFactory(&global_factory);
  ChannelArguments args;
  DummyInterceptor::Reset();
  std::vector<std::unique_ptr<experimental::ClientInterceptorFactoryInterface>>
      creators;
  // Add 20 dummy interceptors
  creators.reserve(20);
  for (auto i = 0; i < 20; i++) {
    creators.push_back(std::unique_ptr<DummyInterceptorFactory>(
        new DummyInterceptorFactory()));
  }
  auto channel = experimental::CreateCustomChannelWithInterceptors(
      server_address_, InsecureChannelCredentials(), args, std::move(creators));
  MakeCall(channel);
  // Make sure all 20 dummy interceptors were run
  EXPECT_EQ(DummyInterceptor::GetNumTimesRun(), 20);
  // Reset the global interceptor. This is again 'safe' because there are no
  // other ongoing gRPC operations
  experimental::RegisterGlobalClientInterceptorFactory(nullptr);
}

TEST_F(ClientGlobalInterceptorEnd2endTest, HijackingGlobalInterceptor) {
  // We should ideally be registering a global interceptor only once per
  // process, but for the purposes of testing, it should be fine to modify the
  // registered global interceptor when there are no ongoing gRPC operations
  HijackingInterceptorFactory global_factory;
  experimental::RegisterGlobalClientInterceptorFactory(&global_factory);
  ChannelArguments args;
  DummyInterceptor::Reset();
  std::vector<std::unique_ptr<experimental::ClientInterceptorFactoryInterface>>
      creators;
  // Add 20 dummy interceptors
  creators.reserve(20);
  for (auto i = 0; i < 20; i++) {
    creators.push_back(std::unique_ptr<DummyInterceptorFactory>(
        new DummyInterceptorFactory()));
  }
  auto channel = experimental::CreateCustomChannelWithInterceptors(
      server_address_, InsecureChannelCredentials(), args, std::move(creators));
  MakeCall(channel);
  // Make sure all 20 dummy interceptors were run
  EXPECT_EQ(DummyInterceptor::GetNumTimesRun(), 20);
  // Reset the global interceptor. This is again 'safe' because there are no
  // other ongoing gRPC operations
  experimental::RegisterGlobalClientInterceptorFactory(nullptr);
}

}  // namespace
}  // namespace testing
}  // namespace grpc

int main(int argc, char** argv) {
  grpc::testing::TestEnvironment env(argc, argv);
  ::testing::InitGoogleTest(&argc, argv);
  return RUN_ALL_TESTS();
}<|MERGE_RESOLUTION|>--- conflicted
+++ resolved
@@ -270,16 +270,133 @@
   }
 };
 
-<<<<<<< HEAD
+class BidiStreamingRpcHijackingInterceptor : public experimental::Interceptor {
+ public:
+  BidiStreamingRpcHijackingInterceptor(experimental::ClientRpcInfo* info) {
+    info_ = info;
+  }
+
+  virtual void Intercept(experimental::InterceptorBatchMethods* methods) {
+    bool hijack = false;
+    if (methods->QueryInterceptionHookPoint(
+            experimental::InterceptionHookPoints::PRE_SEND_INITIAL_METADATA)) {
+      CheckMetadata(*methods->GetSendInitialMetadata(), "testkey", "testvalue");
+      hijack = true;
+    }
+    if (methods->QueryInterceptionHookPoint(
+            experimental::InterceptionHookPoints::PRE_SEND_MESSAGE)) {
+      EchoRequest req;
+      auto* buffer = methods->GetSerializedSendMessage();
+      auto copied_buffer = *buffer;
+      EXPECT_TRUE(
+          SerializationTraits<EchoRequest>::Deserialize(&copied_buffer, &req)
+              .ok());
+      EXPECT_EQ(req.message().find("Hello"), 0u);
+      msg = req.message();
+    }
+    if (methods->QueryInterceptionHookPoint(
+            experimental::InterceptionHookPoints::PRE_SEND_CLOSE)) {
+      // Got nothing to do here for now
+    }
+    if (methods->QueryInterceptionHookPoint(
+            experimental::InterceptionHookPoints::POST_RECV_STATUS)) {
+      CheckMetadata(*methods->GetRecvTrailingMetadata(), "testkey",
+                    "testvalue");
+      auto* status = methods->GetRecvStatus();
+      EXPECT_EQ(status->ok(), true);
+    }
+    if (methods->QueryInterceptionHookPoint(
+            experimental::InterceptionHookPoints::PRE_RECV_MESSAGE)) {
+      EchoResponse* resp =
+          static_cast<EchoResponse*>(methods->GetRecvMessage());
+      resp->set_message(msg);
+    }
+    if (methods->QueryInterceptionHookPoint(
+            experimental::InterceptionHookPoints::POST_RECV_MESSAGE)) {
+      EXPECT_EQ(static_cast<EchoResponse*>(methods->GetRecvMessage())
+                    ->message()
+                    .find("Hello"),
+                0u);
+    }
+    if (methods->QueryInterceptionHookPoint(
+            experimental::InterceptionHookPoints::PRE_RECV_STATUS)) {
+      auto* map = methods->GetRecvTrailingMetadata();
+      // insert the metadata that we want
+      EXPECT_EQ(map->size(), static_cast<unsigned>(0));
+      map->insert(std::make_pair("testkey", "testvalue"));
+      auto* status = methods->GetRecvStatus();
+      *status = Status(StatusCode::OK, "");
+    }
+    if (hijack) {
+      methods->Hijack();
+    } else {
+      methods->Proceed();
+    }
+  }
+
+ private:
+  experimental::ClientRpcInfo* info_;
+  grpc::string msg;
+};
+
+class ClientStreamingRpcHijackingInterceptor
+    : public experimental::Interceptor {
+ public:
+  ClientStreamingRpcHijackingInterceptor(experimental::ClientRpcInfo* info) {
+    info_ = info;
+  }
+  virtual void Intercept(experimental::InterceptorBatchMethods* methods) {
+    bool hijack = false;
+    if (methods->QueryInterceptionHookPoint(
+            experimental::InterceptionHookPoints::PRE_SEND_INITIAL_METADATA)) {
+      hijack = true;
+    }
+    if (methods->QueryInterceptionHookPoint(
+            experimental::InterceptionHookPoints::PRE_SEND_MESSAGE)) {
+      if (++count_ > 10) {
+        methods->FailHijackedSendMessage();
+      }
+    }
+    if (methods->QueryInterceptionHookPoint(
+            experimental::InterceptionHookPoints::POST_SEND_MESSAGE)) {
+      EXPECT_FALSE(got_failed_send_);
+      got_failed_send_ = !methods->GetSendMessageStatus();
+    }
+    if (methods->QueryInterceptionHookPoint(
+            experimental::InterceptionHookPoints::PRE_RECV_STATUS)) {
+      auto* status = methods->GetRecvStatus();
+      *status = Status(StatusCode::UNAVAILABLE, "Done sending 10 messages");
+    }
+    if (hijack) {
+      methods->Hijack();
+    } else {
+      methods->Proceed();
+    }
+  }
+
+  static bool GotFailedSend() { return got_failed_send_; }
+
+ private:
+  experimental::ClientRpcInfo* info_;
+  int count_ = 0;
+  static bool got_failed_send_;
+};
+
+bool ClientStreamingRpcHijackingInterceptor::got_failed_send_ = false;
+
+class ClientStreamingRpcHijackingInterceptorFactory
+    : public experimental::ClientInterceptorFactoryInterface {
+ public:
+  virtual experimental::Interceptor* CreateClientInterceptor(
+      experimental::ClientRpcInfo* info) override {
+    return new ClientStreamingRpcHijackingInterceptor(info);
+  }
+};
+
 class ServerStreamingRpcHijackingInterceptor
     : public experimental::Interceptor {
  public:
   ServerStreamingRpcHijackingInterceptor(experimental::ClientRpcInfo* info) {
-=======
-class BidiStreamingRpcHijackingInterceptor : public experimental::Interceptor {
- public:
-  BidiStreamingRpcHijackingInterceptor(experimental::ClientRpcInfo* info) {
->>>>>>> 6de81f54
     info_ = info;
   }
 
@@ -287,36 +404,23 @@
     bool hijack = false;
     if (methods->QueryInterceptionHookPoint(
             experimental::InterceptionHookPoints::PRE_SEND_INITIAL_METADATA)) {
-<<<<<<< HEAD
       auto* map = methods->GetSendInitialMetadata();
       // Check that we can see the test metadata
       ASSERT_EQ(map->size(), static_cast<unsigned>(1));
       auto iterator = map->begin();
       EXPECT_EQ("testkey", iterator->first);
       EXPECT_EQ("testvalue", iterator->second);
-=======
-      CheckMetadata(*methods->GetSendInitialMetadata(), "testkey", "testvalue");
->>>>>>> 6de81f54
       hijack = true;
     }
     if (methods->QueryInterceptionHookPoint(
             experimental::InterceptionHookPoints::PRE_SEND_MESSAGE)) {
       EchoRequest req;
-<<<<<<< HEAD
-      auto* buffer = methods->GetSendMessage();
-=======
       auto* buffer = methods->GetSerializedSendMessage();
->>>>>>> 6de81f54
       auto copied_buffer = *buffer;
       EXPECT_TRUE(
           SerializationTraits<EchoRequest>::Deserialize(&copied_buffer, &req)
               .ok());
-<<<<<<< HEAD
       EXPECT_EQ(req.message(), "Hello");
-=======
-      EXPECT_EQ(req.message().find("Hello"), 0u);
-      msg = req.message();
->>>>>>> 6de81f54
     }
     if (methods->QueryInterceptionHookPoint(
             experimental::InterceptionHookPoints::PRE_SEND_CLOSE)) {
@@ -324,7 +428,6 @@
     }
     if (methods->QueryInterceptionHookPoint(
             experimental::InterceptionHookPoints::POST_RECV_STATUS)) {
-<<<<<<< HEAD
       auto* map = methods->GetRecvTrailingMetadata();
       bool found = false;
       // Check that we received the metadata as an echo
@@ -334,16 +437,11 @@
         if (found) break;
       }
       EXPECT_EQ(found, true);
-=======
-      CheckMetadata(*methods->GetRecvTrailingMetadata(), "testkey",
-                    "testvalue");
->>>>>>> 6de81f54
       auto* status = methods->GetRecvStatus();
       EXPECT_EQ(status->ok(), true);
     }
     if (methods->QueryInterceptionHookPoint(
             experimental::InterceptionHookPoints::PRE_RECV_MESSAGE)) {
-<<<<<<< HEAD
       if (++count_ > 10) {
         methods->FailHijackedRecvMessage();
       }
@@ -356,18 +454,6 @@
       // Only the last message will be a failure
       EXPECT_FALSE(got_failed_message_);
       got_failed_message_ = methods->GetRecvMessage() == nullptr;
-=======
-      EchoResponse* resp =
-          static_cast<EchoResponse*>(methods->GetRecvMessage());
-      resp->set_message(msg);
-    }
-    if (methods->QueryInterceptionHookPoint(
-            experimental::InterceptionHookPoints::POST_RECV_MESSAGE)) {
-      EXPECT_EQ(static_cast<EchoResponse*>(methods->GetRecvMessage())
-                    ->message()
-                    .find("Hello"),
-                0u);
->>>>>>> 6de81f54
     }
     if (methods->QueryInterceptionHookPoint(
             experimental::InterceptionHookPoints::PRE_RECV_STATUS)) {
@@ -385,7 +471,6 @@
     }
   }
 
-<<<<<<< HEAD
   static bool GotFailedMessage() { return got_failed_message_; }
 
  private:
@@ -397,77 +482,20 @@
 bool ServerStreamingRpcHijackingInterceptor::got_failed_message_ = false;
 
 class ServerStreamingRpcHijackingInterceptorFactory
-=======
- private:
-  experimental::ClientRpcInfo* info_;
-  grpc::string msg;
-};
-
-class ClientStreamingRpcHijackingInterceptor
-    : public experimental::Interceptor {
- public:
-  ClientStreamingRpcHijackingInterceptor(experimental::ClientRpcInfo* info) {
-    info_ = info;
-  }
-  virtual void Intercept(experimental::InterceptorBatchMethods* methods) {
-    bool hijack = false;
-    if (methods->QueryInterceptionHookPoint(
-            experimental::InterceptionHookPoints::PRE_SEND_INITIAL_METADATA)) {
-      hijack = true;
-    }
-    if (methods->QueryInterceptionHookPoint(
-            experimental::InterceptionHookPoints::PRE_SEND_MESSAGE)) {
-      if (++count_ > 10) {
-        methods->FailHijackedSendMessage();
-      }
-    }
-    if (methods->QueryInterceptionHookPoint(
-            experimental::InterceptionHookPoints::POST_SEND_MESSAGE)) {
-      EXPECT_FALSE(got_failed_send_);
-      got_failed_send_ = !methods->GetSendMessageStatus();
-    }
-    if (methods->QueryInterceptionHookPoint(
-            experimental::InterceptionHookPoints::PRE_RECV_STATUS)) {
-      auto* status = methods->GetRecvStatus();
-      *status = Status(StatusCode::UNAVAILABLE, "Done sending 10 messages");
-    }
-    if (hijack) {
-      methods->Hijack();
-    } else {
-      methods->Proceed();
-    }
-  }
-
-  static bool GotFailedSend() { return got_failed_send_; }
-
- private:
-  experimental::ClientRpcInfo* info_;
-  int count_ = 0;
-  static bool got_failed_send_;
-};
-
-bool ClientStreamingRpcHijackingInterceptor::got_failed_send_ = false;
-
-class ClientStreamingRpcHijackingInterceptorFactory
     : public experimental::ClientInterceptorFactoryInterface {
  public:
   virtual experimental::Interceptor* CreateClientInterceptor(
       experimental::ClientRpcInfo* info) override {
-    return new ClientStreamingRpcHijackingInterceptor(info);
+    return new ServerStreamingRpcHijackingInterceptor(info);
   }
 };
 
 class BidiStreamingRpcHijackingInterceptorFactory
->>>>>>> 6de81f54
     : public experimental::ClientInterceptorFactoryInterface {
  public:
   virtual experimental::Interceptor* CreateClientInterceptor(
       experimental::ClientRpcInfo* info) override {
-<<<<<<< HEAD
-    return new ServerStreamingRpcHijackingInterceptor(info);
-=======
     return new BidiStreamingRpcHijackingInterceptor(info);
->>>>>>> 6de81f54
   }
 };
 
@@ -751,9 +779,6 @@
   EXPECT_EQ(DummyInterceptor::GetNumTimesRun(), 20);
 }
 
-<<<<<<< HEAD
-TEST_F(ClientInterceptorsStreamingEnd2endTest, ServerStreamingHijackingTest) {
-=======
 TEST_F(ClientInterceptorsStreamingEnd2endTest, ClientStreamingHijackingTest) {
   ChannelArguments args;
   std::vector<std::unique_ptr<experimental::ClientInterceptorFactoryInterface>>
@@ -783,27 +808,31 @@
   EXPECT_TRUE(ClientStreamingRpcHijackingInterceptor::GotFailedSend());
 }
 
-TEST_F(ClientInterceptorsStreamingEnd2endTest, BidiStreamingHijackingTest) {
->>>>>>> 6de81f54
+TEST_F(ClientInterceptorsStreamingEnd2endTest, ServerStreamingHijackingTest) {
   ChannelArguments args;
   DummyInterceptor::Reset();
   std::vector<std::unique_ptr<experimental::ClientInterceptorFactoryInterface>>
       creators;
   creators.push_back(
-<<<<<<< HEAD
       std::unique_ptr<ServerStreamingRpcHijackingInterceptorFactory>(
           new ServerStreamingRpcHijackingInterceptorFactory()));
   auto channel = experimental::CreateCustomChannelWithInterceptors(
       server_address_, InsecureChannelCredentials(), args, std::move(creators));
   MakeServerStreamingCall(channel);
   EXPECT_TRUE(ServerStreamingRpcHijackingInterceptor::GotFailedMessage());
-=======
+}
+
+TEST_F(ClientInterceptorsStreamingEnd2endTest, BidiStreamingHijackingTest) {
+  ChannelArguments args;
+  DummyInterceptor::Reset();
+  std::vector<std::unique_ptr<experimental::ClientInterceptorFactoryInterface>>
+      creators;
+  creators.push_back(
       std::unique_ptr<BidiStreamingRpcHijackingInterceptorFactory>(
           new BidiStreamingRpcHijackingInterceptorFactory()));
   auto channel = experimental::CreateCustomChannelWithInterceptors(
       server_address_, InsecureChannelCredentials(), args, std::move(creators));
   MakeBidiStreamingCall(channel);
->>>>>>> 6de81f54
 }
 
 TEST_F(ClientInterceptorsStreamingEnd2endTest, BidiStreamingTest) {
