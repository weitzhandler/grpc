/*
 *
 * Copyright 2017 gRPC authors.
 *
 * Licensed under the Apache License, Version 2.0 (the "License");
 * you may not use this file except in compliance with the License.
 * You may obtain a copy of the License at
 *
 *     http://www.apache.org/licenses/LICENSE-2.0
 *
 * Unless required by applicable law or agreed to in writing, software
 * distributed under the License is distributed on an "AS IS" BASIS,
 * WITHOUT WARRANTIES OR CONDITIONS OF ANY KIND, either express or implied.
 * See the License for the specific language governing permissions and
 * limitations under the License.
 *
 */

#include <deque>
#include <memory>
#include <mutex>
#include <numeric>
#include <set>
#include <sstream>
#include <string>
#include <thread>
#include <vector>

#include <grpc/grpc.h>
#include <grpc/support/alloc.h>
#include <grpc/support/log.h>
#include <grpc/support/string_util.h>
#include <grpc/support/time.h>
#include <grpcpp/channel.h>
#include <grpcpp/client_context.h>
#include <grpcpp/create_channel.h>
#include <grpcpp/server.h>
#include <grpcpp/server_builder.h>

#include "absl/strings/str_cat.h"
#include "absl/types/optional.h"

#include "src/core/ext/filters/client_channel/backup_poller.h"
#include "src/core/ext/filters/client_channel/parse_address.h"
#include "src/core/ext/filters/client_channel/resolver/fake/fake_resolver.h"
#include "src/core/ext/filters/client_channel/server_address.h"
#include "src/core/ext/filters/client_channel/xds/xds_api.h"
#include "src/core/lib/gpr/env.h"
#include "src/core/lib/gpr/tmpfile.h"
#include "src/core/lib/gprpp/map.h"
#include "src/core/lib/gprpp/ref_counted_ptr.h"
#include "src/core/lib/gprpp/sync.h"
#include "src/core/lib/iomgr/sockaddr.h"
#include "src/core/lib/security/credentials/fake/fake_credentials.h"
#include "src/cpp/client/secure_credentials.h"
#include "src/cpp/server/secure_server_credentials.h"

#include "test/core/util/port.h"
#include "test/core/util/test_config.h"
#include "test/cpp/end2end/test_service_impl.h"

#include "src/proto/grpc/testing/echo.grpc.pb.h"
#include "src/proto/grpc/testing/xds/ads_for_test.grpc.pb.h"
#include "src/proto/grpc/testing/xds/cds_for_test.grpc.pb.h"
#include "src/proto/grpc/testing/xds/eds_for_test.grpc.pb.h"
#include "src/proto/grpc/testing/xds/lds_rds_for_test.grpc.pb.h"
#include "src/proto/grpc/testing/xds/lrs_for_test.grpc.pb.h"

#include <gmock/gmock.h>
#include <gtest/gtest.h>

// TODO(dgq): Other scenarios in need of testing:
// - Send a serverlist with faulty ip:port addresses (port > 2^16, etc).
// - Test reception of invalid serverlist
// - Test against a non-LB server.
// - Random LB server closing the stream unexpectedly.
//
// Findings from end to end testing to be covered here:
// - Handling of LB servers restart, including reconnection after backing-off
//   retries.
// - Destruction of load balanced channel (and therefore of xds instance)
//   while:
//   1) the internal LB call is still active. This should work by virtue
//   of the weak reference the LB call holds. The call should be terminated as
//   part of the xds shutdown process.
//   2) the retry timer is active. Again, the weak reference it holds should
//   prevent a premature call to \a glb_destroy.

namespace grpc {
namespace testing {
namespace {

using std::chrono::system_clock;

using ::envoy::api::v2::Cluster;
using ::envoy::api::v2::ClusterLoadAssignment;
using ::envoy::api::v2::DiscoveryRequest;
using ::envoy::api::v2::DiscoveryResponse;
using ::envoy::api::v2::FractionalPercent;
using ::envoy::api::v2::HttpConnectionManager;
using ::envoy::api::v2::Listener;
using ::envoy::api::v2::RouteConfiguration;
using ::envoy::service::discovery::v2::AggregatedDiscoveryService;
using ::envoy::service::load_stats::v2::ClusterStats;
using ::envoy::service::load_stats::v2::LoadReportingService;
using ::envoy::service::load_stats::v2::LoadStatsRequest;
using ::envoy::service::load_stats::v2::LoadStatsResponse;
using ::envoy::service::load_stats::v2::UpstreamLocalityStats;

constexpr char kLdsTypeUrl[] = "type.googleapis.com/envoy.api.v2.Listener";
constexpr char kRdsTypeUrl[] =
    "type.googleapis.com/envoy.api.v2.RouteConfiguration";
constexpr char kCdsTypeUrl[] = "type.googleapis.com/envoy.api.v2.Cluster";
constexpr char kEdsTypeUrl[] =
    "type.googleapis.com/envoy.api.v2.ClusterLoadAssignment";
constexpr char kDefaultLocalityRegion[] = "xds_default_locality_region";
constexpr char kDefaultLocalityZone[] = "xds_default_locality_zone";
constexpr char kLbDropType[] = "lb";
constexpr char kThrottleDropType[] = "throttle";
constexpr char kDefaultResourceName[] = "application_target_name";
constexpr int kDefaultLocalityWeight = 3;
constexpr int kDefaultLocalityPriority = 0;

constexpr char kBootstrapFile[] =
    "{\n"
    "  \"xds_servers\": [\n"
    "    {\n"
    "      \"server_uri\": \"fake:///lb\",\n"
    "      \"channel_creds\": [\n"
    "        {\n"
    "          \"type\": \"fake\"\n"
    "        }\n"
    "      ]\n"
    "    }\n"
    "  ],\n"
    "  \"node\": {\n"
    "    \"id\": \"xds_end2end_test\",\n"
    "    \"cluster\": \"test\",\n"
    "    \"metadata\": {\n"
    "      \"foo\": \"bar\"\n"
    "    },\n"
    "    \"locality\": {\n"
    "      \"region\": \"corp\",\n"
    "      \"zone\": \"svl\",\n"
    "      \"subzone\": \"mp3\"\n"
    "    }\n"
    "  }\n"
    "}\n";

constexpr char kBootstrapFileBad[] =
    "{\n"
    "  \"xds_servers\": [\n"
    "    {\n"
    "      \"server_uri\": \"fake:///wrong_lb\",\n"
    "      \"channel_creds\": [\n"
    "        {\n"
    "          \"type\": \"fake\"\n"
    "        }\n"
    "      ]\n"
    "    }\n"
    "  ],\n"
    "  \"node\": {\n"
    "  }\n"
    "}\n";

char* g_bootstrap_file;
char* g_bootstrap_file_bad;

void WriteBootstrapFiles() {
  char* bootstrap_file;
  FILE* out = gpr_tmpfile("xds_bootstrap", &bootstrap_file);
  fputs(kBootstrapFile, out);
  fclose(out);
  g_bootstrap_file = bootstrap_file;
  out = gpr_tmpfile("xds_bootstrap_bad", &bootstrap_file);
  fputs(kBootstrapFileBad, out);
  fclose(out);
  g_bootstrap_file_bad = bootstrap_file;
}

// Helper class to minimize the number of unique ports we use for this test.
class PortSaver {
 public:
  int GetPort() {
    if (idx_ >= ports_.size()) {
      ports_.push_back(grpc_pick_unused_port_or_die());
    }
    return ports_[idx_++];
  }

  void Reset() { idx_ = 0; }

 private:
  std::vector<int> ports_;
  size_t idx_ = 0;
};

PortSaver* g_port_saver = nullptr;

template <typename ServiceType>
class CountedService : public ServiceType {
 public:
  size_t request_count() {
    grpc_core::MutexLock lock(&mu_);
    return request_count_;
  }

  size_t response_count() {
    grpc_core::MutexLock lock(&mu_);
    return response_count_;
  }

  void IncreaseResponseCount() {
    grpc_core::MutexLock lock(&mu_);
    ++response_count_;
  }
  void IncreaseRequestCount() {
    grpc_core::MutexLock lock(&mu_);
    ++request_count_;
  }

  void ResetCounters() {
    grpc_core::MutexLock lock(&mu_);
    request_count_ = 0;
    response_count_ = 0;
  }

 protected:
  grpc_core::Mutex mu_;

 private:
  size_t request_count_ = 0;
  size_t response_count_ = 0;
};

using LrsService = CountedService<LoadReportingService::Service>;

const char g_kCallCredsMdKey[] = "Balancer should not ...";
const char g_kCallCredsMdValue[] = "... receive me";

template <typename RpcService>
class BackendServiceImpl
    : public CountedService<TestMultipleServiceImpl<RpcService>> {
 public:
  BackendServiceImpl() {}

  Status Echo(ServerContext* context, const EchoRequest* request,
              EchoResponse* response) override {
    // Backend should receive the call credentials metadata.
    auto call_credentials_entry =
        context->client_metadata().find(g_kCallCredsMdKey);
    EXPECT_NE(call_credentials_entry, context->client_metadata().end());
    if (call_credentials_entry != context->client_metadata().end()) {
      EXPECT_EQ(call_credentials_entry->second, g_kCallCredsMdValue);
    }
    CountedService<TestMultipleServiceImpl<RpcService>>::IncreaseRequestCount();
    const auto status =
        TestMultipleServiceImpl<RpcService>::Echo(context, request, response);
    CountedService<
        TestMultipleServiceImpl<RpcService>>::IncreaseResponseCount();
    AddClient(context->peer());
    return status;
  }

  Status Echo1(ServerContext* context, const EchoRequest* request,
               EchoResponse* response) override {
    return Echo(context, request, response);
  }

  Status Echo2(ServerContext* context, const EchoRequest* request,
               EchoResponse* response) override {
    return Echo(context, request, response);
  }

  void Start() {}
  void Shutdown() {}

  std::set<grpc::string> clients() {
    grpc_core::MutexLock lock(&clients_mu_);
    return clients_;
  }

 private:
  void AddClient(const grpc::string& client) {
    grpc_core::MutexLock lock(&clients_mu_);
    clients_.insert(client);
  }

  grpc_core::Mutex mu_;
  grpc_core::Mutex clients_mu_;
  std::set<grpc::string> clients_;
};

class ClientStats {
 public:
  struct LocalityStats {
    // Converts from proto message class.
    LocalityStats(const UpstreamLocalityStats& upstream_locality_stats)
        : total_successful_requests(
              upstream_locality_stats.total_successful_requests()),
          total_requests_in_progress(
              upstream_locality_stats.total_requests_in_progress()),
          total_error_requests(upstream_locality_stats.total_error_requests()),
          total_issued_requests(
              upstream_locality_stats.total_issued_requests()) {}

    uint64_t total_successful_requests;
    uint64_t total_requests_in_progress;
    uint64_t total_error_requests;
    uint64_t total_issued_requests;
  };

  // Converts from proto message class.
  explicit ClientStats(const ClusterStats& cluster_stats)
      : cluster_name_(cluster_stats.cluster_name()),
        total_dropped_requests_(cluster_stats.total_dropped_requests()) {
    for (const auto& input_locality_stats :
         cluster_stats.upstream_locality_stats()) {
      locality_stats_.emplace(input_locality_stats.locality().sub_zone(),
                              LocalityStats(input_locality_stats));
    }
    for (const auto& input_dropped_requests :
         cluster_stats.dropped_requests()) {
      dropped_requests_.emplace(input_dropped_requests.category(),
                                input_dropped_requests.dropped_count());
    }
  }

  const std::string& cluster_name() const { return cluster_name_; }

  const std::map<grpc::string, LocalityStats>& locality_stats() const {
    return locality_stats_;
  }
  uint64_t total_successful_requests() const {
    uint64_t sum = 0;
    for (auto& p : locality_stats_) {
      sum += p.second.total_successful_requests;
    }
    return sum;
  }
  uint64_t total_requests_in_progress() const {
    uint64_t sum = 0;
    for (auto& p : locality_stats_) {
      sum += p.second.total_requests_in_progress;
    }
    return sum;
  }
  uint64_t total_error_requests() const {
    uint64_t sum = 0;
    for (auto& p : locality_stats_) {
      sum += p.second.total_error_requests;
    }
    return sum;
  }
  uint64_t total_issued_requests() const {
    uint64_t sum = 0;
    for (auto& p : locality_stats_) {
      sum += p.second.total_issued_requests;
    }
    return sum;
  }

  uint64_t total_dropped_requests() const { return total_dropped_requests_; }

  uint64_t dropped_requests(const grpc::string& category) const {
    auto iter = dropped_requests_.find(category);
    GPR_ASSERT(iter != dropped_requests_.end());
    return iter->second;
  }

 private:
  std::string cluster_name_;
  std::map<grpc::string, LocalityStats> locality_stats_;
  uint64_t total_dropped_requests_;
  std::map<grpc::string, uint64_t> dropped_requests_;
};

class AdsServiceImpl : public AggregatedDiscoveryService::Service,
                       public std::enable_shared_from_this<AdsServiceImpl> {
 public:
  enum ResponseState {
    NOT_SENT,
    SENT,
    ACKED,
    NACKED,
  };

  struct EdsResourceArgs {
    struct Locality {
      Locality(const grpc::string& sub_zone, std::vector<int> ports,
               int lb_weight = kDefaultLocalityWeight,
               int priority = kDefaultLocalityPriority,
               std::vector<envoy::api::v2::HealthStatus> health_statuses = {})
          : sub_zone(std::move(sub_zone)),
            ports(std::move(ports)),
            lb_weight(lb_weight),
            priority(priority),
            health_statuses(std::move(health_statuses)) {}

      const grpc::string sub_zone;
      std::vector<int> ports;
      int lb_weight;
      int priority;
      std::vector<envoy::api::v2::HealthStatus> health_statuses;
    };

    EdsResourceArgs() = default;
    explicit EdsResourceArgs(std::vector<Locality> locality_list)
        : locality_list(std::move(locality_list)) {}

    std::vector<Locality> locality_list;
    std::map<grpc::string, uint32_t> drop_categories;
    FractionalPercent::DenominatorType drop_denominator =
        FractionalPercent::MILLION;
  };

  using Stream = ServerReaderWriter<DiscoveryResponse, DiscoveryRequest>;

  AdsServiceImpl(bool enable_load_reporting) {
    // Construct RDS response data.
    default_route_config_.set_name(kDefaultResourceName);
    auto* virtual_host = default_route_config_.add_virtual_hosts();
    virtual_host->add_domains("*");
    auto* route = virtual_host->add_routes();
    route->mutable_match()->set_prefix("");
    route->mutable_route()->set_cluster(kDefaultResourceName);
    SetRdsResource(default_route_config_, kDefaultResourceName);
    // Construct LDS response data (with inlined RDS result).
    default_listener_ = BuildListener(default_route_config_);
    SetLdsResource(default_listener_, kDefaultResourceName);
    // Construct CDS response data.
    default_cluster_.set_name(kDefaultResourceName);
    default_cluster_.set_type(envoy::api::v2::Cluster::EDS);
    default_cluster_.mutable_eds_cluster_config()
        ->mutable_eds_config()
        ->mutable_ads();
    default_cluster_.set_lb_policy(envoy::api::v2::Cluster::ROUND_ROBIN);
    if (enable_load_reporting) {
      default_cluster_.mutable_lrs_server()->mutable_self();
    }
    SetCdsResource(default_cluster_, kDefaultResourceName);
  }

  Status StreamAggregatedResources(ServerContext* context,
                                   Stream* stream) override {
    gpr_log(GPR_INFO, "ADS[%p]: StreamAggregatedResources starts", this);
    // Resources (type/name pairs) that have changed since the client
    // subscribed to them.
    UpdateQueue update_queue;
    // Resources that the client will be subscribed to keyed by resource type
    // url.
    SubscriptionMap subscription_map;
    [&]() {
      {
        grpc_core::MutexLock lock(&ads_mu_);
        if (ads_done_) return;
      }
      // Balancer shouldn't receive the call credentials metadata.
      EXPECT_EQ(context->client_metadata().find(g_kCallCredsMdKey),
                context->client_metadata().end());
      // Current Version map keyed by resource type url.
      std::map<std::string, int> resource_type_version;
      // Creating blocking thread to read from stream.
      std::deque<DiscoveryRequest> requests;
      bool stream_closed = false;
      // Take a reference of the AdsServiceImpl object, reference will go
      // out of scope after the reader thread is joined.
      std::shared_ptr<AdsServiceImpl> ads_service_impl = shared_from_this();
      std::thread reader(std::bind(&AdsServiceImpl::BlockingRead, this, stream,
                                   &requests, &stream_closed));
      // Main loop to look for requests and updates.
      while (true) {
        // Look for new requests and and decide what to handle.
        absl::optional<DiscoveryResponse> response;
        // Boolean to keep track if the loop received any work to do: a request
        // or an update; regardless whether a response was actually sent out.
        bool did_work = false;
        {
          grpc_core::MutexLock lock(&ads_mu_);
          if (stream_closed) break;
          if (!requests.empty()) {
            DiscoveryRequest request = std::move(requests.front());
            requests.pop_front();
            did_work = true;
            gpr_log(GPR_INFO,
                    "ADS[%p]: Received request for type %s with content %s",
                    this, request.type_url().c_str(),
                    request.DebugString().c_str());
            // Identify ACK and NACK by looking for version information and
            // comparing it to nonce (this server ensures they are always set to
            // the same in a response.)
            if (!request.response_nonce().empty()) {
              resource_type_response_state_[request.type_url()] =
                  (!request.version_info().empty() &&
                   request.version_info() == request.response_nonce())
                      ? ACKED
                      : NACKED;
            }
            // As long as the test did not tell us to ignore this type of
            // request, we will loop through all resources to:
            // 1. subscribe if necessary
            // 2. update if necessary
            // 3. unsubscribe if necessary
            if (resource_types_to_ignore_.find(request.type_url()) ==
                resource_types_to_ignore_.end()) {
              auto& subscription_name_map =
                  subscription_map[request.type_url()];
              auto& resource_name_map = resource_map_[request.type_url()];
              std::set<std::string> resources_in_current_request;
              std::set<std::string> resources_added_to_response;
              for (const std::string& resource_name :
                   request.resource_names()) {
                resources_in_current_request.emplace(resource_name);
                auto& subscription_state = subscription_name_map[resource_name];
                auto& resource_state = resource_name_map[resource_name];
                MaybeSubscribe(request.type_url(), resource_name,
                               &subscription_state, &resource_state,
                               &update_queue);
                if (ClientNeedsResourceUpdate(resource_state,
                                              &subscription_state)) {
                  gpr_log(
                      GPR_INFO,
                      "ADS[%p]: Sending update for type=%s name=%s version=%d",
                      this, request.type_url().c_str(), resource_name.c_str(),
                      resource_state.version);
                  resources_added_to_response.emplace(resource_name);
                  if (!response.has_value()) response.emplace();
                  if (resource_state.resource.has_value()) {
                    response->add_resources()->CopyFrom(
                        resource_state.resource.value());
                  }
                }
              }
              // Process unsubscriptions for any resource no longer
              // present in the request's resource list.
              ProcessUnsubscriptions(
                  request.type_url(), resources_in_current_request,
                  &subscription_name_map, &resource_name_map);
              // Send response if needed.
              if (!resources_added_to_response.empty()) {
                CompleteBuildingDiscoveryResponse(
                    request.type_url(),
                    ++resource_type_version[request.type_url()],
                    subscription_name_map, resources_added_to_response,
                    &response.value());
              }
            }
          }
        }
        if (response.has_value()) {
          gpr_log(GPR_INFO, "ADS[%p]: Sending response: %s", this,
                  response->DebugString().c_str());
          stream->Write(response.value());
        }
        response.reset();
        // Look for updates and decide what to handle.
        {
          grpc_core::MutexLock lock(&ads_mu_);
          if (!update_queue.empty()) {
            const std::string resource_type =
                std::move(update_queue.front().first);
            const std::string resource_name =
                std::move(update_queue.front().second);
            update_queue.pop_front();
            did_work = true;
            gpr_log(GPR_INFO, "ADS[%p]: Received update for type=%s name=%s",
                    this, resource_type.c_str(), resource_name.c_str());
            auto& subscription_name_map = subscription_map[resource_type];
            auto& resource_name_map = resource_map_[resource_type];
            auto it = subscription_name_map.find(resource_name);
            if (it != subscription_name_map.end()) {
              SubscriptionState& subscription_state = it->second;
              ResourceState& resource_state = resource_name_map[resource_name];
              if (ClientNeedsResourceUpdate(resource_state,
                                            &subscription_state)) {
                gpr_log(
                    GPR_INFO,
                    "ADS[%p]: Sending update for type=%s name=%s version=%d",
                    this, resource_type.c_str(), resource_name.c_str(),
                    resource_state.version);
                response.emplace();
                if (resource_state.resource.has_value()) {
                  response->add_resources()->CopyFrom(
                      resource_state.resource.value());
                }
                CompleteBuildingDiscoveryResponse(
                    resource_type, ++resource_type_version[resource_type],
                    subscription_name_map, {resource_name}, &response.value());
              }
            }
          }
        }
        if (response.has_value()) {
          gpr_log(GPR_INFO, "ADS[%p]: Sending update response: %s", this,
                  response->DebugString().c_str());
          stream->Write(response.value());
        }
        // If we didn't find anything to do, delay before the next loop
        // iteration; otherwise, check whether we should exit and then
        // immediately continue.
        gpr_timespec deadline =
            grpc_timeout_milliseconds_to_deadline(did_work ? 0 : 10);
        {
          grpc_core::MutexLock lock(&ads_mu_);
          if (!ads_cond_.WaitUntil(&ads_mu_, [this] { return ads_done_; },
                                   deadline))
            break;
        }
      }
      reader.join();
    }();
    // Clean up any subscriptions that were still active when the call finished.
    {
      grpc_core::MutexLock lock(&ads_mu_);
      for (auto& p : subscription_map) {
        const std::string& type_url = p.first;
        SubscriptionNameMap& subscription_name_map = p.second;
        for (auto& q : subscription_name_map) {
          const std::string& resource_name = q.first;
          SubscriptionState& subscription_state = q.second;
          ResourceState& resource_state =
              resource_map_[type_url][resource_name];
          resource_state.subscriptions.erase(&subscription_state);
        }
      }
    }
    gpr_log(GPR_INFO, "ADS[%p]: StreamAggregatedResources done", this);
    return Status::OK;
  }

  Listener default_listener() const { return default_listener_; }
  RouteConfiguration default_route_config() const {
    return default_route_config_;
  }
  Cluster default_cluster() const { return default_cluster_; }

  ResponseState lds_response_state() {
    grpc_core::MutexLock lock(&ads_mu_);
    return resource_type_response_state_[kLdsTypeUrl];
  }

  ResponseState rds_response_state() {
    grpc_core::MutexLock lock(&ads_mu_);
    return resource_type_response_state_[kRdsTypeUrl];
  }

  ResponseState cds_response_state() {
    grpc_core::MutexLock lock(&ads_mu_);
    return resource_type_response_state_[kCdsTypeUrl];
  }

  ResponseState eds_response_state() {
    grpc_core::MutexLock lock(&ads_mu_);
    return resource_type_response_state_[kEdsTypeUrl];
  }

  void SetResourceIgnore(const std::string& type_url) {
    grpc_core::MutexLock lock(&ads_mu_);
    resource_types_to_ignore_.emplace(type_url);
  }

  void UnsetResource(const std::string& type_url, const std::string& name) {
    grpc_core::MutexLock lock(&ads_mu_);
    ResourceState& state = resource_map_[type_url][name];
    ++state.version;
    state.resource.reset();
    gpr_log(GPR_INFO, "ADS[%p]: Unsetting %s resource %s to version %u", this,
            type_url.c_str(), name.c_str(), state.version);
    for (SubscriptionState* subscription : state.subscriptions) {
      subscription->update_queue->emplace_back(type_url, name);
    }
  }

  void SetResource(google::protobuf::Any resource, const std::string& type_url,
                   const std::string& name) {
    grpc_core::MutexLock lock(&ads_mu_);
    ResourceState& state = resource_map_[type_url][name];
    ++state.version;
    state.resource = std::move(resource);
    gpr_log(GPR_INFO, "ADS[%p]: Updating %s resource %s to version %u", this,
            type_url.c_str(), name.c_str(), state.version);
    for (SubscriptionState* subscription : state.subscriptions) {
      subscription->update_queue->emplace_back(type_url, name);
    }
  }

  void SetLdsResource(const Listener& listener, const std::string& name) {
    google::protobuf::Any resource;
    resource.PackFrom(listener);
    SetResource(std::move(resource), kLdsTypeUrl, name);
  }

  void SetRdsResource(const RouteConfiguration& route,
                      const std::string& name) {
    google::protobuf::Any resource;
    resource.PackFrom(route);
    SetResource(std::move(resource), kRdsTypeUrl, name);
  }

  void SetCdsResource(const Cluster& cluster, const std::string& name) {
    google::protobuf::Any resource;
    resource.PackFrom(cluster);
    SetResource(std::move(resource), kCdsTypeUrl, name);
  }

  void SetEdsResource(const ClusterLoadAssignment& assignment,
                      const std::string& name) {
    google::protobuf::Any resource;
    resource.PackFrom(assignment);
    SetResource(std::move(resource), kEdsTypeUrl, name);
  }

  void SetLdsToUseDynamicRds() {
    auto listener = default_listener_;
    HttpConnectionManager http_connection_manager;
    http_connection_manager.mutable_rds()->set_route_config_name(
        kDefaultResourceName);
    listener.mutable_api_listener()->mutable_api_listener()->PackFrom(
        http_connection_manager);
    SetLdsResource(listener, kDefaultResourceName);
  }

  static Listener BuildListener(const RouteConfiguration& route_config) {
    HttpConnectionManager http_connection_manager;
    *(http_connection_manager.mutable_route_config()) = route_config;
    Listener listener;
    listener.set_name(kDefaultResourceName);
    listener.mutable_api_listener()->mutable_api_listener()->PackFrom(
        http_connection_manager);
    return listener;
  }

  void Start() {
    grpc_core::MutexLock lock(&ads_mu_);
    ads_done_ = false;
  }

  void Shutdown() {
    {
      grpc_core::MutexLock lock(&ads_mu_);
      NotifyDoneWithAdsCallLocked();
      resource_type_response_state_.clear();
    }
    gpr_log(GPR_INFO, "ADS[%p]: shut down", this);
  }

  static ClusterLoadAssignment BuildEdsResource(
      const EdsResourceArgs& args,
      const char* cluster_name = kDefaultResourceName) {
    ClusterLoadAssignment assignment;
    assignment.set_cluster_name(cluster_name);
    for (const auto& locality : args.locality_list) {
      auto* endpoints = assignment.add_endpoints();
      endpoints->mutable_load_balancing_weight()->set_value(locality.lb_weight);
      endpoints->set_priority(locality.priority);
      endpoints->mutable_locality()->set_region(kDefaultLocalityRegion);
      endpoints->mutable_locality()->set_zone(kDefaultLocalityZone);
      endpoints->mutable_locality()->set_sub_zone(locality.sub_zone);
      for (size_t i = 0; i < locality.ports.size(); ++i) {
        const int& port = locality.ports[i];
        auto* lb_endpoints = endpoints->add_lb_endpoints();
        if (locality.health_statuses.size() > i &&
            locality.health_statuses[i] !=
                envoy::api::v2::HealthStatus::UNKNOWN) {
          lb_endpoints->set_health_status(locality.health_statuses[i]);
        }
        auto* endpoint = lb_endpoints->mutable_endpoint();
        auto* address = endpoint->mutable_address();
        auto* socket_address = address->mutable_socket_address();
        socket_address->set_address("127.0.0.1");
        socket_address->set_port_value(port);
      }
    }
    if (!args.drop_categories.empty()) {
      auto* policy = assignment.mutable_policy();
      for (const auto& p : args.drop_categories) {
        const grpc::string& name = p.first;
        const uint32_t parts_per_million = p.second;
        auto* drop_overload = policy->add_drop_overloads();
        drop_overload->set_category(name);
        auto* drop_percentage = drop_overload->mutable_drop_percentage();
        drop_percentage->set_numerator(parts_per_million);
        drop_percentage->set_denominator(args.drop_denominator);
      }
    }
    return assignment;
  }

  void NotifyDoneWithAdsCall() {
    grpc_core::MutexLock lock(&ads_mu_);
    NotifyDoneWithAdsCallLocked();
  }

  void NotifyDoneWithAdsCallLocked() {
    if (!ads_done_) {
      ads_done_ = true;
      ads_cond_.Broadcast();
    }
  }

 private:
  // A queue of resource type/name pairs that have changed since the client
  // subscribed to them.
  using UpdateQueue = std::deque<
      std::pair<std::string /* type url */, std::string /* resource name */>>;

  // A struct representing a client's subscription to a particular resource.
  struct SubscriptionState {
    // Version that the client currently knows about.
    int current_version = 0;
    // The queue upon which to place updates when the resource is updated.
    UpdateQueue* update_queue;
  };

  // A struct representing the a client's subscription to all the resources.
  using SubscriptionNameMap =
      std::map<std::string /* resource_name */, SubscriptionState>;
  using SubscriptionMap =
      std::map<std::string /* type_url */, SubscriptionNameMap>;

  // A struct representing the current state for a resource:
  // - the version of the resource that is set by the SetResource() methods.
  // - a list of subscriptions interested in this resource.
  struct ResourceState {
    int version = 0;
    absl::optional<google::protobuf::Any> resource;
    std::set<SubscriptionState*> subscriptions;
  };

  // A struct representing the current state for all resources:
  // LDS, CDS, EDS, and RDS for the class as a whole.
  using ResourceNameMap =
      std::map<std::string /* resource_name */, ResourceState>;
  using ResourceMap = std::map<std::string /* type_url */, ResourceNameMap>;

  // Starting a thread to do blocking read on the stream until cancel.
  void BlockingRead(Stream* stream, std::deque<DiscoveryRequest>* requests,
                    bool* stream_closed) {
    DiscoveryRequest request;
    bool seen_first_request = false;
    while (stream->Read(&request)) {
      if (!seen_first_request) {
        EXPECT_TRUE(request.has_node());
        ASSERT_FALSE(request.node().client_features().empty());
        EXPECT_EQ(request.node().client_features(0),
                  "envoy.lb.does_not_support_overprovisioning");
        seen_first_request = true;
      }
      {
        grpc_core::MutexLock lock(&ads_mu_);
        requests->emplace_back(std::move(request));
      }
    }
    gpr_log(GPR_INFO, "ADS[%p]: Null read, stream closed", this);
    grpc_core::MutexLock lock(&ads_mu_);
    *stream_closed = true;
  }

  // Checks whether the client needs to receive a newer version of
  // the resource.  If so, updates subscription_state->current_version and
  // returns true.
  bool ClientNeedsResourceUpdate(const ResourceState& resource_state,
                                 SubscriptionState* subscription_state) {
    if (subscription_state->current_version < resource_state.version) {
      subscription_state->current_version = resource_state.version;
      return true;
    }
    return false;
  }

  // Subscribes to a resource if not already subscribed:
  // 1. Sets the update_queue field in subscription_state.
  // 2. Adds subscription_state to resource_state->subscriptions.
  void MaybeSubscribe(const std::string& resource_type,
                      const std::string& resource_name,
                      SubscriptionState* subscription_state,
                      ResourceState* resource_state,
                      UpdateQueue* update_queue) {
    // The update_queue will be null if we were not previously subscribed.
    if (subscription_state->update_queue != nullptr) return;
    subscription_state->update_queue = update_queue;
    resource_state->subscriptions.emplace(subscription_state);
    gpr_log(GPR_INFO, "ADS[%p]: subscribe to resource type %s name %s state %p",
            this, resource_type.c_str(), resource_name.c_str(),
            &subscription_state);
  }

  // Removes subscriptions for resources no longer present in the
  // current request.
  void ProcessUnsubscriptions(
      const std::string& resource_type,
      const std::set<std::string>& resources_in_current_request,
      SubscriptionNameMap* subscription_name_map,
      ResourceNameMap* resource_name_map) {
    for (auto it = subscription_name_map->begin();
         it != subscription_name_map->end();) {
      const std::string& resource_name = it->first;
      SubscriptionState& subscription_state = it->second;
      if (resources_in_current_request.find(resource_name) !=
          resources_in_current_request.end()) {
        ++it;
        continue;
      }
      gpr_log(GPR_INFO, "ADS[%p]: Unsubscribe to type=%s name=%s state=%p",
              this, resource_type.c_str(), resource_name.c_str(),
              &subscription_state);
      auto resource_it = resource_name_map->find(resource_name);
      GPR_ASSERT(resource_it != resource_name_map->end());
      auto& resource_state = resource_it->second;
      resource_state.subscriptions.erase(&subscription_state);
      if (resource_state.subscriptions.empty() &&
          !resource_state.resource.has_value()) {
        resource_name_map->erase(resource_it);
      }
      it = subscription_name_map->erase(it);
    }
  }

  // Completing the building a DiscoveryResponse by adding common information
  // for all resources and by adding all subscribed resources for LDS and CDS.
  void CompleteBuildingDiscoveryResponse(
      const std::string& resource_type, const int version,
      const SubscriptionNameMap& subscription_name_map,
      const std::set<std::string>& resources_added_to_response,
      DiscoveryResponse* response) {
    resource_type_response_state_[resource_type] = SENT;
    response->set_type_url(resource_type);
    response->set_version_info(absl::StrCat(version));
    response->set_nonce(absl::StrCat(version));
    if (resource_type == kLdsTypeUrl || resource_type == kCdsTypeUrl) {
      // For LDS and CDS we must send back all subscribed resources
      // (even the unchanged ones)
      for (const auto& p : subscription_name_map) {
        const std::string& resource_name = p.first;
        if (resources_added_to_response.find(resource_name) ==
            resources_added_to_response.end()) {
          const ResourceState& resource_state =
              resource_map_[resource_type][resource_name];
          if (resource_state.resource.has_value()) {
            response->add_resources()->CopyFrom(
                resource_state.resource.value());
          }
        }
      }
    }
  }

  grpc_core::CondVar ads_cond_;
  // Protect the members below.
  grpc_core::Mutex ads_mu_;
  bool ads_done_ = false;
  Listener default_listener_;
  RouteConfiguration default_route_config_;
  Cluster default_cluster_;
  std::map<std::string /*resource type*/, ResponseState>
      resource_type_response_state_;
  std::set<std::string /*resource_type*/> resource_types_to_ignore_;
  // An instance data member containing the current state of all resources.
  // Note that an entry will exist whenever either of the following is true:
  // - The resource exists (i.e., has been created by SetResource() and has not
  //   yet been destroyed by UnsetResource()).
  // - There is at least one subscription for the resource.
  ResourceMap resource_map_;
};

class LrsServiceImpl : public LrsService,
                       public std::enable_shared_from_this<LrsServiceImpl> {
 public:
  using Stream = ServerReaderWriter<LoadStatsResponse, LoadStatsRequest>;

  explicit LrsServiceImpl(int client_load_reporting_interval_seconds)
      : client_load_reporting_interval_seconds_(
            client_load_reporting_interval_seconds),
        cluster_names_({kDefaultResourceName}) {}

  Status StreamLoadStats(ServerContext* /*context*/, Stream* stream) override {
    gpr_log(GPR_INFO, "LRS[%p]: StreamLoadStats starts", this);
    GPR_ASSERT(client_load_reporting_interval_seconds_ > 0);
    // Take a reference of the LrsServiceImpl object, reference will go
    // out of scope after this method exits.
    std::shared_ptr<LrsServiceImpl> lrs_service_impl = shared_from_this();
    // Read initial request.
    LoadStatsRequest request;
    if (stream->Read(&request)) {
      IncreaseRequestCount();  // Only for initial request.
      // Verify server name set in metadata.
      auto it =
          request.node().metadata().fields().find("PROXYLESS_CLIENT_HOSTNAME");
      GPR_ASSERT(it != request.node().metadata().fields().end());
      EXPECT_EQ(it->second.string_value(), kDefaultResourceName);
      // Send initial response.
      LoadStatsResponse response;
      for (const std::string& cluster_name : cluster_names_) {
        response.add_clusters(cluster_name);
      }
      response.mutable_load_reporting_interval()->set_seconds(
          client_load_reporting_interval_seconds_);
      stream->Write(response);
      IncreaseResponseCount();
      // Wait for report.
      request.Clear();
      while (stream->Read(&request)) {
        gpr_log(GPR_INFO, "LRS[%p]: received client load report message: %s",
                this, request.DebugString().c_str());
        std::vector<ClientStats> stats;
        for (const auto& cluster_stats : request.cluster_stats()) {
          stats.emplace_back(cluster_stats);
        }
        grpc_core::MutexLock lock(&load_report_mu_);
        result_queue_.emplace_back(std::move(stats));
        if (load_report_cond_ != nullptr) load_report_cond_->Signal();
      }
      // Wait until notified done.
      grpc_core::MutexLock lock(&lrs_mu_);
      lrs_cv_.WaitUntil(&lrs_mu_, [this] { return lrs_done_; });
    }
    gpr_log(GPR_INFO, "LRS[%p]: StreamLoadStats done", this);
    return Status::OK;
  }

  // Must be called before the LRS call is started.
  void set_cluster_names(const std::set<std::string>& cluster_names) {
    cluster_names_ = cluster_names;
  }

  void Start() {
    lrs_done_ = false;
    result_queue_.clear();
  }

  void Shutdown() {
    {
      grpc_core::MutexLock lock(&lrs_mu_);
      NotifyDoneWithLrsCallLocked();
    }
    gpr_log(GPR_INFO, "LRS[%p]: shut down", this);
  }

  std::vector<ClientStats> WaitForLoadReport() {
    grpc_core::MutexLock lock(&load_report_mu_);
    grpc_core::CondVar cv;
    if (result_queue_.empty()) {
      load_report_cond_ = &cv;
      load_report_cond_->WaitUntil(&load_report_mu_,
                                   [this] { return !result_queue_.empty(); });
      load_report_cond_ = nullptr;
    }
    std::vector<ClientStats> result = std::move(result_queue_.front());
    result_queue_.pop_front();
    return result;
  }

  void NotifyDoneWithLrsCall() {
    grpc_core::MutexLock lock(&lrs_mu_);
    NotifyDoneWithLrsCallLocked();
  }

 private:
  void NotifyDoneWithLrsCallLocked() {
    if (!lrs_done_) {
      lrs_done_ = true;
      lrs_cv_.Broadcast();
    }
  }

  const int client_load_reporting_interval_seconds_;
  std::set<std::string> cluster_names_;

  grpc_core::CondVar lrs_cv_;
  grpc_core::Mutex lrs_mu_;  // Protects lrs_done_.
  bool lrs_done_ = false;

  grpc_core::Mutex load_report_mu_;  // Protects the members below.
  grpc_core::CondVar* load_report_cond_ = nullptr;
  std::deque<std::vector<ClientStats>> result_queue_;
};

class TestType {
 public:
  TestType(bool use_xds_resolver, bool enable_load_reporting)
      : use_xds_resolver_(use_xds_resolver),
        enable_load_reporting_(enable_load_reporting) {}

  bool use_xds_resolver() const { return use_xds_resolver_; }
  bool enable_load_reporting() const { return enable_load_reporting_; }

  grpc::string AsString() const {
    grpc::string retval = (use_xds_resolver_ ? "XdsResolver" : "FakeResolver");
    if (enable_load_reporting_) retval += "WithLoadReporting";
    return retval;
  }

 private:
  const bool use_xds_resolver_;
  const bool enable_load_reporting_;
};

class XdsEnd2endTest : public ::testing::TestWithParam<TestType> {
 protected:
  XdsEnd2endTest(size_t num_backends, size_t num_balancers,
                 int client_load_reporting_interval_seconds = 100)
      : num_backends_(num_backends),
        num_balancers_(num_balancers),
        client_load_reporting_interval_seconds_(
            client_load_reporting_interval_seconds) {}

  static void SetUpTestCase() {
    // Make the backup poller poll very frequently in order to pick up
    // updates from all the subchannels's FDs.
    GPR_GLOBAL_CONFIG_SET(grpc_client_channel_backup_poll_interval_ms, 1);
#if TARGET_OS_IPHONE
    // Workaround Apple CFStream bug
    gpr_setenv("grpc_cfstream", "0");
#endif
    grpc_init();
  }

  static void TearDownTestCase() { grpc_shutdown(); }

  void SetUp() override {
    gpr_setenv("GRPC_XDS_BOOTSTRAP", g_bootstrap_file);
    g_port_saver->Reset();
    response_generator_ =
        grpc_core::MakeRefCounted<grpc_core::FakeResolverResponseGenerator>();
    lb_channel_response_generator_ =
        grpc_core::MakeRefCounted<grpc_core::FakeResolverResponseGenerator>();
    // Start the backends.
    for (size_t i = 0; i < num_backends_; ++i) {
      backends_.emplace_back(new BackendServerThread);
      backends_.back()->Start();
    }
    // Start the load balancers.
    for (size_t i = 0; i < num_balancers_; ++i) {
      balancers_.emplace_back(
          new BalancerServerThread(GetParam().enable_load_reporting()
                                       ? client_load_reporting_interval_seconds_
                                       : 0));
      balancers_.back()->Start();
    }
    ResetStub();
  }

  void TearDown() override {
    ShutdownAllBackends();
    for (auto& balancer : balancers_) balancer->Shutdown();
  }

  void StartAllBackends() {
    for (auto& backend : backends_) backend->Start();
  }

  void StartBackend(size_t index) { backends_[index]->Start(); }

  void ShutdownAllBackends() {
    for (auto& backend : backends_) backend->Shutdown();
  }

  void ShutdownBackend(size_t index) { backends_[index]->Shutdown(); }

  void ResetStub(int failover_timeout = 0,
                 const grpc::string& expected_targets = "",
                 int xds_resource_does_not_exist_timeout = 0,
                 bool xds_routing_enabled = false) {
    ChannelArguments args;
    if (failover_timeout > 0) {
      args.SetInt(GRPC_ARG_PRIORITY_FAILOVER_TIMEOUT_MS, failover_timeout);
    }
    if (xds_resource_does_not_exist_timeout > 0) {
      args.SetInt(GRPC_ARG_XDS_RESOURCE_DOES_NOT_EXIST_TIMEOUT_MS,
                  xds_resource_does_not_exist_timeout);
    }
    if (xds_routing_enabled) {
      args.SetInt(GRPC_ARG_XDS_ROUTING_ENABLED, 1);
    }
    // If the parent channel is using the fake resolver, we inject the
    // response generator for the parent here, and then SetNextResolution()
    // will inject the xds channel's response generator via the parent's
    // response generator.
    //
    // In contrast, if we are using the xds resolver, then the parent
    // channel never uses a response generator, and we inject the xds
    // channel's response generator here.
    args.SetPointer(GRPC_ARG_FAKE_RESOLVER_RESPONSE_GENERATOR,
                    GetParam().use_xds_resolver()
                        ? lb_channel_response_generator_.get()
                        : response_generator_.get());
    if (!expected_targets.empty()) {
      args.SetString(GRPC_ARG_FAKE_SECURITY_EXPECTED_TARGETS, expected_targets);
    }
    grpc::string scheme =
        GetParam().use_xds_resolver() ? "xds-experimental" : "fake";
    std::ostringstream uri;
    uri << scheme << ":///" << kApplicationTargetName_;
    // TODO(dgq): templatize tests to run everything using both secure and
    // insecure channel credentials.
    grpc_channel_credentials* channel_creds =
        grpc_fake_transport_security_credentials_create();
    grpc_call_credentials* call_creds = grpc_md_only_test_credentials_create(
        g_kCallCredsMdKey, g_kCallCredsMdValue, false);
    std::shared_ptr<ChannelCredentials> creds(
        new SecureChannelCredentials(grpc_composite_channel_credentials_create(
            channel_creds, call_creds, nullptr)));
    call_creds->Unref();
    channel_creds->Unref();
    channel_ = ::grpc::CreateCustomChannel(uri.str(), creds, args);
    stub_ = grpc::testing::EchoTestService::NewStub(channel_);
    stub1_ = grpc::testing::EchoTest1Service::NewStub(channel_);
    stub2_ = grpc::testing::EchoTest2Service::NewStub(channel_);
  }

  void ResetBackendCounters() {
    for (auto& backend : backends_) backend->backend_service()->ResetCounters();
  }

  bool SeenAllBackends(size_t start_index = 0, size_t stop_index = 0) {
    if (stop_index == 0) stop_index = backends_.size();
    for (size_t i = start_index; i < stop_index; ++i) {
      if (backends_[i]->backend_service()->request_count() == 0) return false;
    }
    return true;
  }

  void SendRpcAndCount(int* num_total, int* num_ok, int* num_failure,
                       int* num_drops) {
    const Status status = SendRpc();
    if (status.ok()) {
      ++*num_ok;
    } else {
      if (status.error_message() == "Call dropped by load balancing policy") {
        ++*num_drops;
      } else {
        ++*num_failure;
      }
    }
    ++*num_total;
  }

  std::tuple<int, int, int> WaitForAllBackends(size_t start_index = 0,
                                               size_t stop_index = 0,
                                               bool reset_counters = true) {
    int num_ok = 0;
    int num_failure = 0;
    int num_drops = 0;
    int num_total = 0;
    while (!SeenAllBackends(start_index, stop_index)) {
      SendRpcAndCount(&num_total, &num_ok, &num_failure, &num_drops);
    }
    if (reset_counters) ResetBackendCounters();
    gpr_log(GPR_INFO,
            "Performed %d warm up requests against the backends. "
            "%d succeeded, %d failed, %d dropped.",
            num_total, num_ok, num_failure, num_drops);
    return std::make_tuple(num_ok, num_failure, num_drops);
  }

  void WaitForBackend(size_t backend_idx, bool reset_counters = true,
                      bool require_success = false) {
    gpr_log(GPR_INFO, "========= WAITING FOR BACKEND %lu ==========",
            static_cast<unsigned long>(backend_idx));
    do {
      Status status = SendRpc();
      if (require_success) {
        EXPECT_TRUE(status.ok()) << "code=" << status.error_code()
                                 << " message=" << status.error_message();
      }
    } while (backends_[backend_idx]->backend_service()->request_count() == 0);
    if (reset_counters) ResetBackendCounters();
    gpr_log(GPR_INFO, "========= BACKEND %lu READY ==========",
            static_cast<unsigned long>(backend_idx));
  }

  grpc_core::ServerAddressList CreateAddressListFromPortList(
      const std::vector<int>& ports) {
    grpc_core::ServerAddressList addresses;
    for (int port : ports) {
      char* lb_uri_str;
      gpr_asprintf(&lb_uri_str, "ipv4:127.0.0.1:%d", port);
      grpc_uri* lb_uri = grpc_uri_parse(lb_uri_str, true);
      GPR_ASSERT(lb_uri != nullptr);
      grpc_resolved_address address;
      GPR_ASSERT(grpc_parse_uri(lb_uri, &address));
      addresses.emplace_back(address.addr, address.len, nullptr);
      grpc_uri_destroy(lb_uri);
      gpr_free(lb_uri_str);
    }
    return addresses;
  }

  void SetNextResolution(const std::vector<int>& ports,
                         grpc_core::FakeResolverResponseGenerator*
                             lb_channel_response_generator = nullptr) {
    if (GetParam().use_xds_resolver()) return;  // Not used with xds resolver.
    grpc_core::ExecCtx exec_ctx;
    grpc_core::Resolver::Result result;
    result.addresses = CreateAddressListFromPortList(ports);
    grpc_error* error = GRPC_ERROR_NONE;
    const char* service_config_json =
        GetParam().enable_load_reporting()
            ? kDefaultServiceConfig_
            : kDefaultServiceConfigWithoutLoadReporting_;
    result.service_config =
        grpc_core::ServiceConfig::Create(service_config_json, &error);
    ASSERT_EQ(error, GRPC_ERROR_NONE) << grpc_error_string(error);
    ASSERT_NE(result.service_config.get(), nullptr);
    grpc_arg arg = grpc_core::FakeResolverResponseGenerator::MakeChannelArg(
        lb_channel_response_generator == nullptr
            ? lb_channel_response_generator_.get()
            : lb_channel_response_generator);
    result.args = grpc_channel_args_copy_and_add(nullptr, &arg, 1);
    response_generator_->SetResponse(std::move(result));
  }

  void SetNextResolutionForLbChannelAllBalancers(
      const char* service_config_json = nullptr,
      grpc_core::FakeResolverResponseGenerator* lb_channel_response_generator =
          nullptr) {
    std::vector<int> ports;
    for (size_t i = 0; i < balancers_.size(); ++i) {
      ports.emplace_back(balancers_[i]->port());
    }
    SetNextResolutionForLbChannel(ports, service_config_json,
                                  lb_channel_response_generator);
  }

  void SetNextResolutionForLbChannel(
      const std::vector<int>& ports, const char* service_config_json = nullptr,
      grpc_core::FakeResolverResponseGenerator* lb_channel_response_generator =
          nullptr) {
    grpc_core::ExecCtx exec_ctx;
    grpc_core::Resolver::Result result;
    result.addresses = CreateAddressListFromPortList(ports);
    if (service_config_json != nullptr) {
      grpc_error* error = GRPC_ERROR_NONE;
      result.service_config =
          grpc_core::ServiceConfig::Create(service_config_json, &error);
      ASSERT_NE(result.service_config.get(), nullptr);
      ASSERT_EQ(error, GRPC_ERROR_NONE) << grpc_error_string(error);
    }
    if (lb_channel_response_generator == nullptr) {
      lb_channel_response_generator = lb_channel_response_generator_.get();
    }
    lb_channel_response_generator->SetResponse(std::move(result));
  }

  void SetNextReresolutionResponse(const std::vector<int>& ports) {
    grpc_core::ExecCtx exec_ctx;
    grpc_core::Resolver::Result result;
    result.addresses = CreateAddressListFromPortList(ports);
    response_generator_->SetReresolutionResponse(std::move(result));
  }

  const std::vector<int> GetBackendPorts(size_t start_index = 0,
                                         size_t stop_index = 0) const {
    if (stop_index == 0) stop_index = backends_.size();
    std::vector<int> backend_ports;
    for (size_t i = start_index; i < stop_index; ++i) {
      backend_ports.push_back(backends_[i]->port());
    }
    return backend_ports;
  }

  enum RpcServiceMethod {
    TEST_ECHO,
    TEST_ECHO1,
    TEST_ECHO2,
    TEST1_ECHO,
    TEST1_ECHO1,
    TEST1_ECHO2,
    TEST2_ECHO,
    TEST2_ECHO1,
    TEST2_ECHO2,
  };

  struct RpcOptions {
    RpcServiceMethod service_method = TEST_ECHO;
    EchoResponse* response = nullptr;
    int timeout_ms = 1000;
    bool wait_for_ready = false;
    bool server_fail = false;
    int times = 1;
  };

  // TODO@donnadionne: Will replace SendRpc in all tests.
  Status SendRpcNew(const RpcOptions& rpc_options,
                    EchoResponse* response = nullptr) {
    const bool local_response = (response == nullptr);
    if (local_response) response = new EchoResponse;
    EchoRequest request;
    request.set_message(kRequestMessage_);
    if (rpc_options.server_fail) {
      request.mutable_param()->mutable_expected_error()->set_code(
          GRPC_STATUS_FAILED_PRECONDITION);
    }
    ClientContext context;
    context.set_deadline(
        grpc_timeout_milliseconds_to_deadline(rpc_options.timeout_ms));
    if (rpc_options.wait_for_ready) context.set_wait_for_ready(true);
    Status status;
    switch (rpc_options.service_method) {
      case TEST_ECHO:
        status = stub_->Echo(&context, request, response);
        break;
      case TEST_ECHO1:
        status = stub_->Echo1(&context, request, response);
        break;
      case TEST_ECHO2:
        status = stub_->Echo2(&context, request, response);
        break;
      case TEST1_ECHO:
        status = stub1_->Echo(&context, request, response);
        break;
      case TEST1_ECHO1:
        status = stub1_->Echo1(&context, request, response);
        break;
      case TEST1_ECHO2:
        status = stub1_->Echo2(&context, request, response);
        break;
      case TEST2_ECHO:
        status = stub2_->Echo(&context, request, response);
        break;
      case TEST2_ECHO1:
        status = stub2_->Echo1(&context, request, response);
        break;
      case TEST2_ECHO2:
        status = stub2_->Echo2(&context, request, response);
        break;
    }
    if (local_response) delete response;
    return status;
  }

  // TODO@donnadionne: Will replace ChedkRpcSendOk in all tests.
  void CheckRpcSendOkNew(const RpcOptions& rpc_options) {
    for (size_t i = 0; i < rpc_options.times; ++i) {
      EchoResponse response;
      const Status status = SendRpcNew(rpc_options, &response);
      EXPECT_TRUE(status.ok()) << "code=" << status.error_code()
                               << " message=" << status.error_message();
      EXPECT_EQ(response.message(), kRequestMessage_);
    }
  }

  Status SendRpc(const string& method_name = "Echo",
                 EchoResponse* response = nullptr, int timeout_ms = 1000,
                 bool wait_for_ready = false, bool server_fail = false) {
    const bool local_response = (response == nullptr);
    if (local_response) response = new EchoResponse;
    EchoRequest request;
    request.set_message(kRequestMessage_);
    if (server_fail) {
      request.mutable_param()->mutable_expected_error()->set_code(
          GRPC_STATUS_FAILED_PRECONDITION);
    }
    ClientContext context;
    context.set_deadline(grpc_timeout_milliseconds_to_deadline(timeout_ms));
    if (wait_for_ready) context.set_wait_for_ready(true);
    Status status;
    if (method_name == "Echo") {
      status = stub_->Echo(&context, request, response);
    } else if (method_name == "Echo1") {
      status = stub1_->Echo1(&context, request, response);
    } else if (method_name == "Echo2") {
      status = stub2_->Echo2(&context, request, response);
    }
    if (local_response) delete response;
    return status;
  }

  void CheckRpcSendOk(const size_t times = 1,
                      const string& method_name = "Echo",
                      const int timeout_ms = 1000,
                      bool wait_for_ready = false) {
    for (size_t i = 0; i < times; ++i) {
      EchoResponse response;
      const Status status =
          SendRpc(method_name, &response, timeout_ms, wait_for_ready);
      EXPECT_TRUE(status.ok()) << "code=" << status.error_code()
                               << " message=" << status.error_message();
      EXPECT_EQ(response.message(), kRequestMessage_);
    }
  }

  void CheckRpcSendFailure(const size_t times = 1, bool server_fail = false) {
    for (size_t i = 0; i < times; ++i) {
      const Status status = SendRpc("Echo", nullptr, 1000, false, server_fail);
      EXPECT_FALSE(status.ok());
    }
  }

 public:
  // This method could benefit test subclasses; to make it accessible
  // via bind with a qualified name, it needs to be public.
  void SetEdsResourceWithDelay(size_t i,
                               const ClusterLoadAssignment& assignment,
                               int delay_ms, const std::string& name) {
    GPR_ASSERT(delay_ms > 0);
    gpr_sleep_until(grpc_timeout_milliseconds_to_deadline(delay_ms));
    balancers_[i]->ads_service()->SetEdsResource(assignment, name);
  }

 protected:
  class ServerThread {
   public:
    ServerThread() : port_(g_port_saver->GetPort()) {}
    virtual ~ServerThread(){};

    void Start() {
      gpr_log(GPR_INFO, "starting %s server on port %d", Type(), port_);
      GPR_ASSERT(!running_);
      running_ = true;
      StartAllServices();
      grpc_core::Mutex mu;
      // We need to acquire the lock here in order to prevent the notify_one
      // by ServerThread::Serve from firing before the wait below is hit.
      grpc_core::MutexLock lock(&mu);
      grpc_core::CondVar cond;
      thread_.reset(
          new std::thread(std::bind(&ServerThread::Serve, this, &mu, &cond)));
      cond.Wait(&mu);
      gpr_log(GPR_INFO, "%s server startup complete", Type());
    }

    void Serve(grpc_core::Mutex* mu, grpc_core::CondVar* cond) {
      // We need to acquire the lock here in order to prevent the notify_one
      // below from firing before its corresponding wait is executed.
      grpc_core::MutexLock lock(mu);
      std::ostringstream server_address;
      server_address << "localhost:" << port_;
      ServerBuilder builder;
      std::shared_ptr<ServerCredentials> creds(new SecureServerCredentials(
          grpc_fake_transport_security_server_credentials_create()));
      builder.AddListeningPort(server_address.str(), creds);
      RegisterAllServices(&builder);
      server_ = builder.BuildAndStart();
      cond->Signal();
    }

    void Shutdown() {
      if (!running_) return;
      gpr_log(GPR_INFO, "%s about to shutdown", Type());
      ShutdownAllServices();
      server_->Shutdown(grpc_timeout_milliseconds_to_deadline(0));
      thread_->join();
      gpr_log(GPR_INFO, "%s shutdown completed", Type());
      running_ = false;
    }

    int port() const { return port_; }

   private:
    virtual void RegisterAllServices(ServerBuilder* builder) = 0;
    virtual void StartAllServices() = 0;
    virtual void ShutdownAllServices() = 0;

    virtual const char* Type() = 0;

    const int port_;
    std::unique_ptr<Server> server_;
    std::unique_ptr<std::thread> thread_;
    bool running_ = false;
  };

  class BackendServerThread : public ServerThread {
   public:
    BackendServiceImpl<::grpc::testing::EchoTestService::Service>*
    backend_service() {
      return &backend_service_;
    }
    BackendServiceImpl<::grpc::testing::EchoTest1Service::Service>*
    backend_service1() {
      return &backend_service1_;
    }
    BackendServiceImpl<::grpc::testing::EchoTest2Service::Service>*
    backend_service2() {
      return &backend_service2_;
    }

   private:
    void RegisterAllServices(ServerBuilder* builder) override {
      builder->RegisterService(&backend_service_);
      builder->RegisterService(&backend_service1_);
      builder->RegisterService(&backend_service2_);
    }

    void StartAllServices() override {
      backend_service_.Start();
      backend_service1_.Start();
      backend_service2_.Start();
    }

    void ShutdownAllServices() override {
      backend_service_.Shutdown();
      backend_service1_.Shutdown();
      backend_service2_.Shutdown();
    }

    const char* Type() override { return "Backend"; }

    BackendServiceImpl<::grpc::testing::EchoTestService::Service>
        backend_service_;
    BackendServiceImpl<::grpc::testing::EchoTest1Service::Service>
        backend_service1_;
    BackendServiceImpl<::grpc::testing::EchoTest2Service::Service>
        backend_service2_;
  };

  class BalancerServerThread : public ServerThread {
   public:
    explicit BalancerServerThread(int client_load_reporting_interval = 0)
        : ads_service_(new AdsServiceImpl(client_load_reporting_interval > 0)),
          lrs_service_(new LrsServiceImpl(client_load_reporting_interval)) {}

    AdsServiceImpl* ads_service() { return ads_service_.get(); }
    LrsServiceImpl* lrs_service() { return lrs_service_.get(); }

   private:
    void RegisterAllServices(ServerBuilder* builder) override {
      builder->RegisterService(ads_service_.get());
      builder->RegisterService(lrs_service_.get());
    }

    void StartAllServices() override {
      ads_service_->Start();
      lrs_service_->Start();
    }

    void ShutdownAllServices() override {
      ads_service_->Shutdown();
      lrs_service_->Shutdown();
    }

    const char* Type() override { return "Balancer"; }

    std::shared_ptr<AdsServiceImpl> ads_service_;
    std::shared_ptr<LrsServiceImpl> lrs_service_;
  };

  const size_t num_backends_;
  const size_t num_balancers_;
  const int client_load_reporting_interval_seconds_;
  std::shared_ptr<Channel> channel_;
  std::unique_ptr<grpc::testing::EchoTestService::Stub> stub_;
  std::unique_ptr<grpc::testing::EchoTest1Service::Stub> stub1_;
  std::unique_ptr<grpc::testing::EchoTest2Service::Stub> stub2_;
  std::vector<std::unique_ptr<BackendServerThread>> backends_;
  std::vector<std::unique_ptr<BalancerServerThread>> balancers_;
  grpc_core::RefCountedPtr<grpc_core::FakeResolverResponseGenerator>
      response_generator_;
  grpc_core::RefCountedPtr<grpc_core::FakeResolverResponseGenerator>
      lb_channel_response_generator_;
  const grpc::string kRequestMessage_ = "Live long and prosper.";
  const grpc::string kApplicationTargetName_ = kDefaultResourceName;
  const char* kDefaultServiceConfig_ =
      "{\n"
      "  \"loadBalancingConfig\":[\n"
      "    { \"does_not_exist\":{} },\n"
      "    { \"eds_experimental\":{\n"
      "      \"clusterName\": \"application_target_name\",\n"
      "      \"lrsLoadReportingServerName\": \"\"\n"
      "    } }\n"
      "  ]\n"
      "}";
  const char* kDefaultServiceConfigWithoutLoadReporting_ =
      "{\n"
      "  \"loadBalancingConfig\":[\n"
      "    { \"does_not_exist\":{} },\n"
      "    { \"eds_experimental\":{\n"
      "      \"clusterName\": \"application_target_name\"\n"
      "    } }\n"
      "  ]\n"
      "}";
};

class BasicTest : public XdsEnd2endTest {
 public:
  BasicTest() : XdsEnd2endTest(4, 1) {}
};

// Tests that the balancer sends the correct response to the client, and the
// client sends RPCs to the backends using the default child policy.
TEST_P(BasicTest, Vanilla) {
  SetNextResolution({});
  SetNextResolutionForLbChannelAllBalancers();
  const size_t kNumRpcsPerAddress = 100;
  AdsServiceImpl::EdsResourceArgs args({
      {"locality0", GetBackendPorts()},
  });
  balancers_[0]->ads_service()->SetEdsResource(
      AdsServiceImpl::BuildEdsResource(args), kDefaultResourceName);
  // Make sure that trying to connect works without a call.
  channel_->GetState(true /* try_to_connect */);
  // We need to wait for all backends to come online.
  WaitForAllBackends();
  // Send kNumRpcsPerAddress RPCs per server.
  CheckRpcSendOk(kNumRpcsPerAddress * num_backends_);
  // Each backend should have gotten 100 requests.
  for (size_t i = 0; i < backends_.size(); ++i) {
    EXPECT_EQ(kNumRpcsPerAddress,
              backends_[i]->backend_service()->request_count());
  }
  // Check LB policy name for the channel.
<<<<<<< HEAD
  EXPECT_EQ((GetParam().use_xds_resolver() ? "xds_routing_experimental"
                                           : "xds_experimental"),
            channel_->GetLoadBalancingPolicyName());
=======
  EXPECT_EQ(
      (GetParam().use_xds_resolver() ? "cds_experimental" : "eds_experimental"),
      channel_->GetLoadBalancingPolicyName());
>>>>>>> cbf18222
}

TEST_P(BasicTest, IgnoresUnhealthyEndpoints) {
  SetNextResolution({});
  SetNextResolutionForLbChannelAllBalancers();
  const size_t kNumRpcsPerAddress = 100;
  AdsServiceImpl::EdsResourceArgs args({
      {"locality0",
       GetBackendPorts(),
       kDefaultLocalityWeight,
       kDefaultLocalityPriority,
       {envoy::api::v2::HealthStatus::DRAINING}},
  });
  balancers_[0]->ads_service()->SetEdsResource(
      AdsServiceImpl::BuildEdsResource(args), kDefaultResourceName);
  // Make sure that trying to connect works without a call.
  channel_->GetState(true /* try_to_connect */);
  // We need to wait for all backends to come online.
  WaitForAllBackends(/*start_index=*/1);
  // Send kNumRpcsPerAddress RPCs per server.
  CheckRpcSendOk(kNumRpcsPerAddress * (num_backends_ - 1));
  // Each backend should have gotten 100 requests.
  for (size_t i = 1; i < backends_.size(); ++i) {
    EXPECT_EQ(kNumRpcsPerAddress,
              backends_[i]->backend_service()->request_count());
  }
}

// Tests that subchannel sharing works when the same backend is listed multiple
// times.
TEST_P(BasicTest, SameBackendListedMultipleTimes) {
  SetNextResolution({});
  SetNextResolutionForLbChannelAllBalancers();
  // Same backend listed twice.
  std::vector<int> ports(2, backends_[0]->port());
  AdsServiceImpl::EdsResourceArgs args({
      {"locality0", ports},
  });
  const size_t kNumRpcsPerAddress = 10;
  balancers_[0]->ads_service()->SetEdsResource(
      AdsServiceImpl::BuildEdsResource(args), kDefaultResourceName);
  // We need to wait for the backend to come online.
  WaitForBackend(0);
  // Send kNumRpcsPerAddress RPCs per server.
  CheckRpcSendOk(kNumRpcsPerAddress * ports.size());
  // Backend should have gotten 20 requests.
  EXPECT_EQ(kNumRpcsPerAddress * ports.size(),
            backends_[0]->backend_service()->request_count());
  // And they should have come from a single client port, because of
  // subchannel sharing.
  EXPECT_EQ(1UL, backends_[0]->backend_service()->clients().size());
}

// Tests that RPCs will be blocked until a non-empty serverlist is received.
TEST_P(BasicTest, InitiallyEmptyServerlist) {
  SetNextResolution({});
  SetNextResolutionForLbChannelAllBalancers();
  const int kServerlistDelayMs = 500 * grpc_test_slowdown_factor();
  const int kCallDeadlineMs = kServerlistDelayMs * 2;
  // First response is an empty serverlist, sent right away.
  AdsServiceImpl::EdsResourceArgs::Locality empty_locality("locality0", {});
  AdsServiceImpl::EdsResourceArgs args({
      empty_locality,
  });
  balancers_[0]->ads_service()->SetEdsResource(
      AdsServiceImpl::BuildEdsResource(args), kDefaultResourceName);
  // Send non-empty serverlist only after kServerlistDelayMs.
  args = AdsServiceImpl::EdsResourceArgs({
      {"locality0", GetBackendPorts()},
  });
  std::thread delayed_resource_setter(
      std::bind(&BasicTest::SetEdsResourceWithDelay, this, 0,
                AdsServiceImpl::BuildEdsResource(args), kServerlistDelayMs,
                kDefaultResourceName));
  const auto t0 = system_clock::now();
  // Client will block: LB will initially send empty serverlist.
  CheckRpcSendOk(1, "Echo", kCallDeadlineMs, true /* wait_for_ready */);
  const auto ellapsed_ms =
      std::chrono::duration_cast<std::chrono::milliseconds>(
          system_clock::now() - t0);
  // but eventually, the LB sends a serverlist update that allows the call to
  // proceed. The call delay must be larger than the delay in sending the
  // populated serverlist but under the call's deadline (which is enforced by
  // the call's deadline).
  EXPECT_GT(ellapsed_ms.count(), kServerlistDelayMs);
  delayed_resource_setter.join();
}

// Tests that RPCs will fail with UNAVAILABLE instead of DEADLINE_EXCEEDED if
// all the servers are unreachable.
TEST_P(BasicTest, AllServersUnreachableFailFast) {
  SetNextResolution({});
  SetNextResolutionForLbChannelAllBalancers();
  const size_t kNumUnreachableServers = 5;
  std::vector<int> ports;
  for (size_t i = 0; i < kNumUnreachableServers; ++i) {
    ports.push_back(g_port_saver->GetPort());
  }
  AdsServiceImpl::EdsResourceArgs args({
      {"locality0", ports},
  });
  balancers_[0]->ads_service()->SetEdsResource(
      AdsServiceImpl::BuildEdsResource(args), kDefaultResourceName);
  const Status status = SendRpc();
  // The error shouldn't be DEADLINE_EXCEEDED.
  EXPECT_EQ(StatusCode::UNAVAILABLE, status.error_code());
}

// Tests that RPCs fail when the backends are down, and will succeed again after
// the backends are restarted.
TEST_P(BasicTest, BackendsRestart) {
  SetNextResolution({});
  SetNextResolutionForLbChannelAllBalancers();
  AdsServiceImpl::EdsResourceArgs args({
      {"locality0", GetBackendPorts()},
  });
  balancers_[0]->ads_service()->SetEdsResource(
      AdsServiceImpl::BuildEdsResource(args), kDefaultResourceName);
  WaitForAllBackends();
  // Stop backends.  RPCs should fail.
  ShutdownAllBackends();
  CheckRpcSendFailure();
  // Restart all backends.  RPCs should start succeeding again.
  StartAllBackends();
  CheckRpcSendOk(1 /* times */, "Echo", 2000 /* timeout_ms */,
                 true /* wait_for_ready */);
}

using XdsResolverOnlyTest = BasicTest;

// Tests switching over from one cluster to another.
TEST_P(XdsResolverOnlyTest, ChangeClusters) {
  const char* kNewClusterName = "new_cluster_name";
  SetNextResolution({});
  SetNextResolutionForLbChannelAllBalancers();
  AdsServiceImpl::EdsResourceArgs args({
      {"locality0", GetBackendPorts(0, 2)},
  });
  balancers_[0]->ads_service()->SetEdsResource(
      AdsServiceImpl::BuildEdsResource(args), kDefaultResourceName);
  // We need to wait for all backends to come online.
  WaitForAllBackends(0, 2);
  // Populate new EDS resource.
  AdsServiceImpl::EdsResourceArgs args2({
      {"locality0", GetBackendPorts(2, 4)},
  });
  balancers_[0]->ads_service()->SetEdsResource(
      AdsServiceImpl::BuildEdsResource(args2, kNewClusterName),
      kNewClusterName);
  // Populate new CDS resource.
  Cluster new_cluster = balancers_[0]->ads_service()->default_cluster();
  new_cluster.set_name(kNewClusterName);
  balancers_[0]->ads_service()->SetCdsResource(new_cluster, kNewClusterName);
  // Change RDS resource to point to new cluster.
  RouteConfiguration new_route_config =
      balancers_[0]->ads_service()->default_route_config();
  new_route_config.mutable_virtual_hosts(0)
      ->mutable_routes(0)
      ->mutable_route()
      ->set_cluster(kNewClusterName);
  Listener listener =
      balancers_[0]->ads_service()->BuildListener(new_route_config);
  balancers_[0]->ads_service()->SetLdsResource(listener, kDefaultResourceName);
  // Wait for all new backends to be used.
  std::tuple<int, int, int> counts = WaitForAllBackends(2, 4);
  // Make sure no RPCs failed in the transition.
  EXPECT_EQ(0, std::get<1>(counts));
}

// Tests that things keep workng if the cluster resource disappears.
TEST_P(XdsResolverOnlyTest, ClusterRemoved) {
  SetNextResolution({});
  SetNextResolutionForLbChannelAllBalancers();
  AdsServiceImpl::EdsResourceArgs args({
      {"locality0", GetBackendPorts()},
  });
  balancers_[0]->ads_service()->SetEdsResource(
      AdsServiceImpl::BuildEdsResource(args), kDefaultResourceName);
  // We need to wait for all backends to come online.
  WaitForAllBackends();
  // Unset CDS resource.
  balancers_[0]->ads_service()->UnsetResource(kCdsTypeUrl,
                                              kDefaultResourceName);
  // Make sure RPCs are still succeeding.
  CheckRpcSendOk(100 * num_backends_);
  // Make sure we ACK'ed the update.
  EXPECT_EQ(balancers_[0]->ads_service()->cds_response_state(),
            AdsServiceImpl::ACKED);
}

// Tests that we restart all xDS requests when we reestablish the ADS call.
TEST_P(XdsResolverOnlyTest, RestartsRequestsUponReconnection) {
  balancers_[0]->ads_service()->SetLdsToUseDynamicRds();
  const char* kNewClusterName = "new_cluster_name";
  SetNextResolution({});
  SetNextResolutionForLbChannelAllBalancers();
  AdsServiceImpl::EdsResourceArgs args({
      {"locality0", GetBackendPorts(0, 2)},
  });
  balancers_[0]->ads_service()->SetEdsResource(
      AdsServiceImpl::BuildEdsResource(args), kDefaultResourceName);
  // We need to wait for all backends to come online.
  WaitForAllBackends(0, 2);
  // Now shut down and restart the balancer.  When the client
  // reconnects, it should automatically restart the requests for all
  // resource types.
  balancers_[0]->Shutdown();
  balancers_[0]->Start();
  // Make sure things are still working.
  CheckRpcSendOk(100);
  // Populate new EDS resource.
  AdsServiceImpl::EdsResourceArgs args2({
      {"locality0", GetBackendPorts(2, 4)},
  });
  balancers_[0]->ads_service()->SetEdsResource(
      AdsServiceImpl::BuildEdsResource(args2, kNewClusterName),
      kNewClusterName);
  // Populate new CDS resource.
  Cluster new_cluster = balancers_[0]->ads_service()->default_cluster();
  new_cluster.set_name(kNewClusterName);
  balancers_[0]->ads_service()->SetCdsResource(new_cluster, kNewClusterName);
  // Change RDS resource to point to new cluster.
  RouteConfiguration new_route_config =
      balancers_[0]->ads_service()->default_route_config();
  new_route_config.mutable_virtual_hosts(0)
      ->mutable_routes(0)
      ->mutable_route()
      ->set_cluster(kNewClusterName);
  balancers_[0]->ads_service()->SetRdsResource(new_route_config,
                                               kDefaultResourceName);
  // Wait for all new backends to be used.
  std::tuple<int, int, int> counts = WaitForAllBackends(2, 4);
  // Make sure no RPCs failed in the transition.
  EXPECT_EQ(0, std::get<1>(counts));
}

class XdsResolverLoadReportingOnlyTest : public XdsEnd2endTest {
 public:
  XdsResolverLoadReportingOnlyTest() : XdsEnd2endTest(4, 1, 3) {}
};

// Tests load reporting when switching over from one cluster to another.
TEST_P(XdsResolverLoadReportingOnlyTest, ChangeClusters) {
  const char* kNewClusterName = "new_cluster_name";
  balancers_[0]->lrs_service()->set_cluster_names(
      {kDefaultResourceName, kNewClusterName});
  SetNextResolution({});
  SetNextResolutionForLbChannelAllBalancers();
  // cluster kDefaultResourceName -> locality0 -> backends 0 and 1
  AdsServiceImpl::EdsResourceArgs args({
      {"locality0", GetBackendPorts(0, 2)},
  });
  balancers_[0]->ads_service()->SetEdsResource(
      AdsServiceImpl::BuildEdsResource(args), kDefaultResourceName);
  // cluster kNewClusterName -> locality1 -> backends 2 and 3
  AdsServiceImpl::EdsResourceArgs args2({
      {"locality1", GetBackendPorts(2, 4)},
  });
  balancers_[0]->ads_service()->SetEdsResource(
      AdsServiceImpl::BuildEdsResource(args2, kNewClusterName),
      kNewClusterName);
  // CDS resource for kNewClusterName.
  Cluster new_cluster = balancers_[0]->ads_service()->default_cluster();
  new_cluster.set_name(kNewClusterName);
  balancers_[0]->ads_service()->SetCdsResource(new_cluster, kNewClusterName);
  // Wait for all backends to come online.
  int num_ok = 0;
  int num_failure = 0;
  int num_drops = 0;
  std::tie(num_ok, num_failure, num_drops) = WaitForAllBackends(0, 2);
  // The load report received at the balancer should be correct.
  std::vector<ClientStats> load_report =
      balancers_[0]->lrs_service()->WaitForLoadReport();
  EXPECT_THAT(
      load_report,
      ::testing::ElementsAre(::testing::AllOf(
          ::testing::Property(&ClientStats::cluster_name, kDefaultResourceName),
          ::testing::Property(
              &ClientStats::locality_stats,
              ::testing::ElementsAre(::testing::Pair(
                  "locality0",
                  ::testing::AllOf(
                      ::testing::Field(&ClientStats::LocalityStats::
                                           total_successful_requests,
                                       num_ok),
                      ::testing::Field(&ClientStats::LocalityStats::
                                           total_requests_in_progress,
                                       0UL),
                      ::testing::Field(
                          &ClientStats::LocalityStats::total_error_requests,
                          num_failure),
                      ::testing::Field(
                          &ClientStats::LocalityStats::total_issued_requests,
                          num_failure + num_ok))))),
          ::testing::Property(&ClientStats::total_dropped_requests,
                              num_drops))));
  // Change RDS resource to point to new cluster.
  RouteConfiguration new_route_config =
      balancers_[0]->ads_service()->default_route_config();
  new_route_config.mutable_virtual_hosts(0)
      ->mutable_routes(0)
      ->mutable_route()
      ->set_cluster(kNewClusterName);
  Listener listener =
      balancers_[0]->ads_service()->BuildListener(new_route_config);
  balancers_[0]->ads_service()->SetLdsResource(listener, kDefaultResourceName);
  // Wait for all new backends to be used.
  std::tie(num_ok, num_failure, num_drops) = WaitForAllBackends(2, 4);
  // The load report received at the balancer should be correct.
  load_report = balancers_[0]->lrs_service()->WaitForLoadReport();
  EXPECT_THAT(
      load_report,
      ::testing::ElementsAre(
          ::testing::AllOf(
              ::testing::Property(&ClientStats::cluster_name,
                                  kDefaultResourceName),
              ::testing::Property(
                  &ClientStats::locality_stats,
                  ::testing::ElementsAre(::testing::Pair(
                      "locality0",
                      ::testing::AllOf(
                          ::testing::Field(&ClientStats::LocalityStats::
                                               total_successful_requests,
                                           ::testing::Lt(num_ok)),
                          ::testing::Field(&ClientStats::LocalityStats::
                                               total_requests_in_progress,
                                           0UL),
                          ::testing::Field(
                              &ClientStats::LocalityStats::total_error_requests,
                              ::testing::Le(num_failure)),
                          ::testing::Field(
                              &ClientStats::LocalityStats::
                                  total_issued_requests,
                              ::testing::Le(num_failure + num_ok)))))),
              ::testing::Property(&ClientStats::total_dropped_requests,
                                  num_drops)),
          ::testing::AllOf(
              ::testing::Property(&ClientStats::cluster_name, kNewClusterName),
              ::testing::Property(
                  &ClientStats::locality_stats,
                  ::testing::ElementsAre(::testing::Pair(
                      "locality1",
                      ::testing::AllOf(
                          ::testing::Field(&ClientStats::LocalityStats::
                                               total_successful_requests,
                                           ::testing::Le(num_ok)),
                          ::testing::Field(&ClientStats::LocalityStats::
                                               total_requests_in_progress,
                                           0UL),
                          ::testing::Field(
                              &ClientStats::LocalityStats::total_error_requests,
                              ::testing::Le(num_failure)),
                          ::testing::Field(
                              &ClientStats::LocalityStats::
                                  total_issued_requests,
                              ::testing::Le(num_failure + num_ok)))))),
              ::testing::Property(&ClientStats::total_dropped_requests,
                                  num_drops))));
  int total_ok = 0;
  int total_failure = 0;
  for (const ClientStats& client_stats : load_report) {
    total_ok += client_stats.total_successful_requests();
    total_failure += client_stats.total_error_requests();
  }
  EXPECT_EQ(total_ok, num_ok);
  EXPECT_EQ(total_failure, num_failure);
  // The LRS service got a single request, and sent a single response.
  EXPECT_EQ(1U, balancers_[0]->lrs_service()->request_count());
  EXPECT_EQ(1U, balancers_[0]->lrs_service()->response_count());
}

using SecureNamingTest = BasicTest;

// Tests that secure naming check passes if target name is expected.
TEST_P(SecureNamingTest, TargetNameIsExpected) {
  // TODO(juanlishen): Use separate fake creds for the balancer channel.
  ResetStub(0, kApplicationTargetName_ + ";lb");
  SetNextResolution({});
  SetNextResolutionForLbChannel({balancers_[0]->port()});
  const size_t kNumRpcsPerAddress = 100;
  AdsServiceImpl::EdsResourceArgs args({
      {"locality0", GetBackendPorts()},
  });
  balancers_[0]->ads_service()->SetEdsResource(
      AdsServiceImpl::BuildEdsResource(args), kDefaultResourceName);
  // Make sure that trying to connect works without a call.
  channel_->GetState(true /* try_to_connect */);
  // We need to wait for all backends to come online.
  WaitForAllBackends();
  // Send kNumRpcsPerAddress RPCs per server.
  CheckRpcSendOk(kNumRpcsPerAddress * num_backends_);
  // Each backend should have gotten 100 requests.
  for (size_t i = 0; i < backends_.size(); ++i) {
    EXPECT_EQ(kNumRpcsPerAddress,
              backends_[i]->backend_service()->request_count());
  }
}

// Tests that secure naming check fails if target name is unexpected.
TEST_P(SecureNamingTest, TargetNameIsUnexpected) {
  gpr_setenv("GRPC_XDS_BOOTSTRAP", g_bootstrap_file_bad);
  ::testing::FLAGS_gtest_death_test_style = "threadsafe";
  // Make sure that we blow up (via abort() from the security connector) when
  // the name from the balancer doesn't match expectations.
  ASSERT_DEATH_IF_SUPPORTED(
      {
        ResetStub(0, kApplicationTargetName_ + ";lb");
        SetNextResolution({});
        SetNextResolutionForLbChannel({balancers_[0]->port()});
        channel_->WaitForConnected(grpc_timeout_seconds_to_deadline(1));
      },
      "");
}

using LdsTest = BasicTest;

// Tests that LDS client should send an ACK upon correct LDS response (with
// inlined RDS result).
TEST_P(LdsTest, Vanilla) {
  SetNextResolution({});
  SetNextResolutionForLbChannelAllBalancers();
  (void)SendRpc();
  EXPECT_EQ(balancers_[0]->ads_service()->lds_response_state(),
            AdsServiceImpl::ACKED);
}

// Tests that LDS client should send a NACK if there is no API listener in the
// Listener in the LDS response.
TEST_P(LdsTest, NoApiListener) {
  auto listener = balancers_[0]->ads_service()->default_listener();
  listener.clear_api_listener();
  balancers_[0]->ads_service()->SetLdsResource(listener, kDefaultResourceName);
  SetNextResolution({});
  SetNextResolutionForLbChannelAllBalancers();
  CheckRpcSendFailure();
  EXPECT_EQ(balancers_[0]->ads_service()->lds_response_state(),
            AdsServiceImpl::NACKED);
}

// Tests that LDS client should send a NACK if the route_specifier in the
// http_connection_manager is neither inlined route_config nor RDS.
TEST_P(LdsTest, WrongRouteSpecifier) {
  auto listener = balancers_[0]->ads_service()->default_listener();
  HttpConnectionManager http_connection_manager;
  http_connection_manager.mutable_scoped_routes();
  listener.mutable_api_listener()->mutable_api_listener()->PackFrom(
      http_connection_manager);
  balancers_[0]->ads_service()->SetLdsResource(listener, kDefaultResourceName);
  SetNextResolution({});
  SetNextResolutionForLbChannelAllBalancers();
  CheckRpcSendFailure();
  EXPECT_EQ(balancers_[0]->ads_service()->lds_response_state(),
            AdsServiceImpl::NACKED);
}

// Tests that LDS client should send a NACK if matching domain can't be found in
// the LDS response.
TEST_P(LdsTest, NoMatchedDomain) {
  RouteConfiguration route_config =
      balancers_[0]->ads_service()->default_route_config();
  route_config.mutable_virtual_hosts(0)->clear_domains();
  route_config.mutable_virtual_hosts(0)->add_domains("unmatched_domain");
  balancers_[0]->ads_service()->SetLdsResource(
      AdsServiceImpl::BuildListener(route_config), kDefaultResourceName);
  SetNextResolution({});
  SetNextResolutionForLbChannelAllBalancers();
  CheckRpcSendFailure();
  EXPECT_EQ(balancers_[0]->ads_service()->lds_response_state(),
            AdsServiceImpl::NACKED);
}

// Tests that LDS client should choose the virtual host with matching domain if
// multiple virtual hosts exist in the LDS response.
TEST_P(LdsTest, ChooseMatchedDomain) {
  RouteConfiguration route_config =
      balancers_[0]->ads_service()->default_route_config();
  *(route_config.add_virtual_hosts()) = route_config.virtual_hosts(0);
  route_config.mutable_virtual_hosts(0)->clear_domains();
  route_config.mutable_virtual_hosts(0)->add_domains("unmatched_domain");
  route_config.mutable_virtual_hosts(0)
      ->mutable_routes(0)
      ->mutable_route()
      ->mutable_cluster_header();
  balancers_[0]->ads_service()->SetLdsResource(
      AdsServiceImpl::BuildListener(route_config), kDefaultResourceName);
  SetNextResolution({});
  SetNextResolutionForLbChannelAllBalancers();
  (void)SendRpc();
  EXPECT_EQ(balancers_[0]->ads_service()->lds_response_state(),
            AdsServiceImpl::ACKED);
}

// Tests that LDS client should choose the last route in the virtual host if
// multiple routes exist in the LDS response.
TEST_P(LdsTest, ChooseLastRoute) {
  RouteConfiguration route_config =
      balancers_[0]->ads_service()->default_route_config();
  *(route_config.mutable_virtual_hosts(0)->add_routes()) =
      route_config.virtual_hosts(0).routes(0);
  route_config.mutable_virtual_hosts(0)
      ->mutable_routes(0)
      ->mutable_route()
      ->mutable_cluster_header();
  balancers_[0]->ads_service()->SetLdsResource(
      AdsServiceImpl::BuildListener(route_config), kDefaultResourceName);
  SetNextResolution({});
  SetNextResolutionForLbChannelAllBalancers();
  (void)SendRpc();
  EXPECT_EQ(balancers_[0]->ads_service()->lds_response_state(),
            AdsServiceImpl::ACKED);
}

// Tests that LDS client should send a NACK if route match has non-empty prefix
// as the only route (default) in the LDS response.
TEST_P(LdsTest, RouteMatchHasNonemptyPrefix) {
  RouteConfiguration route_config =
      balancers_[0]->ads_service()->default_route_config();
  route_config.mutable_virtual_hosts(0)
      ->mutable_routes(0)
      ->mutable_match()
      ->set_prefix("nonempty_prefix");
  balancers_[0]->ads_service()->SetLdsResource(
      AdsServiceImpl::BuildListener(route_config), kDefaultResourceName);
  SetNextResolution({});
  SetNextResolutionForLbChannelAllBalancers();
  CheckRpcSendFailure();
  EXPECT_EQ(balancers_[0]->ads_service()->lds_response_state(),
            AdsServiceImpl::NACKED);
}

// Tests that LDS client should send a NACK if route match has empty path
// as the only route (default) in the LDS response.
TEST_P(LdsTest, RouteMatchHasEmptyPath) {
  RouteConfiguration route_config =
      balancers_[0]->ads_service()->default_route_config();
  auto* route1 = route_config.mutable_virtual_hosts(0)->mutable_routes(0);
  route1->mutable_match()->set_path("");
  auto* default_route = route_config.mutable_virtual_hosts(0)->add_routes();
  default_route->mutable_match()->set_prefix("");
  balancers_[0]->ads_service()->SetLdsResource(
      AdsServiceImpl::BuildListener(route_config), kDefaultResourceName);
  SetNextResolution({});
  SetNextResolutionForLbChannelAllBalancers();
  CheckRpcSendFailure();
  EXPECT_EQ(balancers_[0]->ads_service()->lds_response_state(),
            AdsServiceImpl::NACKED);
}

// Tests that LDS client should send a NACK if route has an action other than
// RouteAction in the LDS response.
TEST_P(LdsTest, RouteHasNoRouteAction) {
  RouteConfiguration route_config =
      balancers_[0]->ads_service()->default_route_config();
  route_config.mutable_virtual_hosts(0)->mutable_routes(0)->mutable_redirect();
  balancers_[0]->ads_service()->SetLdsResource(
      AdsServiceImpl::BuildListener(route_config), kDefaultResourceName);
  SetNextResolution({});
  SetNextResolutionForLbChannelAllBalancers();
  CheckRpcSendFailure();
  EXPECT_EQ(balancers_[0]->ads_service()->lds_response_state(),
            AdsServiceImpl::NACKED);
}

// TODO@donnadionne: Add more invalid config tests to cover all errors in
// xds_api.cc

// Tests that LDS client should send a NACK if RouteAction has a
// cluster_specifier other than cluster in the LDS response.
TEST_P(LdsTest, RouteActionHasNoCluster) {
  RouteConfiguration route_config =
      balancers_[0]->ads_service()->default_route_config();
  route_config.mutable_virtual_hosts(0)
      ->mutable_routes(0)
      ->mutable_route()
      ->mutable_cluster_header();
  balancers_[0]->ads_service()->SetLdsResource(
      AdsServiceImpl::BuildListener(route_config), kDefaultResourceName);
  SetNextResolution({});
  SetNextResolutionForLbChannelAllBalancers();
  CheckRpcSendFailure();
  EXPECT_EQ(balancers_[0]->ads_service()->lds_response_state(),
            AdsServiceImpl::NACKED);
}

// Tests that LDS client times out when no response received.
TEST_P(LdsTest, Timeout) {
  ResetStub(0, "", 500);
  balancers_[0]->ads_service()->SetResourceIgnore(kLdsTypeUrl);
  SetNextResolution({});
  SetNextResolutionForLbChannelAllBalancers();
  CheckRpcSendFailure();
}

// Tests that LDS client should choose the default route (with no matching
// specified) after unable to find a match with previous routes.
TEST_P(LdsTest, XdsRoutingPathMatching) {
  ResetStub(/*fallback_timeout=*/0, /*failover_timeout=*/0,
            /*expected_targets=*/"",
            /*xds_resource_does_not_exist_timeout*/ 0,
            /*xds_routing_enabled=*/true);
  const char* kNewCluster1Name = "new_cluster_1";
  const char* kNewCluster2Name = "new_cluster_2";
  const size_t kNumEcho1Rpcs = 10;
  const size_t kNumEcho2Rpcs = 20;
  const size_t kNumEchoRpcs = 30;
  SetNextResolution({});
  SetNextResolutionForLbChannelAllBalancers();
  // Populate new EDS resources.
  AdsServiceImpl::EdsResourceArgs args({
      {"locality0", GetBackendPorts(0, 2)},
  });
  AdsServiceImpl::EdsResourceArgs args1({
      {"locality0", GetBackendPorts(2, 3)},
  });
  AdsServiceImpl::EdsResourceArgs args2({
      {"locality0", GetBackendPorts(3, 4)},
  });
  balancers_[0]->ads_service()->SetEdsResource(
      AdsServiceImpl::BuildEdsResource(args), kDefaultResourceName);
  balancers_[0]->ads_service()->SetEdsResource(
      AdsServiceImpl::BuildEdsResource(args1, kNewCluster1Name),
      kNewCluster1Name);
  balancers_[0]->ads_service()->SetEdsResource(
      AdsServiceImpl::BuildEdsResource(args2, kNewCluster2Name),
      kNewCluster2Name);
  // Populate new CDS resources.
  Cluster new_cluster1 = balancers_[0]->ads_service()->default_cluster();
  new_cluster1.set_name(kNewCluster1Name);
  balancers_[0]->ads_service()->SetCdsResource(new_cluster1, kNewCluster1Name);
  Cluster new_cluster2 = balancers_[0]->ads_service()->default_cluster();
  new_cluster2.set_name(kNewCluster2Name);
  balancers_[0]->ads_service()->SetCdsResource(new_cluster2, kNewCluster2Name);
  // Populating Route Configurations for LDS.
  RouteConfiguration new_route_config =
      balancers_[0]->ads_service()->default_route_config();
  auto* route1 = new_route_config.mutable_virtual_hosts(0)->mutable_routes(0);
  route1->mutable_match()->set_path("/grpc.testing.EchoTest1Service/Echo1");
  route1->mutable_route()->set_cluster(kNewCluster1Name);
  auto* route2 = new_route_config.mutable_virtual_hosts(0)->add_routes();
  route2->mutable_match()->set_path("/grpc.testing.EchoTest2Service/Echo2");
  route2->mutable_route()->set_cluster(kNewCluster2Name);
  auto* default_route = new_route_config.mutable_virtual_hosts(0)->add_routes();
  default_route->mutable_match()->set_prefix("");
  default_route->mutable_route()->set_cluster(kDefaultResourceName);
  Listener listener =
      balancers_[0]->ads_service()->BuildListener(new_route_config);
  balancers_[0]->ads_service()->SetLdsResource(listener, kDefaultResourceName);
  WaitForAllBackends(0, 2);
  RpcOptions rpc_options;
  rpc_options.times = kNumEchoRpcs;
  rpc_options.service_method = TEST_ECHO;
  rpc_options.wait_for_ready = true;
  CheckRpcSendOkNew(rpc_options);
  rpc_options.times = kNumEcho1Rpcs;
  rpc_options.service_method = TEST1_ECHO1;
  CheckRpcSendOkNew(rpc_options);
  rpc_options.times = kNumEcho2Rpcs;
  rpc_options.service_method = TEST2_ECHO2;
  CheckRpcSendOkNew(rpc_options);
  // Make sure RPCs all go to the correct backend.
  for (size_t i = 0; i < 2; ++i) {
    EXPECT_EQ(kNumEchoRpcs / 2,
              backends_[i]->backend_service()->request_count());
    EXPECT_EQ(0, backends_[i]->backend_service1()->request_count());
    EXPECT_EQ(0, backends_[i]->backend_service2()->request_count());
  }
  EXPECT_EQ(0, backends_[2]->backend_service()->request_count());
  EXPECT_EQ(kNumEcho1Rpcs, backends_[2]->backend_service1()->request_count());
  EXPECT_EQ(0, backends_[2]->backend_service2()->request_count());
  EXPECT_EQ(0, backends_[3]->backend_service()->request_count());
  EXPECT_EQ(0, backends_[3]->backend_service1()->request_count());
  EXPECT_EQ(kNumEcho2Rpcs, backends_[3]->backend_service2()->request_count());
}

TEST_P(LdsTest, XdsRoutingPrefixMatching) {
  ResetStub(/*fallback_timeout=*/0, /*failover_timeout=*/0,
            /*expected_targets=*/"",
            /*xds_resource_does_not_exist_timeout*/ 0,
            /*xds_routing_enabled=*/true);
  const char* kNewCluster1Name = "new_cluster_1";
  const char* kNewCluster2Name = "new_cluster_2";
  const size_t kNumEcho1Rpcs = 10;
  const size_t kNumEcho2Rpcs = 20;
  const size_t kNumEchoRpcs = 30;
  SetNextResolution({});
  SetNextResolutionForLbChannelAllBalancers();
  // Populate new EDS resources.
  AdsServiceImpl::EdsResourceArgs args({
      {"locality0", GetBackendPorts(0, 2)},
  });
  AdsServiceImpl::EdsResourceArgs args1({
      {"locality0", GetBackendPorts(2, 3)},
  });
  AdsServiceImpl::EdsResourceArgs args2({
      {"locality0", GetBackendPorts(3, 4)},
  });
  balancers_[0]->ads_service()->SetEdsResource(
      AdsServiceImpl::BuildEdsResource(args), kDefaultResourceName);
  balancers_[0]->ads_service()->SetEdsResource(
      AdsServiceImpl::BuildEdsResource(args1, kNewCluster1Name),
      kNewCluster1Name);
  balancers_[0]->ads_service()->SetEdsResource(
      AdsServiceImpl::BuildEdsResource(args2, kNewCluster2Name),
      kNewCluster2Name);
  // Populate new CDS resources.
  Cluster new_cluster1 = balancers_[0]->ads_service()->default_cluster();
  new_cluster1.set_name(kNewCluster1Name);
  balancers_[0]->ads_service()->SetCdsResource(new_cluster1, kNewCluster1Name);
  Cluster new_cluster2 = balancers_[0]->ads_service()->default_cluster();
  new_cluster2.set_name(kNewCluster2Name);
  balancers_[0]->ads_service()->SetCdsResource(new_cluster2, kNewCluster2Name);
  // Populating Route Configurations for LDS.
  RouteConfiguration new_route_config =
      balancers_[0]->ads_service()->default_route_config();
  auto* route1 = new_route_config.mutable_virtual_hosts(0)->mutable_routes(0);
  route1->mutable_match()->set_prefix("/grpc.testing.EchoTest1Service/");
  route1->mutable_route()->set_cluster(kNewCluster1Name);
  auto* route2 = new_route_config.mutable_virtual_hosts(0)->add_routes();
  route2->mutable_match()->set_prefix("/grpc.testing.EchoTest2Service/");
  route2->mutable_route()->set_cluster(kNewCluster2Name);
  auto* default_route = new_route_config.mutable_virtual_hosts(0)->add_routes();
  default_route->mutable_match()->set_prefix("");
  default_route->mutable_route()->set_cluster(kDefaultResourceName);
  Listener listener =
      balancers_[0]->ads_service()->BuildListener(new_route_config);
  balancers_[0]->ads_service()->SetLdsResource(listener, kDefaultResourceName);
  WaitForAllBackends(0, 2);
  RpcOptions rpc_options;
  rpc_options.times = kNumEchoRpcs;
  rpc_options.service_method = TEST_ECHO;
  rpc_options.wait_for_ready = true;
  CheckRpcSendOkNew(rpc_options);
  rpc_options.times = kNumEcho1Rpcs;
  rpc_options.service_method = TEST1_ECHO1;
  CheckRpcSendOkNew(rpc_options);
  rpc_options.times = kNumEcho2Rpcs;
  rpc_options.service_method = TEST2_ECHO2;
  CheckRpcSendOkNew(rpc_options);
  // Make sure RPCs all go to the correct backend.
  for (size_t i = 0; i < 2; ++i) {
    EXPECT_EQ(kNumEchoRpcs / 2,
              backends_[i]->backend_service()->request_count());
    EXPECT_EQ(0, backends_[i]->backend_service1()->request_count());
    EXPECT_EQ(0, backends_[i]->backend_service2()->request_count());
  }
  EXPECT_EQ(0, backends_[2]->backend_service()->request_count());
  EXPECT_EQ(kNumEcho1Rpcs, backends_[2]->backend_service1()->request_count());
  EXPECT_EQ(0, backends_[2]->backend_service2()->request_count());
  EXPECT_EQ(0, backends_[3]->backend_service()->request_count());
  EXPECT_EQ(0, backends_[3]->backend_service1()->request_count());
  EXPECT_EQ(kNumEcho2Rpcs, backends_[3]->backend_service2()->request_count());
}

using RdsTest = BasicTest;

// Tests that RDS client should send an ACK upon correct RDS response.
TEST_P(RdsTest, Vanilla) {
  balancers_[0]->ads_service()->SetLdsToUseDynamicRds();
  SetNextResolution({});
  SetNextResolutionForLbChannelAllBalancers();
  (void)SendRpc();
  EXPECT_EQ(balancers_[0]->ads_service()->rds_response_state(),
            AdsServiceImpl::ACKED);
}

// Tests that RDS client should send a NACK if matching domain can't be found in
// the RDS response.
TEST_P(RdsTest, NoMatchedDomain) {
  balancers_[0]->ads_service()->SetLdsToUseDynamicRds();
  RouteConfiguration route_config =
      balancers_[0]->ads_service()->default_route_config();
  route_config.mutable_virtual_hosts(0)->clear_domains();
  route_config.mutable_virtual_hosts(0)->add_domains("unmatched_domain");
  balancers_[0]->ads_service()->SetRdsResource(route_config,
                                               kDefaultResourceName);
  SetNextResolution({});
  SetNextResolutionForLbChannelAllBalancers();
  CheckRpcSendFailure();
  EXPECT_EQ(balancers_[0]->ads_service()->rds_response_state(),
            AdsServiceImpl::NACKED);
}

// Tests that RDS client should choose the virtual host with matching domain if
// multiple virtual hosts exist in the RDS response.
TEST_P(RdsTest, ChooseMatchedDomain) {
  balancers_[0]->ads_service()->SetLdsToUseDynamicRds();
  RouteConfiguration route_config =
      balancers_[0]->ads_service()->default_route_config();
  *(route_config.add_virtual_hosts()) = route_config.virtual_hosts(0);
  route_config.mutable_virtual_hosts(0)->clear_domains();
  route_config.mutable_virtual_hosts(0)->add_domains("unmatched_domain");
  route_config.mutable_virtual_hosts(0)
      ->mutable_routes(0)
      ->mutable_route()
      ->mutable_cluster_header();
  balancers_[0]->ads_service()->SetRdsResource(route_config,
                                               kDefaultResourceName);
  SetNextResolution({});
  SetNextResolutionForLbChannelAllBalancers();
  (void)SendRpc();
  EXPECT_EQ(balancers_[0]->ads_service()->rds_response_state(),
            AdsServiceImpl::ACKED);
}

// Tests that RDS client should choose the last route in the virtual host if
// multiple routes exist in the RDS response.
TEST_P(RdsTest, ChooseLastRoute) {
  balancers_[0]->ads_service()->SetLdsToUseDynamicRds();
  RouteConfiguration route_config =
      balancers_[0]->ads_service()->default_route_config();
  *(route_config.mutable_virtual_hosts(0)->add_routes()) =
      route_config.virtual_hosts(0).routes(0);
  route_config.mutable_virtual_hosts(0)
      ->mutable_routes(0)
      ->mutable_route()
      ->mutable_cluster_header();
  balancers_[0]->ads_service()->SetRdsResource(route_config,
                                               kDefaultResourceName);
  SetNextResolution({});
  SetNextResolutionForLbChannelAllBalancers();
  (void)SendRpc();
  EXPECT_EQ(balancers_[0]->ads_service()->rds_response_state(),
            AdsServiceImpl::ACKED);
}

// Tests that RDS client should send a NACK if route match has non-empty prefix
// as the only route (default) in the RDS response.
TEST_P(RdsTest, RouteMatchHasNonemptyPrefix) {
  balancers_[0]->ads_service()->SetLdsToUseDynamicRds();
  RouteConfiguration route_config =
      balancers_[0]->ads_service()->default_route_config();
  route_config.mutable_virtual_hosts(0)
      ->mutable_routes(0)
      ->mutable_match()
      ->set_prefix("/nonempty_prefix/");
  balancers_[0]->ads_service()->SetRdsResource(route_config,
                                               kDefaultResourceName);
  SetNextResolution({});
  SetNextResolutionForLbChannelAllBalancers();
  CheckRpcSendFailure();
  EXPECT_EQ(balancers_[0]->ads_service()->rds_response_state(),
            AdsServiceImpl::NACKED);
}

// Tests that RDS client should send a NACK if route has an action other than
// RouteAction in the RDS response.
TEST_P(RdsTest, RouteHasNoRouteAction) {
  balancers_[0]->ads_service()->SetLdsToUseDynamicRds();
  RouteConfiguration route_config =
      balancers_[0]->ads_service()->default_route_config();
  route_config.mutable_virtual_hosts(0)->mutable_routes(0)->mutable_redirect();
  balancers_[0]->ads_service()->SetRdsResource(route_config,
                                               kDefaultResourceName);
  SetNextResolution({});
  SetNextResolutionForLbChannelAllBalancers();
  CheckRpcSendFailure();
  EXPECT_EQ(balancers_[0]->ads_service()->rds_response_state(),
            AdsServiceImpl::NACKED);
}

// Tests that RDS client should send a NACK if RouteAction has a
// cluster_specifier other than cluster in the RDS response.
TEST_P(RdsTest, RouteActionHasNoCluster) {
  balancers_[0]->ads_service()->SetLdsToUseDynamicRds();
  RouteConfiguration route_config =
      balancers_[0]->ads_service()->default_route_config();
  route_config.mutable_virtual_hosts(0)
      ->mutable_routes(0)
      ->mutable_route()
      ->mutable_cluster_header();
  balancers_[0]->ads_service()->SetRdsResource(route_config,
                                               kDefaultResourceName);
  SetNextResolution({});
  SetNextResolutionForLbChannelAllBalancers();
  CheckRpcSendFailure();
  EXPECT_EQ(balancers_[0]->ads_service()->rds_response_state(),
            AdsServiceImpl::NACKED);
}

// Tests that RDS client times out when no response received.
TEST_P(RdsTest, Timeout) {
  ResetStub(0, "", 500);
  balancers_[0]->ads_service()->SetResourceIgnore(kRdsTypeUrl);
  balancers_[0]->ads_service()->SetLdsToUseDynamicRds();
  SetNextResolution({});
  SetNextResolutionForLbChannelAllBalancers();
  CheckRpcSendFailure();
}

using CdsTest = BasicTest;

// Tests that CDS client should send an ACK upon correct CDS response.
TEST_P(CdsTest, Vanilla) {
  SetNextResolution({});
  SetNextResolutionForLbChannelAllBalancers();
  (void)SendRpc();
  EXPECT_EQ(balancers_[0]->ads_service()->cds_response_state(),
            AdsServiceImpl::ACKED);
}

// Tests that CDS client should send a NACK if the cluster type in CDS response
// is other than EDS.
TEST_P(CdsTest, WrongClusterType) {
  auto cluster = balancers_[0]->ads_service()->default_cluster();
  cluster.set_type(envoy::api::v2::Cluster::STATIC);
  balancers_[0]->ads_service()->SetCdsResource(cluster, kDefaultResourceName);
  SetNextResolution({});
  SetNextResolutionForLbChannelAllBalancers();
  CheckRpcSendFailure();
  EXPECT_EQ(balancers_[0]->ads_service()->cds_response_state(),
            AdsServiceImpl::NACKED);
}

// Tests that CDS client should send a NACK if the eds_config in CDS response is
// other than ADS.
TEST_P(CdsTest, WrongEdsConfig) {
  auto cluster = balancers_[0]->ads_service()->default_cluster();
  cluster.mutable_eds_cluster_config()->mutable_eds_config()->mutable_self();
  balancers_[0]->ads_service()->SetCdsResource(cluster, kDefaultResourceName);
  SetNextResolution({});
  SetNextResolutionForLbChannelAllBalancers();
  CheckRpcSendFailure();
  EXPECT_EQ(balancers_[0]->ads_service()->cds_response_state(),
            AdsServiceImpl::NACKED);
}

// Tests that CDS client should send a NACK if the lb_policy in CDS response is
// other than ROUND_ROBIN.
TEST_P(CdsTest, WrongLbPolicy) {
  auto cluster = balancers_[0]->ads_service()->default_cluster();
  cluster.set_lb_policy(envoy::api::v2::Cluster::LEAST_REQUEST);
  balancers_[0]->ads_service()->SetCdsResource(cluster, kDefaultResourceName);
  SetNextResolution({});
  SetNextResolutionForLbChannelAllBalancers();
  CheckRpcSendFailure();
  EXPECT_EQ(balancers_[0]->ads_service()->cds_response_state(),
            AdsServiceImpl::NACKED);
}

// Tests that CDS client should send a NACK if the lrs_server in CDS response is
// other than SELF.
TEST_P(CdsTest, WrongLrsServer) {
  auto cluster = balancers_[0]->ads_service()->default_cluster();
  cluster.mutable_lrs_server()->mutable_ads();
  balancers_[0]->ads_service()->SetCdsResource(cluster, kDefaultResourceName);
  SetNextResolution({});
  SetNextResolutionForLbChannelAllBalancers();
  CheckRpcSendFailure();
  EXPECT_EQ(balancers_[0]->ads_service()->cds_response_state(),
            AdsServiceImpl::NACKED);
}

// Tests that CDS client times out when no response received.
TEST_P(CdsTest, Timeout) {
  ResetStub(0, "", 500);
  balancers_[0]->ads_service()->SetResourceIgnore(kCdsTypeUrl);
  SetNextResolution({});
  SetNextResolutionForLbChannelAllBalancers();
  CheckRpcSendFailure();
}

using EdsTest = BasicTest;

TEST_P(EdsTest, Timeout) {
  ResetStub(0, "", 500);
  balancers_[0]->ads_service()->SetResourceIgnore(kEdsTypeUrl);
  SetNextResolution({});
  SetNextResolutionForLbChannelAllBalancers();
  CheckRpcSendFailure();
}

// Tests that EDS client should send a NACK if the EDS update contains
// sparse priorities.
TEST_P(EdsTest, NacksSparsePriorityList) {
  SetNextResolution({});
  SetNextResolutionForLbChannelAllBalancers();
  AdsServiceImpl::EdsResourceArgs args({
      {"locality0", GetBackendPorts(), kDefaultLocalityWeight, 1},
  });
  balancers_[0]->ads_service()->SetEdsResource(
      AdsServiceImpl::BuildEdsResource(args), kDefaultResourceName);
  CheckRpcSendFailure();
  EXPECT_EQ(balancers_[0]->ads_service()->eds_response_state(),
            AdsServiceImpl::NACKED);
}

using LocalityMapTest = BasicTest;

// Tests that the localities in a locality map are picked according to their
// weights.
TEST_P(LocalityMapTest, WeightedRoundRobin) {
  SetNextResolution({});
  SetNextResolutionForLbChannelAllBalancers();
  const size_t kNumRpcs = 5000;
  const int kLocalityWeight0 = 2;
  const int kLocalityWeight1 = 8;
  const int kTotalLocalityWeight = kLocalityWeight0 + kLocalityWeight1;
  const double kLocalityWeightRate0 =
      static_cast<double>(kLocalityWeight0) / kTotalLocalityWeight;
  const double kLocalityWeightRate1 =
      static_cast<double>(kLocalityWeight1) / kTotalLocalityWeight;
  // ADS response contains 2 localities, each of which contains 1 backend.
  AdsServiceImpl::EdsResourceArgs args({
      {"locality0", GetBackendPorts(0, 1), kLocalityWeight0},
      {"locality1", GetBackendPorts(1, 2), kLocalityWeight1},
  });
  balancers_[0]->ads_service()->SetEdsResource(
      AdsServiceImpl::BuildEdsResource(args), kDefaultResourceName);
  // Wait for both backends to be ready.
  WaitForAllBackends(0, 2);
  // Send kNumRpcs RPCs.
  CheckRpcSendOk(kNumRpcs);
  // The locality picking rates should be roughly equal to the expectation.
  const double locality_picked_rate_0 =
      static_cast<double>(backends_[0]->backend_service()->request_count()) /
      kNumRpcs;
  const double locality_picked_rate_1 =
      static_cast<double>(backends_[1]->backend_service()->request_count()) /
      kNumRpcs;
  const double kErrorTolerance = 0.2;
  EXPECT_THAT(locality_picked_rate_0,
              ::testing::AllOf(
                  ::testing::Ge(kLocalityWeightRate0 * (1 - kErrorTolerance)),
                  ::testing::Le(kLocalityWeightRate0 * (1 + kErrorTolerance))));
  EXPECT_THAT(locality_picked_rate_1,
              ::testing::AllOf(
                  ::testing::Ge(kLocalityWeightRate1 * (1 - kErrorTolerance)),
                  ::testing::Le(kLocalityWeightRate1 * (1 + kErrorTolerance))));
}

// Tests that we correctly handle a locality containing no endpoints.
TEST_P(LocalityMapTest, LocalityContainingNoEndpoints) {
  SetNextResolution({});
  SetNextResolutionForLbChannelAllBalancers();
  const size_t kNumRpcs = 5000;
  // EDS response contains 2 localities, one with no endpoints.
  AdsServiceImpl::EdsResourceArgs args({
      {"locality0", GetBackendPorts()},
      {"locality1", {}},
  });
  balancers_[0]->ads_service()->SetEdsResource(
      AdsServiceImpl::BuildEdsResource(args), kDefaultResourceName);
  // Wait for both backends to be ready.
  WaitForAllBackends();
  // Send kNumRpcs RPCs.
  CheckRpcSendOk(kNumRpcs);
  // All traffic should go to the reachable locality.
  EXPECT_EQ(backends_[0]->backend_service()->request_count(),
            kNumRpcs / backends_.size());
  EXPECT_EQ(backends_[1]->backend_service()->request_count(),
            kNumRpcs / backends_.size());
  EXPECT_EQ(backends_[2]->backend_service()->request_count(),
            kNumRpcs / backends_.size());
  EXPECT_EQ(backends_[3]->backend_service()->request_count(),
            kNumRpcs / backends_.size());
}

// EDS update with no localities.
TEST_P(LocalityMapTest, NoLocalities) {
  SetNextResolution({});
  SetNextResolutionForLbChannelAllBalancers();
  // EDS response contains 2 localities, one with no endpoints.
  balancers_[0]->ads_service()->SetEdsResource(
      AdsServiceImpl::BuildEdsResource({}), kDefaultResourceName);
  Status status = SendRpc();
  EXPECT_FALSE(status.ok());
  EXPECT_EQ(status.error_code(), StatusCode::UNAVAILABLE);
}

// Tests that the locality map can work properly even when it contains a large
// number of localities.
TEST_P(LocalityMapTest, StressTest) {
  SetNextResolution({});
  SetNextResolutionForLbChannelAllBalancers();
  const size_t kNumLocalities = 100;
  // The first ADS response contains kNumLocalities localities, each of which
  // contains backend 0.
  AdsServiceImpl::EdsResourceArgs args;
  for (size_t i = 0; i < kNumLocalities; ++i) {
    std::string name = absl::StrCat("locality", i);
    AdsServiceImpl::EdsResourceArgs::Locality locality(name,
                                                       {backends_[0]->port()});
    args.locality_list.emplace_back(std::move(locality));
  }
  balancers_[0]->ads_service()->SetEdsResource(
      AdsServiceImpl::BuildEdsResource(args), kDefaultResourceName);
  // The second ADS response contains 1 locality, which contains backend 1.
  args = AdsServiceImpl::EdsResourceArgs({
      {"locality0", GetBackendPorts(1, 2)},
  });
  std::thread delayed_resource_setter(std::bind(
      &BasicTest::SetEdsResourceWithDelay, this, 0,
      AdsServiceImpl::BuildEdsResource(args), 60 * 1000, kDefaultResourceName));
  // Wait until backend 0 is ready, before which kNumLocalities localities are
  // received and handled by the xds policy.
  WaitForBackend(0, /*reset_counters=*/false);
  EXPECT_EQ(0U, backends_[1]->backend_service()->request_count());
  // Wait until backend 1 is ready, before which kNumLocalities localities are
  // removed by the xds policy.
  WaitForBackend(1);
  delayed_resource_setter.join();
}

// Tests that the localities in a locality map are picked correctly after update
// (addition, modification, deletion).
TEST_P(LocalityMapTest, UpdateMap) {
  SetNextResolution({});
  SetNextResolutionForLbChannelAllBalancers();
  const size_t kNumRpcs = 3000;
  // The locality weight for the first 3 localities.
  const std::vector<int> kLocalityWeights0 = {2, 3, 4};
  const double kTotalLocalityWeight0 =
      std::accumulate(kLocalityWeights0.begin(), kLocalityWeights0.end(), 0);
  std::vector<double> locality_weight_rate_0;
  for (int weight : kLocalityWeights0) {
    locality_weight_rate_0.push_back(weight / kTotalLocalityWeight0);
  }
  // Delete the first locality, keep the second locality, change the third
  // locality's weight from 4 to 2, and add a new locality with weight 6.
  const std::vector<int> kLocalityWeights1 = {3, 2, 6};
  const double kTotalLocalityWeight1 =
      std::accumulate(kLocalityWeights1.begin(), kLocalityWeights1.end(), 0);
  std::vector<double> locality_weight_rate_1 = {
      0 /* placeholder for locality 0 */};
  for (int weight : kLocalityWeights1) {
    locality_weight_rate_1.push_back(weight / kTotalLocalityWeight1);
  }
  AdsServiceImpl::EdsResourceArgs args({
      {"locality0", GetBackendPorts(0, 1), 2},
      {"locality1", GetBackendPorts(1, 2), 3},
      {"locality2", GetBackendPorts(2, 3), 4},
  });
  balancers_[0]->ads_service()->SetEdsResource(
      AdsServiceImpl::BuildEdsResource(args), kDefaultResourceName);
  // Wait for the first 3 backends to be ready.
  WaitForAllBackends(0, 3);
  gpr_log(GPR_INFO, "========= BEFORE FIRST BATCH ==========");
  // Send kNumRpcs RPCs.
  CheckRpcSendOk(kNumRpcs);
  gpr_log(GPR_INFO, "========= DONE WITH FIRST BATCH ==========");
  // The picking rates of the first 3 backends should be roughly equal to the
  // expectation.
  std::vector<double> locality_picked_rates;
  for (size_t i = 0; i < 3; ++i) {
    locality_picked_rates.push_back(
        static_cast<double>(backends_[i]->backend_service()->request_count()) /
        kNumRpcs);
  }
  const double kErrorTolerance = 0.2;
  for (size_t i = 0; i < 3; ++i) {
    gpr_log(GPR_INFO, "Locality %" PRIuPTR " rate %f", i,
            locality_picked_rates[i]);
    EXPECT_THAT(
        locality_picked_rates[i],
        ::testing::AllOf(
            ::testing::Ge(locality_weight_rate_0[i] * (1 - kErrorTolerance)),
            ::testing::Le(locality_weight_rate_0[i] * (1 + kErrorTolerance))));
  }
  args = AdsServiceImpl::EdsResourceArgs({
      {"locality1", GetBackendPorts(1, 2), 3},
      {"locality2", GetBackendPorts(2, 3), 2},
      {"locality3", GetBackendPorts(3, 4), 6},
  });
  balancers_[0]->ads_service()->SetEdsResource(
      AdsServiceImpl::BuildEdsResource(args), kDefaultResourceName);
  // Backend 3 hasn't received any request.
  EXPECT_EQ(0U, backends_[3]->backend_service()->request_count());
  // Wait until the locality update has been processed, as signaled by backend 3
  // receiving a request.
  WaitForAllBackends(3, 4);
  gpr_log(GPR_INFO, "========= BEFORE SECOND BATCH ==========");
  // Send kNumRpcs RPCs.
  CheckRpcSendOk(kNumRpcs);
  gpr_log(GPR_INFO, "========= DONE WITH SECOND BATCH ==========");
  // Backend 0 no longer receives any request.
  EXPECT_EQ(0U, backends_[0]->backend_service()->request_count());
  // The picking rates of the last 3 backends should be roughly equal to the
  // expectation.
  locality_picked_rates = {0 /* placeholder for backend 0 */};
  for (size_t i = 1; i < 4; ++i) {
    locality_picked_rates.push_back(
        static_cast<double>(backends_[i]->backend_service()->request_count()) /
        kNumRpcs);
  }
  for (size_t i = 1; i < 4; ++i) {
    gpr_log(GPR_INFO, "Locality %" PRIuPTR " rate %f", i,
            locality_picked_rates[i]);
    EXPECT_THAT(
        locality_picked_rates[i],
        ::testing::AllOf(
            ::testing::Ge(locality_weight_rate_1[i] * (1 - kErrorTolerance)),
            ::testing::Le(locality_weight_rate_1[i] * (1 + kErrorTolerance))));
  }
}

// Tests that we don't fail RPCs when replacing all of the localities in
// a given priority.
TEST_P(LocalityMapTest, ReplaceAllLocalitiesInPriority) {
  SetNextResolution({});
  SetNextResolutionForLbChannelAllBalancers();
  AdsServiceImpl::EdsResourceArgs args({
      {"locality0", GetBackendPorts(0, 1)},
  });
  balancers_[0]->ads_service()->SetEdsResource(
      AdsServiceImpl::BuildEdsResource(args), kDefaultResourceName);
  args = AdsServiceImpl::EdsResourceArgs({
      {"locality1", GetBackendPorts(1, 2)},
  });
  std::thread delayed_resource_setter(std::bind(
      &BasicTest::SetEdsResourceWithDelay, this, 0,
      AdsServiceImpl::BuildEdsResource(args), 5000, kDefaultResourceName));
  // Wait for the first backend to be ready.
  WaitForBackend(0);
  // Keep sending RPCs until we switch over to backend 1, which tells us
  // that we received the update.  No RPCs should fail during this
  // transition.
  WaitForBackend(1, /*reset_counters=*/true, /*require_success=*/true);
  delayed_resource_setter.join();
}

class FailoverTest : public BasicTest {
 public:
  void SetUp() override {
    BasicTest::SetUp();
    ResetStub(100, "");
  }
};

// Localities with the highest priority are used when multiple priority exist.
TEST_P(FailoverTest, ChooseHighestPriority) {
  SetNextResolution({});
  SetNextResolutionForLbChannelAllBalancers();
  AdsServiceImpl::EdsResourceArgs args({
      {"locality0", GetBackendPorts(0, 1), kDefaultLocalityWeight, 1},
      {"locality1", GetBackendPorts(1, 2), kDefaultLocalityWeight, 2},
      {"locality2", GetBackendPorts(2, 3), kDefaultLocalityWeight, 3},
      {"locality3", GetBackendPorts(3, 4), kDefaultLocalityWeight, 0},
  });
  balancers_[0]->ads_service()->SetEdsResource(
      AdsServiceImpl::BuildEdsResource(args), kDefaultResourceName);
  WaitForBackend(3, false);
  for (size_t i = 0; i < 3; ++i) {
    EXPECT_EQ(0U, backends_[i]->backend_service()->request_count());
  }
}

// Does not choose priority with no endpoints.
TEST_P(FailoverTest, DoesNotUsePriorityWithNoEndpoints) {
  SetNextResolution({});
  SetNextResolutionForLbChannelAllBalancers();
  AdsServiceImpl::EdsResourceArgs args({
      {"locality0", GetBackendPorts(0, 1), kDefaultLocalityWeight, 1},
      {"locality1", GetBackendPorts(1, 2), kDefaultLocalityWeight, 2},
      {"locality2", GetBackendPorts(2, 3), kDefaultLocalityWeight, 3},
      {"locality3", {}, kDefaultLocalityWeight, 0},
  });
  balancers_[0]->ads_service()->SetEdsResource(
      AdsServiceImpl::BuildEdsResource(args), kDefaultResourceName);
  WaitForBackend(0, false);
  for (size_t i = 1; i < 3; ++i) {
    EXPECT_EQ(0U, backends_[i]->backend_service()->request_count());
  }
}

// If the higher priority localities are not reachable, failover to the highest
// priority among the rest.
TEST_P(FailoverTest, Failover) {
  SetNextResolution({});
  SetNextResolutionForLbChannelAllBalancers();
  AdsServiceImpl::EdsResourceArgs args({
      {"locality0", GetBackendPorts(0, 1), kDefaultLocalityWeight, 1},
      {"locality1", GetBackendPorts(1, 2), kDefaultLocalityWeight, 2},
      {"locality2", GetBackendPorts(2, 3), kDefaultLocalityWeight, 3},
      {"locality3", GetBackendPorts(3, 4), kDefaultLocalityWeight, 0},
  });
  ShutdownBackend(3);
  ShutdownBackend(0);
  balancers_[0]->ads_service()->SetEdsResource(
      AdsServiceImpl::BuildEdsResource(args), kDefaultResourceName);
  WaitForBackend(1, false);
  for (size_t i = 0; i < 4; ++i) {
    if (i == 1) continue;
    EXPECT_EQ(0U, backends_[i]->backend_service()->request_count());
  }
}

// If a locality with higher priority than the current one becomes ready,
// switch to it.
TEST_P(FailoverTest, SwitchBackToHigherPriority) {
  SetNextResolution({});
  SetNextResolutionForLbChannelAllBalancers();
  const size_t kNumRpcs = 100;
  AdsServiceImpl::EdsResourceArgs args({
      {"locality0", GetBackendPorts(0, 1), kDefaultLocalityWeight, 1},
      {"locality1", GetBackendPorts(1, 2), kDefaultLocalityWeight, 2},
      {"locality2", GetBackendPorts(2, 3), kDefaultLocalityWeight, 3},
      {"locality3", GetBackendPorts(3, 4), kDefaultLocalityWeight, 0},
  });
  ShutdownBackend(3);
  ShutdownBackend(0);
  balancers_[0]->ads_service()->SetEdsResource(
      AdsServiceImpl::BuildEdsResource(args), kDefaultResourceName);
  WaitForBackend(1, false);
  for (size_t i = 0; i < 4; ++i) {
    if (i == 1) continue;
    EXPECT_EQ(0U, backends_[i]->backend_service()->request_count());
  }
  StartBackend(0);
  WaitForBackend(0);
  CheckRpcSendOk(kNumRpcs);
  EXPECT_EQ(kNumRpcs, backends_[0]->backend_service()->request_count());
}

// The first update only contains unavailable priorities. The second update
// contains available priorities.
TEST_P(FailoverTest, UpdateInitialUnavailable) {
  SetNextResolution({});
  SetNextResolutionForLbChannelAllBalancers();
  AdsServiceImpl::EdsResourceArgs args({
      {"locality0", GetBackendPorts(0, 1), kDefaultLocalityWeight, 0},
      {"locality1", GetBackendPorts(1, 2), kDefaultLocalityWeight, 1},
  });
  balancers_[0]->ads_service()->SetEdsResource(
      AdsServiceImpl::BuildEdsResource(args), kDefaultResourceName);
  args = AdsServiceImpl::EdsResourceArgs({
      {"locality0", GetBackendPorts(0, 1), kDefaultLocalityWeight, 0},
      {"locality1", GetBackendPorts(1, 2), kDefaultLocalityWeight, 1},
      {"locality2", GetBackendPorts(2, 3), kDefaultLocalityWeight, 2},
      {"locality3", GetBackendPorts(3, 4), kDefaultLocalityWeight, 3},
  });
  ShutdownBackend(0);
  ShutdownBackend(1);
  std::thread delayed_resource_setter(std::bind(
      &BasicTest::SetEdsResourceWithDelay, this, 0,
      AdsServiceImpl::BuildEdsResource(args), 1000, kDefaultResourceName));
  gpr_timespec deadline = gpr_time_add(gpr_now(GPR_CLOCK_REALTIME),
                                       gpr_time_from_millis(500, GPR_TIMESPAN));
  // Send 0.5 second worth of RPCs.
  do {
    CheckRpcSendFailure();
  } while (gpr_time_cmp(gpr_now(GPR_CLOCK_REALTIME), deadline) < 0);
  WaitForBackend(2, false);
  for (size_t i = 0; i < 4; ++i) {
    if (i == 2) continue;
    EXPECT_EQ(0U, backends_[i]->backend_service()->request_count());
  }
  delayed_resource_setter.join();
}

// Tests that after the localities' priorities are updated, we still choose the
// highest READY priority with the updated localities.
TEST_P(FailoverTest, UpdatePriority) {
  SetNextResolution({});
  SetNextResolutionForLbChannelAllBalancers();
  const size_t kNumRpcs = 100;
  AdsServiceImpl::EdsResourceArgs args({
      {"locality0", GetBackendPorts(0, 1), kDefaultLocalityWeight, 1},
      {"locality1", GetBackendPorts(1, 2), kDefaultLocalityWeight, 2},
      {"locality2", GetBackendPorts(2, 3), kDefaultLocalityWeight, 3},
      {"locality3", GetBackendPorts(3, 4), kDefaultLocalityWeight, 0},
  });
  balancers_[0]->ads_service()->SetEdsResource(
      AdsServiceImpl::BuildEdsResource(args), kDefaultResourceName);
  args = AdsServiceImpl::EdsResourceArgs({
      {"locality0", GetBackendPorts(0, 1), kDefaultLocalityWeight, 2},
      {"locality1", GetBackendPorts(1, 2), kDefaultLocalityWeight, 0},
      {"locality2", GetBackendPorts(2, 3), kDefaultLocalityWeight, 1},
      {"locality3", GetBackendPorts(3, 4), kDefaultLocalityWeight, 3},
  });
  std::thread delayed_resource_setter(std::bind(
      &BasicTest::SetEdsResourceWithDelay, this, 0,
      AdsServiceImpl::BuildEdsResource(args), 1000, kDefaultResourceName));
  WaitForBackend(3, false);
  for (size_t i = 0; i < 3; ++i) {
    EXPECT_EQ(0U, backends_[i]->backend_service()->request_count());
  }
  WaitForBackend(1);
  CheckRpcSendOk(kNumRpcs);
  EXPECT_EQ(kNumRpcs, backends_[1]->backend_service()->request_count());
  delayed_resource_setter.join();
}

// Moves all localities in the current priority to a higher priority.
TEST_P(FailoverTest, MoveAllLocalitiesInCurrentPriorityToHigherPriority) {
  SetNextResolution({});
  SetNextResolutionForLbChannelAllBalancers();
  // First update:
  // - Priority 0 is locality 0, containing backend 0, which is down.
  // - Priority 1 is locality 1, containing backends 1 and 2, which are up.
  ShutdownBackend(0);
  AdsServiceImpl::EdsResourceArgs args({
      {"locality0", GetBackendPorts(0, 1), kDefaultLocalityWeight, 0},
      {"locality1", GetBackendPorts(1, 3), kDefaultLocalityWeight, 1},
  });
  balancers_[0]->ads_service()->SetEdsResource(
      AdsServiceImpl::BuildEdsResource(args), kDefaultResourceName);
  // Second update:
  // - Priority 0 contains both localities 0 and 1.
  // - Priority 1 is not present.
  // - We add backend 3 to locality 1, just so we have a way to know
  //   when the update has been seen by the client.
  args = AdsServiceImpl::EdsResourceArgs({
      {"locality0", GetBackendPorts(0, 1), kDefaultLocalityWeight, 0},
      {"locality1", GetBackendPorts(1, 4), kDefaultLocalityWeight, 0},
  });
  std::thread delayed_resource_setter(std::bind(
      &BasicTest::SetEdsResourceWithDelay, this, 0,
      AdsServiceImpl::BuildEdsResource(args), 1000, kDefaultResourceName));
  // When we get the first update, all backends in priority 0 are down,
  // so we will create priority 1.  Backends 1 and 2 should have traffic,
  // but backend 3 should not.
  WaitForAllBackends(1, 3, false);
  EXPECT_EQ(0UL, backends_[3]->backend_service()->request_count());
  // When backend 3 gets traffic, we know the second update has been seen.
  WaitForBackend(3);
  // The ADS service of balancer 0 got at least 1 response.
  EXPECT_GT(balancers_[0]->ads_service()->eds_response_state(),
            AdsServiceImpl::NOT_SENT);
  delayed_resource_setter.join();
}

using DropTest = BasicTest;

// Tests that RPCs are dropped according to the drop config.
TEST_P(DropTest, Vanilla) {
  SetNextResolution({});
  SetNextResolutionForLbChannelAllBalancers();
  const size_t kNumRpcs = 5000;
  const uint32_t kDropPerMillionForLb = 100000;
  const uint32_t kDropPerMillionForThrottle = 200000;
  const double kDropRateForLb = kDropPerMillionForLb / 1000000.0;
  const double kDropRateForThrottle = kDropPerMillionForThrottle / 1000000.0;
  const double KDropRateForLbAndThrottle =
      kDropRateForLb + (1 - kDropRateForLb) * kDropRateForThrottle;
  // The ADS response contains two drop categories.
  AdsServiceImpl::EdsResourceArgs args({
      {"locality0", GetBackendPorts()},
  });
  args.drop_categories = {{kLbDropType, kDropPerMillionForLb},
                          {kThrottleDropType, kDropPerMillionForThrottle}};
  balancers_[0]->ads_service()->SetEdsResource(
      AdsServiceImpl::BuildEdsResource(args), kDefaultResourceName);
  WaitForAllBackends();
  // Send kNumRpcs RPCs and count the drops.
  size_t num_drops = 0;
  for (size_t i = 0; i < kNumRpcs; ++i) {
    EchoResponse response;
    const Status status = SendRpc("Echo", &response);
    if (!status.ok() &&
        status.error_message() == "Call dropped by load balancing policy") {
      ++num_drops;
    } else {
      EXPECT_TRUE(status.ok()) << "code=" << status.error_code()
                               << " message=" << status.error_message();
      EXPECT_EQ(response.message(), kRequestMessage_);
    }
  }
  // The drop rate should be roughly equal to the expectation.
  const double seen_drop_rate = static_cast<double>(num_drops) / kNumRpcs;
  const double kErrorTolerance = 0.2;
  EXPECT_THAT(
      seen_drop_rate,
      ::testing::AllOf(
          ::testing::Ge(KDropRateForLbAndThrottle * (1 - kErrorTolerance)),
          ::testing::Le(KDropRateForLbAndThrottle * (1 + kErrorTolerance))));
}

// Tests that drop config is converted correctly from per hundred.
TEST_P(DropTest, DropPerHundred) {
  SetNextResolution({});
  SetNextResolutionForLbChannelAllBalancers();
  const size_t kNumRpcs = 5000;
  const uint32_t kDropPerHundredForLb = 10;
  const double kDropRateForLb = kDropPerHundredForLb / 100.0;
  // The ADS response contains one drop category.
  AdsServiceImpl::EdsResourceArgs args({
      {"locality0", GetBackendPorts()},
  });
  args.drop_categories = {{kLbDropType, kDropPerHundredForLb}};
  args.drop_denominator = FractionalPercent::HUNDRED;
  balancers_[0]->ads_service()->SetEdsResource(
      AdsServiceImpl::BuildEdsResource(args), kDefaultResourceName);
  WaitForAllBackends();
  // Send kNumRpcs RPCs and count the drops.
  size_t num_drops = 0;
  for (size_t i = 0; i < kNumRpcs; ++i) {
    EchoResponse response;
    const Status status = SendRpc("Echo", &response);
    if (!status.ok() &&
        status.error_message() == "Call dropped by load balancing policy") {
      ++num_drops;
    } else {
      EXPECT_TRUE(status.ok()) << "code=" << status.error_code()
                               << " message=" << status.error_message();
      EXPECT_EQ(response.message(), kRequestMessage_);
    }
  }
  // The drop rate should be roughly equal to the expectation.
  const double seen_drop_rate = static_cast<double>(num_drops) / kNumRpcs;
  const double kErrorTolerance = 0.2;
  EXPECT_THAT(
      seen_drop_rate,
      ::testing::AllOf(::testing::Ge(kDropRateForLb * (1 - kErrorTolerance)),
                       ::testing::Le(kDropRateForLb * (1 + kErrorTolerance))));
}

// Tests that drop config is converted correctly from per ten thousand.
TEST_P(DropTest, DropPerTenThousand) {
  SetNextResolution({});
  SetNextResolutionForLbChannelAllBalancers();
  const size_t kNumRpcs = 5000;
  const uint32_t kDropPerTenThousandForLb = 1000;
  const double kDropRateForLb = kDropPerTenThousandForLb / 10000.0;
  // The ADS response contains one drop category.
  AdsServiceImpl::EdsResourceArgs args({
      {"locality0", GetBackendPorts()},
  });
  args.drop_categories = {{kLbDropType, kDropPerTenThousandForLb}};
  args.drop_denominator = FractionalPercent::TEN_THOUSAND;
  balancers_[0]->ads_service()->SetEdsResource(
      AdsServiceImpl::BuildEdsResource(args), kDefaultResourceName);
  WaitForAllBackends();
  // Send kNumRpcs RPCs and count the drops.
  size_t num_drops = 0;
  for (size_t i = 0; i < kNumRpcs; ++i) {
    EchoResponse response;
    const Status status = SendRpc("Echo", &response);
    if (!status.ok() &&
        status.error_message() == "Call dropped by load balancing policy") {
      ++num_drops;
    } else {
      EXPECT_TRUE(status.ok()) << "code=" << status.error_code()
                               << " message=" << status.error_message();
      EXPECT_EQ(response.message(), kRequestMessage_);
    }
  }
  // The drop rate should be roughly equal to the expectation.
  const double seen_drop_rate = static_cast<double>(num_drops) / kNumRpcs;
  const double kErrorTolerance = 0.2;
  EXPECT_THAT(
      seen_drop_rate,
      ::testing::AllOf(::testing::Ge(kDropRateForLb * (1 - kErrorTolerance)),
                       ::testing::Le(kDropRateForLb * (1 + kErrorTolerance))));
}

// Tests that drop is working correctly after update.
TEST_P(DropTest, Update) {
  SetNextResolution({});
  SetNextResolutionForLbChannelAllBalancers();
  const size_t kNumRpcs = 3000;
  const uint32_t kDropPerMillionForLb = 100000;
  const uint32_t kDropPerMillionForThrottle = 200000;
  const double kDropRateForLb = kDropPerMillionForLb / 1000000.0;
  const double kDropRateForThrottle = kDropPerMillionForThrottle / 1000000.0;
  const double KDropRateForLbAndThrottle =
      kDropRateForLb + (1 - kDropRateForLb) * kDropRateForThrottle;
  // The first ADS response contains one drop category.
  AdsServiceImpl::EdsResourceArgs args({
      {"locality0", GetBackendPorts()},
  });
  args.drop_categories = {{kLbDropType, kDropPerMillionForLb}};
  balancers_[0]->ads_service()->SetEdsResource(
      AdsServiceImpl::BuildEdsResource(args), kDefaultResourceName);
  WaitForAllBackends();
  // Send kNumRpcs RPCs and count the drops.
  size_t num_drops = 0;
  gpr_log(GPR_INFO, "========= BEFORE FIRST BATCH ==========");
  for (size_t i = 0; i < kNumRpcs; ++i) {
    EchoResponse response;
    const Status status = SendRpc("Echo", &response);
    if (!status.ok() &&
        status.error_message() == "Call dropped by load balancing policy") {
      ++num_drops;
    } else {
      EXPECT_TRUE(status.ok()) << "code=" << status.error_code()
                               << " message=" << status.error_message();
      EXPECT_EQ(response.message(), kRequestMessage_);
    }
  }
  gpr_log(GPR_INFO, "========= DONE WITH FIRST BATCH ==========");
  // The drop rate should be roughly equal to the expectation.
  double seen_drop_rate = static_cast<double>(num_drops) / kNumRpcs;
  gpr_log(GPR_INFO, "First batch drop rate %f", seen_drop_rate);
  const double kErrorTolerance = 0.3;
  EXPECT_THAT(
      seen_drop_rate,
      ::testing::AllOf(::testing::Ge(kDropRateForLb * (1 - kErrorTolerance)),
                       ::testing::Le(kDropRateForLb * (1 + kErrorTolerance))));
  // The second ADS response contains two drop categories, send an update EDS
  // response.
  args.drop_categories = {{kLbDropType, kDropPerMillionForLb},
                          {kThrottleDropType, kDropPerMillionForThrottle}};
  balancers_[0]->ads_service()->SetEdsResource(
      AdsServiceImpl::BuildEdsResource(args), kDefaultResourceName);
  // Wait until the drop rate increases to the middle of the two configs, which
  // implies that the update has been in effect.
  const double kDropRateThreshold =
      (kDropRateForLb + KDropRateForLbAndThrottle) / 2;
  size_t num_rpcs = kNumRpcs;
  while (seen_drop_rate < kDropRateThreshold) {
    EchoResponse response;
    const Status status = SendRpc("Echo", &response);
    ++num_rpcs;
    if (!status.ok() &&
        status.error_message() == "Call dropped by load balancing policy") {
      ++num_drops;
    } else {
      EXPECT_TRUE(status.ok()) << "code=" << status.error_code()
                               << " message=" << status.error_message();
      EXPECT_EQ(response.message(), kRequestMessage_);
    }
    seen_drop_rate = static_cast<double>(num_drops) / num_rpcs;
  }
  // Send kNumRpcs RPCs and count the drops.
  num_drops = 0;
  gpr_log(GPR_INFO, "========= BEFORE SECOND BATCH ==========");
  for (size_t i = 0; i < kNumRpcs; ++i) {
    EchoResponse response;
    const Status status = SendRpc("Echo", &response);
    if (!status.ok() &&
        status.error_message() == "Call dropped by load balancing policy") {
      ++num_drops;
    } else {
      EXPECT_TRUE(status.ok()) << "code=" << status.error_code()
                               << " message=" << status.error_message();
      EXPECT_EQ(response.message(), kRequestMessage_);
    }
  }
  gpr_log(GPR_INFO, "========= DONE WITH SECOND BATCH ==========");
  // The new drop rate should be roughly equal to the expectation.
  seen_drop_rate = static_cast<double>(num_drops) / kNumRpcs;
  gpr_log(GPR_INFO, "Second batch drop rate %f", seen_drop_rate);
  EXPECT_THAT(
      seen_drop_rate,
      ::testing::AllOf(
          ::testing::Ge(KDropRateForLbAndThrottle * (1 - kErrorTolerance)),
          ::testing::Le(KDropRateForLbAndThrottle * (1 + kErrorTolerance))));
}

// Tests that all the RPCs are dropped if any drop category drops 100%.
TEST_P(DropTest, DropAll) {
  SetNextResolution({});
  SetNextResolutionForLbChannelAllBalancers();
  const size_t kNumRpcs = 1000;
  const uint32_t kDropPerMillionForLb = 100000;
  const uint32_t kDropPerMillionForThrottle = 1000000;
  // The ADS response contains two drop categories.
  AdsServiceImpl::EdsResourceArgs args;
  args.drop_categories = {{kLbDropType, kDropPerMillionForLb},
                          {kThrottleDropType, kDropPerMillionForThrottle}};
  balancers_[0]->ads_service()->SetEdsResource(
      AdsServiceImpl::BuildEdsResource(args), kDefaultResourceName);
  // Send kNumRpcs RPCs and all of them are dropped.
  for (size_t i = 0; i < kNumRpcs; ++i) {
    EchoResponse response;
    const Status status = SendRpc("Echo", &response);
    EXPECT_EQ(status.error_code(), StatusCode::UNAVAILABLE);
    EXPECT_EQ(status.error_message(), "Call dropped by load balancing policy");
  }
}

<<<<<<< HEAD
using FallbackTest = BasicTest;

// Tests that RPCs are handled by the fallback backends before the serverlist is
// received, but will be handled by the serverlist after it's received.
TEST_P(FallbackTest, Vanilla) {
  const int kFallbackTimeoutMs = 200 * grpc_test_slowdown_factor();
  const int kServerlistDelayMs = 500 * grpc_test_slowdown_factor();
  const size_t kNumBackendsInResolution = backends_.size() / 2;
  ResetStub(kFallbackTimeoutMs);
  SetNextResolution(GetBackendPorts(0, kNumBackendsInResolution));
  SetNextResolutionForLbChannelAllBalancers();
  // Send non-empty serverlist only after kServerlistDelayMs.
  AdsServiceImpl::EdsResourceArgs args({
      {"locality0", GetBackendPorts(kNumBackendsInResolution)},
  });
  std::thread delayed_resource_setter(
      std::bind(&BasicTest::SetEdsResourceWithDelay, this, 0,
                AdsServiceImpl::BuildEdsResource(args), kServerlistDelayMs,
                kDefaultResourceName));
  // Wait until all the fallback backends are reachable.
  WaitForAllBackends(0 /* start_index */,
                     kNumBackendsInResolution /* stop_index */);
  gpr_log(GPR_INFO, "========= BEFORE FIRST BATCH ==========");
  CheckRpcSendOk(kNumBackendsInResolution);
  gpr_log(GPR_INFO, "========= DONE WITH FIRST BATCH ==========");
  // Fallback is used: each backend returned by the resolver should have
  // gotten one request.
  for (size_t i = 0; i < kNumBackendsInResolution; ++i) {
    EXPECT_EQ(1U, backends_[i]->backend_service()->request_count());
  }
  for (size_t i = kNumBackendsInResolution; i < backends_.size(); ++i) {
    EXPECT_EQ(0U, backends_[i]->backend_service()->request_count());
  }
  // Wait until the serverlist reception has been processed and all backends
  // in the serverlist are reachable.
  WaitForAllBackends(kNumBackendsInResolution /* start_index */);
  gpr_log(GPR_INFO, "========= BEFORE SECOND BATCH ==========");
  CheckRpcSendOk(backends_.size() - kNumBackendsInResolution);
  gpr_log(GPR_INFO, "========= DONE WITH SECOND BATCH ==========");
  // Serverlist is used: each backend returned by the balancer should
  // have gotten one request.
  for (size_t i = 0; i < kNumBackendsInResolution; ++i) {
    EXPECT_EQ(0U, backends_[i]->backend_service()->request_count());
  }
  for (size_t i = kNumBackendsInResolution; i < backends_.size(); ++i) {
    EXPECT_EQ(1U, backends_[i]->backend_service()->request_count());
  }
  delayed_resource_setter.join();
}

// Tests that RPCs are handled by the updated fallback backends before
// serverlist is received,
TEST_P(FallbackTest, Update) {
  const int kFallbackTimeoutMs = 200 * grpc_test_slowdown_factor();
  const int kServerlistDelayMs = 500 * grpc_test_slowdown_factor();
  const size_t kNumBackendsInResolution = backends_.size() / 3;
  const size_t kNumBackendsInResolutionUpdate = backends_.size() / 3;
  ResetStub(kFallbackTimeoutMs);
  SetNextResolution(GetBackendPorts(0, kNumBackendsInResolution));
  SetNextResolutionForLbChannelAllBalancers();
  // Send non-empty serverlist only after kServerlistDelayMs.
  AdsServiceImpl::EdsResourceArgs args({
      {"locality0", GetBackendPorts(kNumBackendsInResolution +
                                    kNumBackendsInResolutionUpdate)},
  });
  std::thread delayed_resource_setter(
      std::bind(&BasicTest::SetEdsResourceWithDelay, this, 0,
                AdsServiceImpl::BuildEdsResource(args), kServerlistDelayMs,
                kDefaultResourceName));
  // Wait until all the fallback backends are reachable.
  WaitForAllBackends(0 /* start_index */,
                     kNumBackendsInResolution /* stop_index */);
  gpr_log(GPR_INFO, "========= BEFORE FIRST BATCH ==========");
  CheckRpcSendOk(kNumBackendsInResolution);
  gpr_log(GPR_INFO, "========= DONE WITH FIRST BATCH ==========");
  // Fallback is used: each backend returned by the resolver should have
  // gotten one request.
  for (size_t i = 0; i < kNumBackendsInResolution; ++i) {
    EXPECT_EQ(1U, backends_[i]->backend_service()->request_count());
  }
  for (size_t i = kNumBackendsInResolution; i < backends_.size(); ++i) {
    EXPECT_EQ(0U, backends_[i]->backend_service()->request_count());
  }
  SetNextResolution(GetBackendPorts(
      kNumBackendsInResolution,
      kNumBackendsInResolution + kNumBackendsInResolutionUpdate));
  // Wait until the resolution update has been processed and all the new
  // fallback backends are reachable.
  WaitForAllBackends(kNumBackendsInResolution /* start_index */,
                     kNumBackendsInResolution +
                         kNumBackendsInResolutionUpdate /* stop_index */);
  gpr_log(GPR_INFO, "========= BEFORE SECOND BATCH ==========");
  CheckRpcSendOk(kNumBackendsInResolutionUpdate);
  gpr_log(GPR_INFO, "========= DONE WITH SECOND BATCH ==========");
  // The resolution update is used: each backend in the resolution update should
  // have gotten one request.
  for (size_t i = 0; i < kNumBackendsInResolution; ++i) {
    EXPECT_EQ(0U, backends_[i]->backend_service()->request_count());
  }
  for (size_t i = kNumBackendsInResolution;
       i < kNumBackendsInResolution + kNumBackendsInResolutionUpdate; ++i) {
    EXPECT_EQ(1U, backends_[i]->backend_service()->request_count());
  }
  for (size_t i = kNumBackendsInResolution + kNumBackendsInResolutionUpdate;
       i < backends_.size(); ++i) {
    EXPECT_EQ(0U, backends_[i]->backend_service()->request_count());
  }
  // Wait until the serverlist reception has been processed and all backends
  // in the serverlist are reachable.
  WaitForAllBackends(kNumBackendsInResolution +
                     kNumBackendsInResolutionUpdate /* start_index */);
  gpr_log(GPR_INFO, "========= BEFORE THIRD BATCH ==========");
  CheckRpcSendOk(backends_.size() - kNumBackendsInResolution -
                 kNumBackendsInResolutionUpdate);
  gpr_log(GPR_INFO, "========= DONE WITH THIRD BATCH ==========");
  // Serverlist is used: each backend returned by the balancer should
  // have gotten one request.
  for (size_t i = 0;
       i < kNumBackendsInResolution + kNumBackendsInResolutionUpdate; ++i) {
    EXPECT_EQ(0U, backends_[i]->backend_service()->request_count());
  }
  for (size_t i = kNumBackendsInResolution + kNumBackendsInResolutionUpdate;
       i < backends_.size(); ++i) {
    EXPECT_EQ(1U, backends_[i]->backend_service()->request_count());
  }
  delayed_resource_setter.join();
}

// Tests that fallback will kick in immediately if the balancer channel fails.
TEST_P(FallbackTest, FallbackEarlyWhenBalancerChannelFails) {
  const int kFallbackTimeoutMs = 10000 * grpc_test_slowdown_factor();
  ResetStub(kFallbackTimeoutMs);
  // Return an unreachable balancer and one fallback backend.
  SetNextResolution({backends_[0]->port()});
  SetNextResolutionForLbChannel({g_port_saver->GetPort()});
  // Send RPC with deadline less than the fallback timeout and make sure it
  // succeeds.
  CheckRpcSendOk(/* times */ 1, "Echo", /* timeout_ms */ 1000,
                 /* wait_for_ready */ false);
}

// Tests that fallback will kick in immediately if the balancer call fails.
TEST_P(FallbackTest, FallbackEarlyWhenBalancerCallFails) {
  const int kFallbackTimeoutMs = 10000 * grpc_test_slowdown_factor();
  ResetStub(kFallbackTimeoutMs);
  // Return one balancer and one fallback backend.
  SetNextResolution({backends_[0]->port()});
  SetNextResolutionForLbChannelAllBalancers();
  // Balancer drops call without sending a serverlist.
  balancers_[0]->ads_service()->NotifyDoneWithAdsCall();
  // Send RPC with deadline less than the fallback timeout and make sure it
  // succeeds.
  CheckRpcSendOk(/* times */ 1, "Echo", /* timeout_ms */ 1000,
                 /* wait_for_ready */ false);
}

// Tests that fallback mode is entered if balancer response is received but the
// backends can't be reached.
TEST_P(FallbackTest, FallbackIfResponseReceivedButChildNotReady) {
  const int kFallbackTimeoutMs = 500 * grpc_test_slowdown_factor();
  ResetStub(kFallbackTimeoutMs);
  SetNextResolution({backends_[0]->port()});
  SetNextResolutionForLbChannelAllBalancers();
  // Send a serverlist that only contains an unreachable backend before fallback
  // timeout.
  AdsServiceImpl::EdsResourceArgs args({
      {"locality0", {g_port_saver->GetPort()}},
  });
  balancers_[0]->ads_service()->SetEdsResource(
      AdsServiceImpl::BuildEdsResource(args), kDefaultResourceName);
  // Because no child policy is ready before fallback timeout, we enter fallback
  // mode.
  WaitForBackend(0);
}

// Tests that fallback mode is exited if the balancer tells the client to drop
// all the calls.
TEST_P(FallbackTest, FallbackModeIsExitedWhenBalancerSaysToDropAllCalls) {
  // Return an unreachable balancer and one fallback backend.
  SetNextResolution({backends_[0]->port()});
  SetNextResolutionForLbChannel({g_port_saver->GetPort()});
  // Enter fallback mode because the LB channel fails to connect.
  WaitForBackend(0);
  // Return a new balancer that sends a response to drop all calls.
  AdsServiceImpl::EdsResourceArgs args({
      {"locality0", GetBackendPorts()},
  });
  args.drop_categories = {{kLbDropType, 1000000}};
  balancers_[0]->ads_service()->SetEdsResource(
      AdsServiceImpl::BuildEdsResource(args), kDefaultResourceName);
  SetNextResolutionForLbChannelAllBalancers();
  // Send RPCs until failure.
  gpr_timespec deadline = gpr_time_add(
      gpr_now(GPR_CLOCK_REALTIME), gpr_time_from_millis(5000, GPR_TIMESPAN));
  do {
    auto status = SendRpc();
    if (!status.ok()) break;
  } while (gpr_time_cmp(gpr_now(GPR_CLOCK_REALTIME), deadline) < 0);
  CheckRpcSendFailure();
}

// Tests that fallback mode is exited if the child policy becomes ready.
TEST_P(FallbackTest, FallbackModeIsExitedAfterChildReady) {
  // Return an unreachable balancer and one fallback backend.
  SetNextResolution({backends_[0]->port()});
  SetNextResolutionForLbChannel({g_port_saver->GetPort()});
  // Enter fallback mode because the LB channel fails to connect.
  WaitForBackend(0);
  // Return a new balancer that sends a dead backend.
  ShutdownBackend(1);
  AdsServiceImpl::EdsResourceArgs args({
      {"locality0", {backends_[1]->port()}},
  });
  balancers_[0]->ads_service()->SetEdsResource(
      AdsServiceImpl::BuildEdsResource(args), kDefaultResourceName);
  SetNextResolutionForLbChannelAllBalancers();
  // The state (TRANSIENT_FAILURE) update from the child policy will be ignored
  // because we are still in fallback mode.
  gpr_timespec deadline = gpr_time_add(gpr_now(GPR_CLOCK_REALTIME),
                                       gpr_time_from_millis(500, GPR_TIMESPAN));
  // Send 0.5 second worth of RPCs.
  do {
    CheckRpcSendOk();
  } while (gpr_time_cmp(gpr_now(GPR_CLOCK_REALTIME), deadline) < 0);
  // After the backend is restarted, the child policy will eventually be READY,
  // and we will exit fallback mode.
  StartBackend(1);
  WaitForBackend(1);
  // We have exited fallback mode, so calls will go to the child policy
  // exclusively.
  CheckRpcSendOk(100);
  EXPECT_EQ(0U, backends_[0]->backend_service()->request_count());
  EXPECT_EQ(100U, backends_[1]->backend_service()->request_count());
}

=======
>>>>>>> cbf18222
class BalancerUpdateTest : public XdsEnd2endTest {
 public:
  BalancerUpdateTest() : XdsEnd2endTest(4, 3) {}
};

// Tests that the old LB call is still used after the balancer address update as
// long as that call is still alive.
TEST_P(BalancerUpdateTest, UpdateBalancersButKeepUsingOriginalBalancer) {
  SetNextResolution({});
  SetNextResolutionForLbChannelAllBalancers();
  AdsServiceImpl::EdsResourceArgs args({
      {"locality0", {backends_[0]->port()}},
  });
  balancers_[0]->ads_service()->SetEdsResource(
      AdsServiceImpl::BuildEdsResource(args), kDefaultResourceName);
  args = AdsServiceImpl::EdsResourceArgs({
      {"locality0", {backends_[1]->port()}},
  });
  balancers_[1]->ads_service()->SetEdsResource(
      AdsServiceImpl::BuildEdsResource(args), kDefaultResourceName);
  // Wait until the first backend is ready.
  WaitForBackend(0);
  // Send 10 requests.
  gpr_log(GPR_INFO, "========= BEFORE FIRST BATCH ==========");
  CheckRpcSendOk(10);
  gpr_log(GPR_INFO, "========= DONE WITH FIRST BATCH ==========");
  // All 10 requests should have gone to the first backend.
  EXPECT_EQ(10U, backends_[0]->backend_service()->request_count());
  // The ADS service of balancer 0 sent at least 1 response.
  EXPECT_GT(balancers_[0]->ads_service()->eds_response_state(),
            AdsServiceImpl::NOT_SENT);
  EXPECT_EQ(balancers_[1]->ads_service()->eds_response_state(),
            AdsServiceImpl::NOT_SENT);
  EXPECT_EQ(balancers_[2]->ads_service()->eds_response_state(),
            AdsServiceImpl::NOT_SENT);
  gpr_log(GPR_INFO, "========= ABOUT TO UPDATE 1 ==========");
  SetNextResolutionForLbChannel({balancers_[1]->port()});
  gpr_log(GPR_INFO, "========= UPDATE 1 DONE ==========");
  EXPECT_EQ(0U, backends_[1]->backend_service()->request_count());
  gpr_timespec deadline = gpr_time_add(
      gpr_now(GPR_CLOCK_REALTIME), gpr_time_from_millis(10000, GPR_TIMESPAN));
  // Send 10 seconds worth of RPCs
  do {
    CheckRpcSendOk();
  } while (gpr_time_cmp(gpr_now(GPR_CLOCK_REALTIME), deadline) < 0);
  // The current LB call is still working, so xds continued using it to the
  // first balancer, which doesn't assign the second backend.
  EXPECT_EQ(0U, backends_[1]->backend_service()->request_count());
  // The ADS service of balancer 0 sent at least 1 response.
  EXPECT_GT(balancers_[0]->ads_service()->eds_response_state(),
            AdsServiceImpl::NOT_SENT);
  EXPECT_EQ(balancers_[1]->ads_service()->eds_response_state(),
            AdsServiceImpl::NOT_SENT);
  EXPECT_EQ(balancers_[2]->ads_service()->eds_response_state(),
            AdsServiceImpl::NOT_SENT);
}

// Tests that the old LB call is still used after multiple balancer address
// updates as long as that call is still alive. Send an update with the same set
// of LBs as the one in SetUp() in order to verify that the LB channel inside
// xds keeps the initial connection (which by definition is also present in the
// update).
TEST_P(BalancerUpdateTest, Repeated) {
  SetNextResolution({});
  SetNextResolutionForLbChannelAllBalancers();
  AdsServiceImpl::EdsResourceArgs args({
      {"locality0", {backends_[0]->port()}},
  });
  balancers_[0]->ads_service()->SetEdsResource(
      AdsServiceImpl::BuildEdsResource(args), kDefaultResourceName);
  args = AdsServiceImpl::EdsResourceArgs({
      {"locality0", {backends_[1]->port()}},
  });
  balancers_[1]->ads_service()->SetEdsResource(
      AdsServiceImpl::BuildEdsResource(args), kDefaultResourceName);
  // Wait until the first backend is ready.
  WaitForBackend(0);
  // Send 10 requests.
  gpr_log(GPR_INFO, "========= BEFORE FIRST BATCH ==========");
  CheckRpcSendOk(10);
  gpr_log(GPR_INFO, "========= DONE WITH FIRST BATCH ==========");
  // All 10 requests should have gone to the first backend.
  EXPECT_EQ(10U, backends_[0]->backend_service()->request_count());
  // The ADS service of balancer 0 sent at least 1 response.
  EXPECT_GT(balancers_[0]->ads_service()->eds_response_state(),
            AdsServiceImpl::NOT_SENT);
  EXPECT_EQ(balancers_[1]->ads_service()->eds_response_state(),
            AdsServiceImpl::NOT_SENT);
  EXPECT_EQ(balancers_[2]->ads_service()->eds_response_state(),
            AdsServiceImpl::NOT_SENT);
  std::vector<int> ports;
  ports.emplace_back(balancers_[0]->port());
  ports.emplace_back(balancers_[1]->port());
  ports.emplace_back(balancers_[2]->port());
  gpr_log(GPR_INFO, "========= ABOUT TO UPDATE 1 ==========");
  SetNextResolutionForLbChannel(ports);
  gpr_log(GPR_INFO, "========= UPDATE 1 DONE ==========");
  EXPECT_EQ(0U, backends_[1]->backend_service()->request_count());
  gpr_timespec deadline = gpr_time_add(
      gpr_now(GPR_CLOCK_REALTIME), gpr_time_from_millis(10000, GPR_TIMESPAN));
  // Send 10 seconds worth of RPCs
  do {
    CheckRpcSendOk();
  } while (gpr_time_cmp(gpr_now(GPR_CLOCK_REALTIME), deadline) < 0);
  // xds continued using the original LB call to the first balancer, which
  // doesn't assign the second backend.
  EXPECT_EQ(0U, backends_[1]->backend_service()->request_count());
  ports.clear();
  ports.emplace_back(balancers_[0]->port());
  ports.emplace_back(balancers_[1]->port());
  gpr_log(GPR_INFO, "========= ABOUT TO UPDATE 2 ==========");
  SetNextResolutionForLbChannel(ports);
  gpr_log(GPR_INFO, "========= UPDATE 2 DONE ==========");
  EXPECT_EQ(0U, backends_[1]->backend_service()->request_count());
  deadline = gpr_time_add(gpr_now(GPR_CLOCK_REALTIME),
                          gpr_time_from_millis(10000, GPR_TIMESPAN));
  // Send 10 seconds worth of RPCs
  do {
    CheckRpcSendOk();
  } while (gpr_time_cmp(gpr_now(GPR_CLOCK_REALTIME), deadline) < 0);
  // xds continued using the original LB call to the first balancer, which
  // doesn't assign the second backend.
  EXPECT_EQ(0U, backends_[1]->backend_service()->request_count());
}

// Tests that if the balancer is down, the RPCs will still be sent to the
// backends according to the last balancer response, until a new balancer is
// reachable.
TEST_P(BalancerUpdateTest, DeadUpdate) {
  SetNextResolution({});
  SetNextResolutionForLbChannel({balancers_[0]->port()});
  AdsServiceImpl::EdsResourceArgs args({
      {"locality0", {backends_[0]->port()}},
  });
  balancers_[0]->ads_service()->SetEdsResource(
      AdsServiceImpl::BuildEdsResource(args), kDefaultResourceName);
  args = AdsServiceImpl::EdsResourceArgs({
      {"locality0", {backends_[1]->port()}},
  });
  balancers_[1]->ads_service()->SetEdsResource(
      AdsServiceImpl::BuildEdsResource(args), kDefaultResourceName);
  // Start servers and send 10 RPCs per server.
  gpr_log(GPR_INFO, "========= BEFORE FIRST BATCH ==========");
  CheckRpcSendOk(10);
  gpr_log(GPR_INFO, "========= DONE WITH FIRST BATCH ==========");
  // All 10 requests should have gone to the first backend.
  EXPECT_EQ(10U, backends_[0]->backend_service()->request_count());
  // The ADS service of balancer 0 sent at least 1 response.
  EXPECT_GT(balancers_[0]->ads_service()->eds_response_state(),
            AdsServiceImpl::NOT_SENT);
  EXPECT_EQ(balancers_[1]->ads_service()->eds_response_state(),
            AdsServiceImpl::NOT_SENT);
  EXPECT_EQ(balancers_[2]->ads_service()->eds_response_state(),
            AdsServiceImpl::NOT_SENT);
  // Kill balancer 0
  gpr_log(GPR_INFO, "********** ABOUT TO KILL BALANCER 0 *************");
  balancers_[0]->Shutdown();
  gpr_log(GPR_INFO, "********** KILLED BALANCER 0 *************");
  // This is serviced by the existing child policy.
  gpr_log(GPR_INFO, "========= BEFORE SECOND BATCH ==========");
  CheckRpcSendOk(10);
  gpr_log(GPR_INFO, "========= DONE WITH SECOND BATCH ==========");
  // All 10 requests should again have gone to the first backend.
  EXPECT_EQ(20U, backends_[0]->backend_service()->request_count());
  EXPECT_EQ(0U, backends_[1]->backend_service()->request_count());
  // The ADS service of no balancers sent anything
  EXPECT_EQ(balancers_[0]->ads_service()->eds_response_state(),
            AdsServiceImpl::NOT_SENT);
  EXPECT_EQ(balancers_[1]->ads_service()->eds_response_state(),
            AdsServiceImpl::NOT_SENT);
  EXPECT_EQ(balancers_[2]->ads_service()->eds_response_state(),
            AdsServiceImpl::NOT_SENT);
  gpr_log(GPR_INFO, "========= ABOUT TO UPDATE 1 ==========");
  SetNextResolutionForLbChannel({balancers_[1]->port()});
  gpr_log(GPR_INFO, "========= UPDATE 1 DONE ==========");
  // Wait until update has been processed, as signaled by the second backend
  // receiving a request. In the meantime, the client continues to be serviced
  // (by the first backend) without interruption.
  EXPECT_EQ(0U, backends_[1]->backend_service()->request_count());
  WaitForBackend(1);
  // This is serviced by the updated RR policy
  backends_[1]->backend_service()->ResetCounters();
  gpr_log(GPR_INFO, "========= BEFORE THIRD BATCH ==========");
  CheckRpcSendOk(10);
  gpr_log(GPR_INFO, "========= DONE WITH THIRD BATCH ==========");
  // All 10 requests should have gone to the second backend.
  EXPECT_EQ(10U, backends_[1]->backend_service()->request_count());
  // The ADS service of balancer 1 sent at least 1 response.
  EXPECT_EQ(balancers_[0]->ads_service()->eds_response_state(),
            AdsServiceImpl::NOT_SENT);
  EXPECT_GT(balancers_[1]->ads_service()->eds_response_state(),
            AdsServiceImpl::NOT_SENT);
  EXPECT_EQ(balancers_[2]->ads_service()->eds_response_state(),
            AdsServiceImpl::NOT_SENT);
}

// The re-resolution tests are deferred because they rely on the fallback mode,
// which hasn't been supported.

// TODO(juanlishen): Add TEST_P(BalancerUpdateTest, ReresolveDeadBackend).

// TODO(juanlishen): Add TEST_P(UpdatesWithClientLoadReportingTest,
// ReresolveDeadBalancer)

class ClientLoadReportingTest : public XdsEnd2endTest {
 public:
  ClientLoadReportingTest() : XdsEnd2endTest(4, 1, 3) {}
};

// Tests that the load report received at the balancer is correct.
TEST_P(ClientLoadReportingTest, Vanilla) {
  SetNextResolution({});
  SetNextResolutionForLbChannel({balancers_[0]->port()});
  const size_t kNumRpcsPerAddress = 10;
  const size_t kNumFailuresPerAddress = 3;
  // TODO(juanlishen): Partition the backends after multiple localities is
  // tested.
  AdsServiceImpl::EdsResourceArgs args({
      {"locality0", GetBackendPorts()},
  });
  balancers_[0]->ads_service()->SetEdsResource(
      AdsServiceImpl::BuildEdsResource(args), kDefaultResourceName);
  // Wait until all backends are ready.
  int num_ok = 0;
  int num_failure = 0;
  int num_drops = 0;
  std::tie(num_ok, num_failure, num_drops) = WaitForAllBackends();
  // Send kNumRpcsPerAddress RPCs per server.
  CheckRpcSendOk(kNumRpcsPerAddress * num_backends_);
  CheckRpcSendFailure(kNumFailuresPerAddress * num_backends_,
                      /*server_fail=*/true);
  // Check that each backend got the right number of requests.
  for (size_t i = 0; i < backends_.size(); ++i) {
    EXPECT_EQ(kNumRpcsPerAddress + kNumFailuresPerAddress,
              backends_[i]->backend_service()->request_count());
  }
  // The LRS service got a single request, and sent a single response.
  EXPECT_EQ(1U, balancers_[0]->lrs_service()->request_count());
  EXPECT_EQ(1U, balancers_[0]->lrs_service()->response_count());
  // The load report received at the balancer should be correct.
  std::vector<ClientStats> load_report =
      balancers_[0]->lrs_service()->WaitForLoadReport();
  ASSERT_EQ(load_report.size(), 1UL);
  ClientStats& client_stats = load_report.front();
  EXPECT_EQ(kNumRpcsPerAddress * num_backends_ + num_ok,
            client_stats.total_successful_requests());
  EXPECT_EQ(0U, client_stats.total_requests_in_progress());
  EXPECT_EQ((kNumRpcsPerAddress + kNumFailuresPerAddress) * num_backends_ +
                num_ok + num_failure,
            client_stats.total_issued_requests());
  EXPECT_EQ(kNumFailuresPerAddress * num_backends_ + num_failure,
            client_stats.total_error_requests());
  EXPECT_EQ(0U, client_stats.total_dropped_requests());
}

// Tests that we don't include stats for clusters that are not requested
// by the LRS server.
TEST_P(ClientLoadReportingTest, HonorsClustersRequestedByLrsServer) {
  balancers_[0]->lrs_service()->set_cluster_names({"bogus"});
  SetNextResolution({});
  SetNextResolutionForLbChannel({balancers_[0]->port()});
  const size_t kNumRpcsPerAddress = 100;
  AdsServiceImpl::EdsResourceArgs args({
      {"locality0", GetBackendPorts()},
  });
  balancers_[0]->ads_service()->SetEdsResource(
      AdsServiceImpl::BuildEdsResource(args), kDefaultResourceName);
  // Wait until all backends are ready.
  int num_ok = 0;
  int num_failure = 0;
  int num_drops = 0;
  std::tie(num_ok, num_failure, num_drops) = WaitForAllBackends();
  // Send kNumRpcsPerAddress RPCs per server.
  CheckRpcSendOk(kNumRpcsPerAddress * num_backends_);
  // Each backend should have gotten 100 requests.
  for (size_t i = 0; i < backends_.size(); ++i) {
    EXPECT_EQ(kNumRpcsPerAddress,
              backends_[i]->backend_service()->request_count());
  }
  // The LRS service got a single request, and sent a single response.
  EXPECT_EQ(1U, balancers_[0]->lrs_service()->request_count());
  EXPECT_EQ(1U, balancers_[0]->lrs_service()->response_count());
  // The load report received at the balancer should be correct.
  std::vector<ClientStats> load_report =
      balancers_[0]->lrs_service()->WaitForLoadReport();
  ASSERT_EQ(load_report.size(), 0UL);
}

// Tests that if the balancer restarts, the client load report contains the
// stats before and after the restart correctly.
TEST_P(ClientLoadReportingTest, BalancerRestart) {
  SetNextResolution({});
  SetNextResolutionForLbChannel({balancers_[0]->port()});
  const size_t kNumBackendsFirstPass = backends_.size() / 2;
  const size_t kNumBackendsSecondPass =
      backends_.size() - kNumBackendsFirstPass;
  AdsServiceImpl::EdsResourceArgs args({
      {"locality0", GetBackendPorts(0, kNumBackendsFirstPass)},
  });
  balancers_[0]->ads_service()->SetEdsResource(
      AdsServiceImpl::BuildEdsResource(args), kDefaultResourceName);
  // Wait until all backends returned by the balancer are ready.
  int num_ok = 0;
  int num_failure = 0;
  int num_drops = 0;
  std::tie(num_ok, num_failure, num_drops) =
      WaitForAllBackends(/* start_index */ 0,
                         /* stop_index */ kNumBackendsFirstPass);
  std::vector<ClientStats> load_report =
      balancers_[0]->lrs_service()->WaitForLoadReport();
  ASSERT_EQ(load_report.size(), 1UL);
  ClientStats client_stats = std::move(load_report.front());
  EXPECT_EQ(static_cast<size_t>(num_ok),
            client_stats.total_successful_requests());
  EXPECT_EQ(0U, client_stats.total_requests_in_progress());
  EXPECT_EQ(0U, client_stats.total_error_requests());
  EXPECT_EQ(0U, client_stats.total_dropped_requests());
  // Shut down the balancer.
  balancers_[0]->Shutdown();
  // We should continue using the last EDS response we received from the
  // balancer before it was shut down.
  // Note: We need to use WaitForAllBackends() here instead of just
  // CheckRpcSendOk(kNumBackendsFirstPass), because when the balancer
  // shuts down, the XdsClient will generate an error to the
  // ServiceConfigWatcher, which will cause the xds resolver to send a
  // no-op update to the LB policy.  When this update gets down to the
  // round_robin child policy for the locality, it will generate a new
  // subchannel list, which resets the start index randomly.  So we need
  // to be a little more permissive here to avoid spurious failures.
  ResetBackendCounters();
  int num_started = std::get<0>(WaitForAllBackends(
      /* start_index */ 0, /* stop_index */ kNumBackendsFirstPass));
  // Now restart the balancer, this time pointing to the new backends.
  balancers_[0]->Start();
  args = AdsServiceImpl::EdsResourceArgs({
      {"locality0", GetBackendPorts(kNumBackendsFirstPass)},
  });
  balancers_[0]->ads_service()->SetEdsResource(
      AdsServiceImpl::BuildEdsResource(args), kDefaultResourceName);
  // Wait for queries to start going to one of the new backends.
  // This tells us that we're now using the new serverlist.
  std::tie(num_ok, num_failure, num_drops) =
      WaitForAllBackends(/* start_index */ kNumBackendsFirstPass);
  num_started += num_ok + num_failure + num_drops;
  // Send one RPC per backend.
  CheckRpcSendOk(kNumBackendsSecondPass);
  num_started += kNumBackendsSecondPass;
  // Check client stats.
  load_report = balancers_[0]->lrs_service()->WaitForLoadReport();
  ASSERT_EQ(load_report.size(), 1UL);
  client_stats = std::move(load_report.front());
  EXPECT_EQ(num_started, client_stats.total_successful_requests());
  EXPECT_EQ(0U, client_stats.total_requests_in_progress());
  EXPECT_EQ(0U, client_stats.total_error_requests());
  EXPECT_EQ(0U, client_stats.total_dropped_requests());
}

class ClientLoadReportingWithDropTest : public XdsEnd2endTest {
 public:
  ClientLoadReportingWithDropTest() : XdsEnd2endTest(4, 1, 20) {}
};

// Tests that the drop stats are correctly reported by client load reporting.
TEST_P(ClientLoadReportingWithDropTest, Vanilla) {
  SetNextResolution({});
  SetNextResolutionForLbChannelAllBalancers();
  const size_t kNumRpcs = 3000;
  const uint32_t kDropPerMillionForLb = 100000;
  const uint32_t kDropPerMillionForThrottle = 200000;
  const double kDropRateForLb = kDropPerMillionForLb / 1000000.0;
  const double kDropRateForThrottle = kDropPerMillionForThrottle / 1000000.0;
  const double KDropRateForLbAndThrottle =
      kDropRateForLb + (1 - kDropRateForLb) * kDropRateForThrottle;
  // The ADS response contains two drop categories.
  AdsServiceImpl::EdsResourceArgs args({
      {"locality0", GetBackendPorts()},
  });
  args.drop_categories = {{kLbDropType, kDropPerMillionForLb},
                          {kThrottleDropType, kDropPerMillionForThrottle}};
  balancers_[0]->ads_service()->SetEdsResource(
      AdsServiceImpl::BuildEdsResource(args), kDefaultResourceName);
  int num_ok = 0;
  int num_failure = 0;
  int num_drops = 0;
  std::tie(num_ok, num_failure, num_drops) = WaitForAllBackends();
  const size_t num_warmup = num_ok + num_failure + num_drops;
  // Send kNumRpcs RPCs and count the drops.
  for (size_t i = 0; i < kNumRpcs; ++i) {
    EchoResponse response;
    const Status status = SendRpc("Echo", &response);
    if (!status.ok() &&
        status.error_message() == "Call dropped by load balancing policy") {
      ++num_drops;
    } else {
      EXPECT_TRUE(status.ok()) << "code=" << status.error_code()
                               << " message=" << status.error_message();
      EXPECT_EQ(response.message(), kRequestMessage_);
    }
  }
  // The drop rate should be roughly equal to the expectation.
  const double seen_drop_rate = static_cast<double>(num_drops) / kNumRpcs;
  const double kErrorTolerance = 0.2;
  EXPECT_THAT(
      seen_drop_rate,
      ::testing::AllOf(
          ::testing::Ge(KDropRateForLbAndThrottle * (1 - kErrorTolerance)),
          ::testing::Le(KDropRateForLbAndThrottle * (1 + kErrorTolerance))));
  // Check client stats.
  std::vector<ClientStats> load_report =
      balancers_[0]->lrs_service()->WaitForLoadReport();
  ASSERT_EQ(load_report.size(), 1UL);
  ClientStats& client_stats = load_report.front();
  EXPECT_EQ(num_drops, client_stats.total_dropped_requests());
  const size_t total_rpc = num_warmup + kNumRpcs;
  EXPECT_THAT(
      client_stats.dropped_requests(kLbDropType),
      ::testing::AllOf(
          ::testing::Ge(total_rpc * kDropRateForLb * (1 - kErrorTolerance)),
          ::testing::Le(total_rpc * kDropRateForLb * (1 + kErrorTolerance))));
  EXPECT_THAT(client_stats.dropped_requests(kThrottleDropType),
              ::testing::AllOf(
                  ::testing::Ge(total_rpc * (1 - kDropRateForLb) *
                                kDropRateForThrottle * (1 - kErrorTolerance)),
                  ::testing::Le(total_rpc * (1 - kDropRateForLb) *
                                kDropRateForThrottle * (1 + kErrorTolerance))));
}

grpc::string TestTypeName(const ::testing::TestParamInfo<TestType>& info) {
  return info.param.AsString();
}

INSTANTIATE_TEST_SUITE_P(XdsTest, BasicTest,
                         ::testing::Values(TestType(false, true),
                                           TestType(false, false),
                                           TestType(true, false),
                                           TestType(true, true)),
                         &TestTypeName);

INSTANTIATE_TEST_SUITE_P(XdsTest, SecureNamingTest,
                         ::testing::Values(TestType(false, true),
                                           TestType(false, false),
                                           TestType(true, false),
                                           TestType(true, true)),
                         &TestTypeName);

// LDS depends on XdsResolver.
INSTANTIATE_TEST_SUITE_P(XdsTest, LdsTest,
                         ::testing::Values(TestType(true, false),
                                           TestType(true, true)),
                         &TestTypeName);

// RDS depends on XdsResolver.
INSTANTIATE_TEST_SUITE_P(XdsTest, RdsTest,
                         ::testing::Values(TestType(true, false),
                                           TestType(true, true)),
                         &TestTypeName);

// CDS depends on XdsResolver.
INSTANTIATE_TEST_SUITE_P(XdsTest, CdsTest,
                         ::testing::Values(TestType(true, false),
                                           TestType(true, true)),
                         &TestTypeName);

// EDS could be tested with or without XdsResolver, but the tests would
// be the same either way, so we test it only with XdsResolver.
INSTANTIATE_TEST_SUITE_P(XdsTest, EdsTest,
                         ::testing::Values(TestType(true, false),
                                           TestType(true, true)),
                         &TestTypeName);

// XdsResolverOnlyTest depends on XdsResolver.
INSTANTIATE_TEST_SUITE_P(XdsTest, XdsResolverOnlyTest,
                         ::testing::Values(TestType(true, false),
                                           TestType(true, true)),
                         &TestTypeName);

// XdsResolverLoadReprtingOnlyTest depends on XdsResolver and load reporting.
INSTANTIATE_TEST_SUITE_P(XdsTest, XdsResolverLoadReportingOnlyTest,
                         ::testing::Values(TestType(true, true)),
                         &TestTypeName);

INSTANTIATE_TEST_SUITE_P(XdsTest, LocalityMapTest,
                         ::testing::Values(TestType(false, true),
                                           TestType(false, false),
                                           TestType(true, false),
                                           TestType(true, true)),
                         &TestTypeName);

INSTANTIATE_TEST_SUITE_P(XdsTest, FailoverTest,
                         ::testing::Values(TestType(false, true),
                                           TestType(false, false),
                                           TestType(true, false),
                                           TestType(true, true)),
                         &TestTypeName);

INSTANTIATE_TEST_SUITE_P(XdsTest, DropTest,
                         ::testing::Values(TestType(false, true),
                                           TestType(false, false),
                                           TestType(true, false),
                                           TestType(true, true)),
                         &TestTypeName);

INSTANTIATE_TEST_SUITE_P(XdsTest, BalancerUpdateTest,
                         ::testing::Values(TestType(false, true),
                                           TestType(false, false),
                                           TestType(true, true)),
                         &TestTypeName);

// Load reporting tests are not run with load reporting disabled.
INSTANTIATE_TEST_SUITE_P(XdsTest, ClientLoadReportingTest,
                         ::testing::Values(TestType(false, true),
                                           TestType(true, true)),
                         &TestTypeName);

// Load reporting tests are not run with load reporting disabled.
INSTANTIATE_TEST_SUITE_P(XdsTest, ClientLoadReportingWithDropTest,
                         ::testing::Values(TestType(false, true),
                                           TestType(true, true)),
                         &TestTypeName);

}  // namespace
}  // namespace testing
}  // namespace grpc

int main(int argc, char** argv) {
  grpc::testing::TestEnvironment env(argc, argv);
  ::testing::InitGoogleTest(&argc, argv);
  grpc::testing::WriteBootstrapFiles();
  grpc::testing::g_port_saver = new grpc::testing::PortSaver();
  const auto result = RUN_ALL_TESTS();
  return result;
}<|MERGE_RESOLUTION|>--- conflicted
+++ resolved
@@ -1699,15 +1699,9 @@
               backends_[i]->backend_service()->request_count());
   }
   // Check LB policy name for the channel.
-<<<<<<< HEAD
-  EXPECT_EQ((GetParam().use_xds_resolver() ? "xds_routing_experimental"
-                                           : "xds_experimental"),
-            channel_->GetLoadBalancingPolicyName());
-=======
   EXPECT_EQ(
       (GetParam().use_xds_resolver() ? "cds_experimental" : "eds_experimental"),
       channel_->GetLoadBalancingPolicyName());
->>>>>>> cbf18222
 }
 
 TEST_P(BasicTest, IgnoresUnhealthyEndpoints) {
@@ -2304,7 +2298,7 @@
 // Tests that LDS client should choose the default route (with no matching
 // specified) after unable to find a match with previous routes.
 TEST_P(LdsTest, XdsRoutingPathMatching) {
-  ResetStub(/*fallback_timeout=*/0, /*failover_timeout=*/0,
+  ResetStub(/*failover_timeout=*/0,
             /*expected_targets=*/"",
             /*xds_resource_does_not_exist_timeout*/ 0,
             /*xds_routing_enabled=*/true);
@@ -2383,7 +2377,7 @@
 }
 
 TEST_P(LdsTest, XdsRoutingPrefixMatching) {
-  ResetStub(/*fallback_timeout=*/0, /*failover_timeout=*/0,
+  ResetStub(/*failover_timeout=*/0,
             /*expected_targets=*/"",
             /*xds_resource_does_not_exist_timeout*/ 0,
             /*xds_routing_enabled=*/true);
@@ -3369,244 +3363,6 @@
   }
 }
 
-<<<<<<< HEAD
-using FallbackTest = BasicTest;
-
-// Tests that RPCs are handled by the fallback backends before the serverlist is
-// received, but will be handled by the serverlist after it's received.
-TEST_P(FallbackTest, Vanilla) {
-  const int kFallbackTimeoutMs = 200 * grpc_test_slowdown_factor();
-  const int kServerlistDelayMs = 500 * grpc_test_slowdown_factor();
-  const size_t kNumBackendsInResolution = backends_.size() / 2;
-  ResetStub(kFallbackTimeoutMs);
-  SetNextResolution(GetBackendPorts(0, kNumBackendsInResolution));
-  SetNextResolutionForLbChannelAllBalancers();
-  // Send non-empty serverlist only after kServerlistDelayMs.
-  AdsServiceImpl::EdsResourceArgs args({
-      {"locality0", GetBackendPorts(kNumBackendsInResolution)},
-  });
-  std::thread delayed_resource_setter(
-      std::bind(&BasicTest::SetEdsResourceWithDelay, this, 0,
-                AdsServiceImpl::BuildEdsResource(args), kServerlistDelayMs,
-                kDefaultResourceName));
-  // Wait until all the fallback backends are reachable.
-  WaitForAllBackends(0 /* start_index */,
-                     kNumBackendsInResolution /* stop_index */);
-  gpr_log(GPR_INFO, "========= BEFORE FIRST BATCH ==========");
-  CheckRpcSendOk(kNumBackendsInResolution);
-  gpr_log(GPR_INFO, "========= DONE WITH FIRST BATCH ==========");
-  // Fallback is used: each backend returned by the resolver should have
-  // gotten one request.
-  for (size_t i = 0; i < kNumBackendsInResolution; ++i) {
-    EXPECT_EQ(1U, backends_[i]->backend_service()->request_count());
-  }
-  for (size_t i = kNumBackendsInResolution; i < backends_.size(); ++i) {
-    EXPECT_EQ(0U, backends_[i]->backend_service()->request_count());
-  }
-  // Wait until the serverlist reception has been processed and all backends
-  // in the serverlist are reachable.
-  WaitForAllBackends(kNumBackendsInResolution /* start_index */);
-  gpr_log(GPR_INFO, "========= BEFORE SECOND BATCH ==========");
-  CheckRpcSendOk(backends_.size() - kNumBackendsInResolution);
-  gpr_log(GPR_INFO, "========= DONE WITH SECOND BATCH ==========");
-  // Serverlist is used: each backend returned by the balancer should
-  // have gotten one request.
-  for (size_t i = 0; i < kNumBackendsInResolution; ++i) {
-    EXPECT_EQ(0U, backends_[i]->backend_service()->request_count());
-  }
-  for (size_t i = kNumBackendsInResolution; i < backends_.size(); ++i) {
-    EXPECT_EQ(1U, backends_[i]->backend_service()->request_count());
-  }
-  delayed_resource_setter.join();
-}
-
-// Tests that RPCs are handled by the updated fallback backends before
-// serverlist is received,
-TEST_P(FallbackTest, Update) {
-  const int kFallbackTimeoutMs = 200 * grpc_test_slowdown_factor();
-  const int kServerlistDelayMs = 500 * grpc_test_slowdown_factor();
-  const size_t kNumBackendsInResolution = backends_.size() / 3;
-  const size_t kNumBackendsInResolutionUpdate = backends_.size() / 3;
-  ResetStub(kFallbackTimeoutMs);
-  SetNextResolution(GetBackendPorts(0, kNumBackendsInResolution));
-  SetNextResolutionForLbChannelAllBalancers();
-  // Send non-empty serverlist only after kServerlistDelayMs.
-  AdsServiceImpl::EdsResourceArgs args({
-      {"locality0", GetBackendPorts(kNumBackendsInResolution +
-                                    kNumBackendsInResolutionUpdate)},
-  });
-  std::thread delayed_resource_setter(
-      std::bind(&BasicTest::SetEdsResourceWithDelay, this, 0,
-                AdsServiceImpl::BuildEdsResource(args), kServerlistDelayMs,
-                kDefaultResourceName));
-  // Wait until all the fallback backends are reachable.
-  WaitForAllBackends(0 /* start_index */,
-                     kNumBackendsInResolution /* stop_index */);
-  gpr_log(GPR_INFO, "========= BEFORE FIRST BATCH ==========");
-  CheckRpcSendOk(kNumBackendsInResolution);
-  gpr_log(GPR_INFO, "========= DONE WITH FIRST BATCH ==========");
-  // Fallback is used: each backend returned by the resolver should have
-  // gotten one request.
-  for (size_t i = 0; i < kNumBackendsInResolution; ++i) {
-    EXPECT_EQ(1U, backends_[i]->backend_service()->request_count());
-  }
-  for (size_t i = kNumBackendsInResolution; i < backends_.size(); ++i) {
-    EXPECT_EQ(0U, backends_[i]->backend_service()->request_count());
-  }
-  SetNextResolution(GetBackendPorts(
-      kNumBackendsInResolution,
-      kNumBackendsInResolution + kNumBackendsInResolutionUpdate));
-  // Wait until the resolution update has been processed and all the new
-  // fallback backends are reachable.
-  WaitForAllBackends(kNumBackendsInResolution /* start_index */,
-                     kNumBackendsInResolution +
-                         kNumBackendsInResolutionUpdate /* stop_index */);
-  gpr_log(GPR_INFO, "========= BEFORE SECOND BATCH ==========");
-  CheckRpcSendOk(kNumBackendsInResolutionUpdate);
-  gpr_log(GPR_INFO, "========= DONE WITH SECOND BATCH ==========");
-  // The resolution update is used: each backend in the resolution update should
-  // have gotten one request.
-  for (size_t i = 0; i < kNumBackendsInResolution; ++i) {
-    EXPECT_EQ(0U, backends_[i]->backend_service()->request_count());
-  }
-  for (size_t i = kNumBackendsInResolution;
-       i < kNumBackendsInResolution + kNumBackendsInResolutionUpdate; ++i) {
-    EXPECT_EQ(1U, backends_[i]->backend_service()->request_count());
-  }
-  for (size_t i = kNumBackendsInResolution + kNumBackendsInResolutionUpdate;
-       i < backends_.size(); ++i) {
-    EXPECT_EQ(0U, backends_[i]->backend_service()->request_count());
-  }
-  // Wait until the serverlist reception has been processed and all backends
-  // in the serverlist are reachable.
-  WaitForAllBackends(kNumBackendsInResolution +
-                     kNumBackendsInResolutionUpdate /* start_index */);
-  gpr_log(GPR_INFO, "========= BEFORE THIRD BATCH ==========");
-  CheckRpcSendOk(backends_.size() - kNumBackendsInResolution -
-                 kNumBackendsInResolutionUpdate);
-  gpr_log(GPR_INFO, "========= DONE WITH THIRD BATCH ==========");
-  // Serverlist is used: each backend returned by the balancer should
-  // have gotten one request.
-  for (size_t i = 0;
-       i < kNumBackendsInResolution + kNumBackendsInResolutionUpdate; ++i) {
-    EXPECT_EQ(0U, backends_[i]->backend_service()->request_count());
-  }
-  for (size_t i = kNumBackendsInResolution + kNumBackendsInResolutionUpdate;
-       i < backends_.size(); ++i) {
-    EXPECT_EQ(1U, backends_[i]->backend_service()->request_count());
-  }
-  delayed_resource_setter.join();
-}
-
-// Tests that fallback will kick in immediately if the balancer channel fails.
-TEST_P(FallbackTest, FallbackEarlyWhenBalancerChannelFails) {
-  const int kFallbackTimeoutMs = 10000 * grpc_test_slowdown_factor();
-  ResetStub(kFallbackTimeoutMs);
-  // Return an unreachable balancer and one fallback backend.
-  SetNextResolution({backends_[0]->port()});
-  SetNextResolutionForLbChannel({g_port_saver->GetPort()});
-  // Send RPC with deadline less than the fallback timeout and make sure it
-  // succeeds.
-  CheckRpcSendOk(/* times */ 1, "Echo", /* timeout_ms */ 1000,
-                 /* wait_for_ready */ false);
-}
-
-// Tests that fallback will kick in immediately if the balancer call fails.
-TEST_P(FallbackTest, FallbackEarlyWhenBalancerCallFails) {
-  const int kFallbackTimeoutMs = 10000 * grpc_test_slowdown_factor();
-  ResetStub(kFallbackTimeoutMs);
-  // Return one balancer and one fallback backend.
-  SetNextResolution({backends_[0]->port()});
-  SetNextResolutionForLbChannelAllBalancers();
-  // Balancer drops call without sending a serverlist.
-  balancers_[0]->ads_service()->NotifyDoneWithAdsCall();
-  // Send RPC with deadline less than the fallback timeout and make sure it
-  // succeeds.
-  CheckRpcSendOk(/* times */ 1, "Echo", /* timeout_ms */ 1000,
-                 /* wait_for_ready */ false);
-}
-
-// Tests that fallback mode is entered if balancer response is received but the
-// backends can't be reached.
-TEST_P(FallbackTest, FallbackIfResponseReceivedButChildNotReady) {
-  const int kFallbackTimeoutMs = 500 * grpc_test_slowdown_factor();
-  ResetStub(kFallbackTimeoutMs);
-  SetNextResolution({backends_[0]->port()});
-  SetNextResolutionForLbChannelAllBalancers();
-  // Send a serverlist that only contains an unreachable backend before fallback
-  // timeout.
-  AdsServiceImpl::EdsResourceArgs args({
-      {"locality0", {g_port_saver->GetPort()}},
-  });
-  balancers_[0]->ads_service()->SetEdsResource(
-      AdsServiceImpl::BuildEdsResource(args), kDefaultResourceName);
-  // Because no child policy is ready before fallback timeout, we enter fallback
-  // mode.
-  WaitForBackend(0);
-}
-
-// Tests that fallback mode is exited if the balancer tells the client to drop
-// all the calls.
-TEST_P(FallbackTest, FallbackModeIsExitedWhenBalancerSaysToDropAllCalls) {
-  // Return an unreachable balancer and one fallback backend.
-  SetNextResolution({backends_[0]->port()});
-  SetNextResolutionForLbChannel({g_port_saver->GetPort()});
-  // Enter fallback mode because the LB channel fails to connect.
-  WaitForBackend(0);
-  // Return a new balancer that sends a response to drop all calls.
-  AdsServiceImpl::EdsResourceArgs args({
-      {"locality0", GetBackendPorts()},
-  });
-  args.drop_categories = {{kLbDropType, 1000000}};
-  balancers_[0]->ads_service()->SetEdsResource(
-      AdsServiceImpl::BuildEdsResource(args), kDefaultResourceName);
-  SetNextResolutionForLbChannelAllBalancers();
-  // Send RPCs until failure.
-  gpr_timespec deadline = gpr_time_add(
-      gpr_now(GPR_CLOCK_REALTIME), gpr_time_from_millis(5000, GPR_TIMESPAN));
-  do {
-    auto status = SendRpc();
-    if (!status.ok()) break;
-  } while (gpr_time_cmp(gpr_now(GPR_CLOCK_REALTIME), deadline) < 0);
-  CheckRpcSendFailure();
-}
-
-// Tests that fallback mode is exited if the child policy becomes ready.
-TEST_P(FallbackTest, FallbackModeIsExitedAfterChildReady) {
-  // Return an unreachable balancer and one fallback backend.
-  SetNextResolution({backends_[0]->port()});
-  SetNextResolutionForLbChannel({g_port_saver->GetPort()});
-  // Enter fallback mode because the LB channel fails to connect.
-  WaitForBackend(0);
-  // Return a new balancer that sends a dead backend.
-  ShutdownBackend(1);
-  AdsServiceImpl::EdsResourceArgs args({
-      {"locality0", {backends_[1]->port()}},
-  });
-  balancers_[0]->ads_service()->SetEdsResource(
-      AdsServiceImpl::BuildEdsResource(args), kDefaultResourceName);
-  SetNextResolutionForLbChannelAllBalancers();
-  // The state (TRANSIENT_FAILURE) update from the child policy will be ignored
-  // because we are still in fallback mode.
-  gpr_timespec deadline = gpr_time_add(gpr_now(GPR_CLOCK_REALTIME),
-                                       gpr_time_from_millis(500, GPR_TIMESPAN));
-  // Send 0.5 second worth of RPCs.
-  do {
-    CheckRpcSendOk();
-  } while (gpr_time_cmp(gpr_now(GPR_CLOCK_REALTIME), deadline) < 0);
-  // After the backend is restarted, the child policy will eventually be READY,
-  // and we will exit fallback mode.
-  StartBackend(1);
-  WaitForBackend(1);
-  // We have exited fallback mode, so calls will go to the child policy
-  // exclusively.
-  CheckRpcSendOk(100);
-  EXPECT_EQ(0U, backends_[0]->backend_service()->request_count());
-  EXPECT_EQ(100U, backends_[1]->backend_service()->request_count());
-}
-
-=======
->>>>>>> cbf18222
 class BalancerUpdateTest : public XdsEnd2endTest {
  public:
   BalancerUpdateTest() : XdsEnd2endTest(4, 3) {}
