--- conflicted
+++ resolved
@@ -20,18 +20,12 @@
 #define GRPCPP_OPENCENSUS_H
 
 #include "opencensus/trace/span.h"
-<<<<<<< HEAD
-
-namespace grpc {
-class ServerContext;
-=======
 
 namespace grpc_impl {
 class ServerContext;
-}
+}  // namespace grpc_impl
 
 namespace grpc {
->>>>>>> c483ece5
 // These symbols in this file will not be included in the binary unless
 // grpc_opencensus_plugin build target was added as a dependency. At the moment
 // it is only setup to be built with Bazel.
@@ -49,12 +43,8 @@
 void RegisterOpenCensusViewsForExport();
 
 // Returns the tracing Span for the current RPC.
-<<<<<<< HEAD
-::opencensus::trace::Span GetSpanFromServerContext(ServerContext* context);
-=======
 ::opencensus::trace::Span GetSpanFromServerContext(
     ::grpc_impl::ServerContext* context);
->>>>>>> c483ece5
 
 }  // namespace grpc
 
