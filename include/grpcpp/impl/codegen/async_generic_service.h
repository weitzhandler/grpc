--- conflicted
+++ resolved
@@ -33,11 +33,7 @@
 typedef ServerAsyncReader<ByteBuffer, ByteBuffer> GenericServerAsyncReader;
 typedef ServerAsyncWriter<ByteBuffer> GenericServerAsyncWriter;
 
-<<<<<<< HEAD
-class GenericServerContext final : public grpc_impl::ServerContext {
-=======
 class GenericServerContext final : public ::grpc_impl::ServerContext {
->>>>>>> da3784bf
  public:
   const grpc::string& method() const { return method_; }
   const grpc::string& host() const { return host_; }
@@ -103,11 +99,7 @@
   virtual void OnStarted(GenericServerContext* context) {}
 
  private:
-<<<<<<< HEAD
-  void OnStarted(grpc_impl::ServerContext* ctx) final {
-=======
   void OnStarted(::grpc_impl::ServerContext* ctx) final {
->>>>>>> da3784bf
     OnStarted(static_cast<GenericServerContext*>(ctx));
   }
 };
